--- conflicted
+++ resolved
@@ -19,11 +19,7 @@
         run: |
           python -m pip install --upgrade pip
           pip install .[test]
-<<<<<<< HEAD
-          pip install seaborn matplotlib adjustText
-=======
-          pip install seaborn matplotlib requests
->>>>>>> 9c778f43
+          pip install seaborn matplotlib adjustText requests
 
       - name: Download analysis artefacts
         shell: bash
