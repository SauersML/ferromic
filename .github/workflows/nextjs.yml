--- conflicted
+++ resolved
@@ -128,45 +128,8 @@
           fi
 
           if [ -z "$FIGURES_ROOT" ]; then
-<<<<<<< HEAD
             FIGURES_ROOT=$(python3 scripts/find_figures_root.py --search-root "$SEARCH_ROOT")
-=======
-            export SEARCH_ROOT
-            FIGURES_ROOT=$(python3 - <<'PY'
-import os
-from pathlib import Path
-
-ALLOWED = {".png", ".pdf", ".svg"}
-search_root = Path(os.environ["SEARCH_ROOT"])
-figure_files = []
-
-for path in search_root.rglob("*"):
-    if path.is_file() and path.suffix.lower() in ALLOWED:
-        figure_files.append(path)
-        if len(figure_files) > 512:
-            break
-
-if figure_files:
-    def find_named_figures_root(path: Path):
-        for parent in path.parents:
-            if parent.name == "figures":
-                return parent
-        return None
-
-    chosen = None
-    for fig in figure_files:
-        chosen = find_named_figures_root(fig)
-        if chosen:
-            break
-
-    if not chosen:
-        common = Path(os.path.commonpath([str(p.parent) for p in figure_files]))
-        chosen = common
-
-    print(chosen.as_posix())
-PY
-)
->>>>>>> 5a11f2d3
+
           fi
 
           if [ -z "$FIGURES_ROOT" ]; then
