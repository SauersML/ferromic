--- conflicted
+++ resolved
@@ -528,11 +528,7 @@
     legend_x = 0.98  # right edge
     legend_y = 0.98  # top edge
     legend_width = 0.30
-<<<<<<< HEAD
-    legend_height_per_item = 0.050
-=======
     legend_height_per_item = 0.040  # Spacing between legend items
->>>>>>> 56740bfb
 
     # Hard-coded reasonable q-value examples for the legend
     legend_q_values = [0.001, 0.01, 0.05]
@@ -545,17 +541,10 @@
     n_items = len(legend_q_values)
 
     # CORRECT FORMULA: height = distance_to_first_item + (n_items - 1) * spacing + bottom_padding
-<<<<<<< HEAD
-    # The bug was using n_items * spacing instead of (n_items - 1) * spacing, which caused
-    # 40%+ of the legend box to be wasted empty space below the items.
-    first_item_offset = 0.055  # How far down from legend_y the first item appears
-    bottom_padding = 0.020     # Space below the last item
-=======
     # Bug fix: Original used n_items * spacing instead of (n_items - 1) * spacing,
     # causing 40%+ of the legend box to be wasted empty space.
     first_item_offset = 0.050  # Distance from legend top to first item
     bottom_padding = 0.015     # Space below the last item
->>>>>>> 56740bfb
     legend_height = first_item_offset + (n_items - 1) * legend_height_per_item + bottom_padding
 
     # Draw background box - positioned from TOP RIGHT, extending downward
@@ -571,21 +560,13 @@
     axR.add_patch(box)
 
     # Title - positioned at top of legend box
-<<<<<<< HEAD
-    axR.text(legend_x - legend_width/2, legend_y - 0.012,
-=======
     axR.text(legend_x - legend_width/2, legend_y - 0.010,
->>>>>>> 56740bfb
              "",
              ha='center', va='top', fontsize=20, fontweight='bold',
              transform=axR.transAxes, zorder=51)
 
     # Subtitle explaining the encoding
-<<<<<<< HEAD
-    axR.text(legend_x - legend_width/2, legend_y - 0.028,
-=======
     axR.text(legend_x - legend_width/2, legend_y - 0.025,
->>>>>>> 56740bfb
              "by q-value (FDR)",
              ha='center', va='top', fontsize=17, style='italic', color='#444444',
              transform=axR.transAxes, zorder=51)
@@ -595,11 +576,7 @@
 
     # Draw example dots and labels - positioned from top down
     for i, (q_val, label) in enumerate(zip(legend_q_values, legend_labels)):
-<<<<<<< HEAD
-        y_pos = legend_y - 0.055 - i * legend_height_per_item
-=======
         y_pos = legend_y - first_item_offset - i * legend_height_per_item
->>>>>>> 56740bfb
 
         # Get size and color for this q-value
         size_pt2, facecolor = point_style_for_q(q_val, legend_base_color)
