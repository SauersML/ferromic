import os, re, sys, math, subprocess
import urllib.request
from collections import Counter

import numpy as np
import pandas as pd
import matplotlib
import matplotlib.pyplot as plt
from matplotlib.patches import FancyArrowPatch
import warnings

try:  # optional dependency used for nicer label placement
    from adjustText import adjust_text as ADJUST_TEXT
    _ADJUST_TEXT_AVAILABLE = True
except ModuleNotFoundError:  # pragma: no cover - optional soft dependency
    _ADJUST_TEXT_AVAILABLE = False

    def ADJUST_TEXT(*args, **kwargs):  # type: ignore[override]
        """Fallback when adjustText is unavailable (no-op)."""

        return []

    warnings.warn(
        "adjustText is not installed; proceeding without label collision adjustment.",
        RuntimeWarning,
        stacklevel=2,
    )

matplotlib.use('Agg')

from _inv_common import map_inversion_series

# ---------- Config ----------
INFILE = "phewas_results.tsv"
PHECODE_FILE = "phecodeX_R_labels.csv"
PHECODE_URL = "https://raw.githubusercontent.com/PheWAS/PhecodeX/refs/heads/main/phecodeX_R_labels.csv"
OUTDIR = "phewas_plots"
INV_MAPPING_FILE = "data/balanced_recurrence_results.tsv"

PHENO_COL = "Phenotype"
P_Q_COL   = "Q_GLOBAL"
OR_COL    = "OR"
BETA_COL  = "Beta"
INV_COL   = "Inversion"
SIG_COL   = "Sig_Global"

UNCAT_NAME = "Uncategorized"

# Sizing
MIN_WIDTH       = 14.0
MAX_WIDTH       = 26.0
WIDTH_PER_100   = 0.40
FIG_HEIGHT      = 7.8

# Axes placement (figure fractions) to enforce constant drawable width
# Increased margins: left, bottom, width, height - giving 25% more room on all sides
AXES_BBOX       = (0.12, 0.12, 0.76, 0.76)  # left, bottom, width, height

# Markers & style
<<<<<<< HEAD
TRI_BASE_SIZE   = 260.0    # triangle area (pt^2) when OR = 1.0 (larger baseline)
TRI_OR_MIN      = 0.67     # minimum OR for scaling (protective effects)
TRI_OR_MAX      = 1.5      # maximum OR for scaling (risk effects)
POINT_EDGE_LW   = 0.45
POINT_ALPHA_SIG = 0.95
POINT_ALPHA_NONSIG = 0.30
=======
TRI_BASE_SIZE   = 195.0    # triangle area (pt^2) when OR = 1.0
TRI_OR_MIN      = 0.67     # minimum OR for scaling (protective effects)
TRI_OR_MAX      = 1.5      # maximum OR for scaling (risk effects)
POINT_EDGE_LW   = 0.45
POINT_ALPHA     = 0.9
>>>>>>> 0afc9a7c

# Risk direction palette
INCOLOR_HEX     = "#2B6CB0"
DECOLOR_HEX     = "#C53030"

# Label/legend
LABEL_FONTSZ    = 22.0     # phenotype labels
AX_LABEL_FONTSZ = 22.0     # axis labels (q, x-axis)
TICK_FONTSZ     = 20.0     # tick labels
TITLE_FONTSZ    = 26.0     # plot title
LEGEND_FONTSZ   = 20.0     # legend text
LEGEND_TITLE_SZ = 22.0     # legend title
ANNOTATE_Q_THRESH = 0.05

# Single linebreak rule
MIN_WORDS_BREAK = 6
MIN_WORDS_SIDE  = 3

# Pixel-based margins/headroom
X_PAD_PX        = 18       # left/right padding in pixels (converted to data)
Y_TOP_PAD_FRAC  = 0.08

# adjustText tuning
ADJ_EXPAND_TEXT = (1.06, 1.28)
ADJ_EXPAND_PNTS = (1.03, 1.16)
ADJ_FORCE_PNTS  = (0.07, 0.32)

plt.rcParams['pdf.fonttype'] = 42
plt.rcParams['ps.fonttype'] = 42

# ---------- Data prep ----------
def ensure_phecode_file(path: str, url: str) -> None:
    """Ensure the PheCode category file exists locally, downloading if needed."""
    if os.path.exists(path):
        return

    print(f"[INFO] Downloading {url} → {path}")
    try:
        with urllib.request.urlopen(url) as resp:
            data = resp.read()
    except Exception as exc:  # pragma: no cover - network failure
        sys.exit(f"ERROR: Failed to download PheCodeX labels from {url}: {exc}")

    try:
        with open(path, "wb") as fh:
            fh.write(data)
    except OSError as exc:  # pragma: no cover - filesystem failure
        sys.exit(f"ERROR: Could not write downloaded PheCodeX labels to {path}: {exc}")

# ---------- Helpers ----------
def canonicalize_name(s: str) -> str:
    if s is None or (isinstance(s, float) and np.isnan(s)): return ""
    s = str(s).replace("_", " ").replace("-", " ")
    s = re.sub(r"[^\w\s]+", " ", s)
    s = re.sub(r"\s+", " ", s).strip()
    return s.lower()

def pretty_text(s: str) -> str:
    if s is None or (isinstance(s, float) and np.isnan(s)): return ""
    return str(s).replace("_", " ")

def balanced_linebreak(s: str, min_words_each_side=MIN_WORDS_SIDE) -> str:
    words = s.split()
    if len(words) < MIN_WORDS_BREAK: return s
    best_i, best_diff = None, float("inf")
    for i in range(min_words_each_side, len(words) - min_words_each_side + 1):
        L = " ".join(words[:i]); R = " ".join(words[i:])
        diff = abs(len(L) - len(R))
        if diff < best_diff: best_i, best_diff = i, diff
    if best_i is None: return s
    return " ".join(words[:best_i]) + "\n" + " ".join(words[best_i:])

def truthy_series(s: pd.Series) -> pd.Series:
    return s.astype(str).str.strip().str.lower().isin({"true","1","yes","y"})

def open_file(path: str) -> None:
    try:
        if sys.platform.startswith("darwin"): subprocess.Popen(["open", path])
        elif os.name == "nt": os.startfile(path)  # type: ignore[attr-defined]
        else: subprocess.Popen(["xdg-open", path])
    except Exception:
        pass

def compute_width(n_points: int) -> float:
    width = MIN_WIDTH + WIDTH_PER_100 * (n_points / 100.0)
    return float(max(MIN_WIDTH, min(MAX_WIDTH, width)))

def sanitize_filename(s: str) -> str:
    s = str(s) if s is not None else "NA"
    s = re.sub(r"[^\w.\-]+", "_", s.strip())
    return s[:200] if s else "NA"

# Palette & shading
<<<<<<< HEAD
def lighten_color(hex_color: str, amount: float) -> str:
    r, g, b = mcolors.to_rgb(hex_color)
    r = min(1.0, r + (1.0 - r) * amount)
    g = min(1.0, g + (1.0 - g) * amount)
    b = min(1.0, b + (1.0 - b) * amount)
    return mcolors.to_hex((r, g, b))


def darken_color(hex_color: str, amount: float) -> str:
    r, g, b = mcolors.to_rgb(hex_color)
    r = max(0.0, r * (1.0 - amount))
    g = max(0.0, g * (1.0 - amount))
    b = max(0.0, b * (1.0 - amount))
    return mcolors.to_hex((r, g, b))


=======
>>>>>>> 0afc9a7c
def scale_all_sizes(or_values: pd.Series) -> np.ndarray:
    """Scale marker sizes linearly with the odds ratio (clamped to [0.67, 1.5])."""
    arr = pd.to_numeric(or_values, errors="coerce").to_numpy()
    arr = np.nan_to_num(arr, nan=1.0, posinf=TRI_OR_MAX, neginf=TRI_OR_MIN)
    arr[arr <= 0] = 1.0

    # Clamp to [0.67, 1.5] range first
    arr = np.clip(arr, TRI_OR_MIN, TRI_OR_MAX)

    # Linear scaling: OR=1.0 keeps baseline size, OR<1 shrinks, OR>1 enlarges
    return TRI_BASE_SIZE * arr

def pts_to_px(fig, pts):  # points -> pixels
    return pts * (fig.dpi / 72.0)

def tri_radius_px(fig, s_pt2: float) -> float:
    """
    Contact radius approximation for triangle: use equivalent circle radius
    r = sqrt(s/pi), slightly deflated so line touches the triangle edge visually.
    """
    r_pt = math.sqrt(max(s_pt2, 1e-9) / math.pi) * 0.95
    return pts_to_px(fig, r_pt)

# Rect/point geometry in pixel space
def closest_point_on_rect(bb, pxy):
    x = min(max(pxy[0], bb.x0), bb.x1)
    y = min(max(pxy[1], bb.y0), bb.y1)
    return np.array([x, y], dtype=float)

def rect_point_dist(bb, pxy):
    q = closest_point_on_rect(bb, pxy)
    return float(np.hypot(*(pxy - q))), q

def texts_bboxes_px(ax, texts):
    fig = ax.get_figure(); fig.canvas.draw()
    renderer = fig.canvas.get_renderer()
    out=[]
    for t in texts:
        # Get bounding box directly from text, not from patch (which may be None)
        bb = t.get_window_extent(renderer=renderer).expanded(1.01, 1.06)
        out.append((t, bb))
    return out, renderer

def px_step_to_data(ax, dx_px, dy_px):
    inv = ax.transData.inverted()
    x0,y0 = ax.transData.transform((0,0))
    x1,y1 = x0+dx_px, y0+dy_px
    xd, yd = inv.transform((x1,y1)) - inv.transform((x0,y0))
    return float(xd), float(yd)

# ---------- Category mapping ----------
def load_inversion_mapping(mapping_file: str) -> dict:
    """Load inversion ID to chr:start-end mapping from balanced_recurrence_results.tsv"""
    if not os.path.exists(mapping_file):
        print(f"[WARN] Inversion mapping file not found: {mapping_file}", file=sys.stderr)
        return {}
    
    df = pd.read_csv(mapping_file, sep="\t", dtype=str)
    mapping = {}
    for _, row in df.iterrows():
        inv_id = row.get("Inversion_ID", "")
        chrom = row.get("Chromosome", "")
        start = row.get("Start", "")
        end = row.get("End", "")
        if inv_id and chrom and start and end:
            # Create chr:start-end format
            mapped_label = f"{chrom}:{start}-{end}"
            mapping[inv_id] = mapped_label
    
    return mapping

def load_category_map(phecode_csv: str) -> pd.DataFrame:
    if not os.path.exists(phecode_csv): sys.exit(f"ERROR: Cannot find {phecode_csv}")
    pc = pd.read_csv(phecode_csv, dtype=str)

    column_set = set(pc.columns)
    legacy_cols = {"phecode_string", "phecode_category", "category_num"}
    phecodex_cols = {"description", "group", "groupnum"}

    if legacy_cols.issubset(column_set):
        pass
    elif phecodex_cols.issubset(column_set):
        pc = pc.rename(
            columns={
                "description": "phecode_string",
                "group": "phecode_category",
                "groupnum": "category_num",
            }
        )
    else:
        need = sorted(legacy_cols)
        alt = sorted(phecodex_cols)
        sys.exit(
            f"ERROR: {phecode_csv} must contain columns {need} or the PheCodeX columns {alt}"
        )

    pc["clean_name"] = pc["phecode_string"].map(canonicalize_name)
    grp = pc.groupby("clean_name", dropna=False)[["phecode_category","category_num"]]
    rows=[]
    for key, sub in grp:
        pairs = list(zip(sub["phecode_category"], sub["category_num"]))
        if not pairs: continue
        cat, num = Counter(pairs).most_common(1)[0][0]
        rows.append({"clean_name": key, "phecode_category": cat, "category_num": num})
    cmap = pd.DataFrame(rows)
    cmap["category_num_num"] = pd.to_numeric(cmap["category_num"], errors="coerce")
    return cmap

# ---------- Collision resolution (second pass) ----------
def resolve_overlaps_strict(ax, texts, points_px, point_rad_px, max_iter=450, step_px=2.5):
    """
    Remove residual overlaps (label–label AND label–marker) in pixel space.
    Moves labels in both x and y by small px steps, iteratively.
    """
    if not texts: return
    fig = ax.get_figure()

    def labels_bboxes():
        fig.canvas.draw()
        return texts_bboxes_px(ax, texts)

    for _ in range(max_iter):
        moved=False
        bbs, renderer = labels_bboxes()

        # 1) label–label separation
        for i in range(len(bbs)):
            ti, bi = bbs[i]
            for j in range(i+1, len(bbs)):
                tj, bj = bbs[j]
                overlap = not (bi.x1 < bj.x0 or bi.x0 > bj.x1 or bi.y1 < bj.y0 or bi.y0 > bj.y1)
                if overlap:
                    ci = np.array([(bi.x0+bi.x1)/2.0, (bi.y0+bi.y1)/2.0])
                    cj = np.array([(bj.x0+bj.x1)/2.0, (bj.y0+bj.y1)/2.0])
                    v = ci - cj
                    if np.allclose(v, 0): v = np.array([1.0, 0.0])
                    v = v / np.linalg.norm(v)
                    dx, dy = v * step_px
                    xdi, ydi = px_step_to_data(ax, dx, dy)
                    xdj, ydj = px_step_to_data(ax, -dx, -dy)
                    xi, yi = ti.get_position(); ti.set_position((xi+xdi, yi+ydi))
                    xj, yj = tj.get_position(); tj.set_position((xj+xdj, yj+ydj))
                    moved=True

        # 2) label–marker separation (vs nearest violating marker)
        fig.canvas.draw()
        bbs, renderer = labels_bboxes()
        for t, bb in bbs:
            centers = points_px
            # distance from label bbox edge to each point center
            dists = []
            qs = []
            for c in centers:
                d, q = rect_point_dist(bb, c)
                dists.append(d); qs.append(q)
            dists = np.asarray(dists)
            # Find any violation: dist < radius + cushion
            cushion = 2.0
            viol = dists < (point_rad_px + cushion)
            if viol.any():
                k = int(np.argmin(dists - point_rad_px))  # closest offender
                # move away from offending point along outward normal (from point to label center)
                center = np.array([(bb.x0+bb.x1)/2.0, (bb.y0+bb.y1)/2.0])
                v = center - centers[k]
                if np.allclose(v, 0): v = np.array([0.0, -1.0])
                v = v / np.linalg.norm(v)
                dx, dy = v * step_px
                xd, yd = px_step_to_data(ax, dx, dy)
                x0, y0 = t.get_position()
                t.set_position((x0+xd, y0+yd))
                moved=True

        if not moved:
            break

# ---------- Connector drawing ----------
def draw_connectors(ax, ann_rows, texts, color_by_rowid, size_by_rowid):
    """
    Connector from label-box edge to triangle edge, in pixel space (exact),
    then transformed back to data coords. Color matches the triangle.
    """
    if not texts: return
    fig = ax.get_figure()
    fig.canvas.draw()
    renderer = fig.canvas.get_renderer()
    inv = ax.transData.inverted()

    # per-row point pixels & marker radii
    pt_px = {}
    tri_rad_px = {}
    for idx, r in ann_rows.iterrows():
        pxy = ax.transData.transform((float(r["x"]), float(r["y"])))
        pt_px[idx] = np.array(pxy)
        size_val = float(size_by_rowid.get(idx, TRI_BASE_SIZE))
        tri_rad_px[idx] = tri_radius_px(fig, size_val)

    for t in texts:
        rowid = getattr(t, "_rowid", None)
        if rowid is None or rowid not in pt_px: continue

        # Get bounding box directly from text (no patch since we removed bbox)
        bb = t.get_window_extent(renderer=renderer)

        p = pt_px[rowid]
        q = closest_point_on_rect(bb, p)

        v = p - q; L = np.linalg.norm(v)
        if L < 1e-6: v = np.array([0.0, -1.0]); L = 1.0
        e = p - (v / L) * tri_rad_px[rowid]  # triangle edge

        qd = inv.transform(q)
        ed = inv.transform(e)
        color = color_by_rowid[rowid]
        ax.add_patch(FancyArrowPatch(
            posA=qd, posB=ed, arrowstyle="-", mutation_scale=1,
            linewidth=1.0, color=color, zorder=3.2, shrinkA=0.0, shrinkB=0.0
        ))

# ---------- Plot per inversion ----------
def plot_one_inversion(
    df_group: pd.DataFrame,
    inversion_label: str,
    global_ymin: float | None = None,
    global_ymax: float | None = None,
    global_xlim: tuple[float, float] | None = None,
    global_fig_width: float | None = None,
    global_xrange: float | None = None,
) -> str | None:
    g = df_group.copy()
    g[P_Q_COL] = pd.to_numeric(g[P_Q_COL], errors="coerce")
    g[BETA_COL] = pd.to_numeric(g[BETA_COL], errors="coerce")
    g[OR_COL]   = pd.to_numeric(g[OR_COL], errors="coerce")

    g = g[g[PHENO_COL].notna() & g[P_Q_COL].notna()]
    if g.empty: return None

    tiny = np.nextafter(0, 1)
    g.loc[g[P_Q_COL] <= 0, P_Q_COL] = tiny

    # display
    g["Phen_display"] = g[PHENO_COL].map(pretty_text)
    g["Phen_wrapped"] = g["Phen_display"].map(lambda s: balanced_linebreak(s, MIN_WORDS_SIDE))
    g["y"] = -np.log10(g[P_Q_COL])
    g["risk_dir"] = np.where(g[BETA_COL].fillna(0) >= 0, "inc", "dec")

    # categories
    g["cat_name"] = g["phecode_category"].fillna(UNCAT_NAME)
    g["cat_num"]  = g["category_num_num"].fillna(9999)

    cat_counts = g.groupby("cat_name").size()
    cat_meta = (
        g[["cat_name", "cat_num"]]
        .drop_duplicates()
        .set_index("cat_name")
    )
    cat_info: list[tuple[str, int, float]] = []
    for cat, count in cat_counts.items():
        meta_val = float(cat_meta.at[cat, "cat_num"]) if cat in cat_meta.index else 9999.0
        cat_info.append((cat, int(count), meta_val))
    cat_info.sort(key=lambda x: (x[1], x[2], x[0]))

    cat_order: list[str] = []
    lo, hi = 0, len(cat_info) - 1
    take_small = True
    while lo <= hi:
        if take_small:
            cat_order.append(cat_info[lo][0])
            lo += 1
        else:
            cat_order.append(cat_info[hi][0])
            hi -= 1
        take_small = not take_small

    # x positions within category:
    # left side (dec) sorted by q; right side (inc) sorted by q
    pieces, centers, ticklabels = [], [], []
    start = 0
    cat_order_plotted: list[str] = []
    for cat in cat_order:
        cat_df = g[g["cat_name"] == cat].copy()
        dec_df = cat_df[cat_df["risk_dir"] == "dec"].sort_values(P_Q_COL, kind="mergesort")
        inc_df = cat_df[cat_df["risk_dir"] == "inc"].sort_values(P_Q_COL, kind="mergesort")

        n_dec = len(dec_df)
        n_inc = len(inc_df)
        n_tot = n_dec + n_inc

        # Left block: dec
        if n_dec > 0:
            dec_df = dec_df.copy()
            dec_df["x"] = np.arange(start, start + n_dec, dtype=float)

        # Right block: inc
        if n_inc > 0:
            inc_df = inc_df.copy()
            inc_df["x"] = np.arange(start + n_dec, start + n_tot, dtype=float)

        block = pd.concat([dec_df, inc_df], axis=0)
        if not block.empty:
            pieces.append(block)
            centers.append(start + (n_tot - 1)/2.0)
            ticklabels.append(cat)
            start += n_tot
            cat_order_plotted.append(cat)

    if not pieces: return None
    g = pd.concat(pieces, ignore_index=False).sort_values("x")
    m = len(g)

    if SIG_COL in g.columns:
        sig_mask_full = truthy_series(g[SIG_COL])
    else:
        sig_mask_full = pd.Series(False, index=g.index)

    base_color_lookup = {"inc": INCOLOR_HEX, "dec": DECOLOR_HEX}
<<<<<<< HEAD
    plot_colors: list[str] = []
    for idx, row in g.iterrows():
        base_color = base_color_lookup.get(row.get("risk_dir"), INCOLOR_HEX)
        if bool(sig_mask_full.get(idx, False)):
            plot_colors.append(darken_color(base_color, SIG_DARKEN))
        else:
            plot_colors.append(lighten_color(base_color, NON_SIG_LIGHTEN))
    g["plot_color"] = plot_colors
=======
    g["plot_color"] = g["risk_dir"].map(lambda rd: base_color_lookup.get(rd, INCOLOR_HEX))
>>>>>>> 0afc9a7c

    # Scale ALL points by odds ratio (not just significant ones)
    size_array = scale_all_sizes(g[OR_COL])
    g["plot_size"] = size_array

    # figure
    if global_fig_width is not None:
        fig_w = float(global_fig_width)
    else:
        fig_w = compute_width(m)
    fig = plt.figure(figsize=(fig_w, FIG_HEIGHT))
    ax = fig.add_axes(AXES_BBOX)
    fig.patch.set_facecolor("#ffffff")
    ax.set_facecolor("#ffffff")
    ax.spines['top'].set_visible(False)
    ax.spines['right'].set_visible(False)

    obstacles = []
    inc = g["risk_dir"] == "inc"
    dec = ~inc
<<<<<<< HEAD
    inc_sig = inc & sig_mask_full
    inc_nonsig = inc & ~sig_mask_full
    dec_sig = dec & sig_mask_full
    dec_nonsig = dec & ~sig_mask_full

    tri_inc_sig = tri_inc_nonsig = tri_dec_sig = tri_dec_nonsig = None

    if inc_sig.any():
        tri_inc_sig = ax.scatter(
            g.loc[inc_sig, "x"], g.loc[inc_sig, "y"],
            s=g.loc[inc_sig, "plot_size"], marker="^",
            c=g.loc[inc_sig, "plot_color"], edgecolors="black",
            linewidths=POINT_EDGE_LW, alpha=POINT_ALPHA_SIG, zorder=2.0,
            label="Risk increasing"
        )
        obstacles.append(tri_inc_sig)
    if inc_nonsig.any():
        tri_inc_nonsig = ax.scatter(
            g.loc[inc_nonsig, "x"], g.loc[inc_nonsig, "y"],
            s=g.loc[inc_nonsig, "plot_size"], marker="^",
            c=g.loc[inc_nonsig, "plot_color"], edgecolors="black",
            linewidths=POINT_EDGE_LW, alpha=POINT_ALPHA_NONSIG, zorder=2.0,
            label="Risk increasing" if tri_inc_sig is None else None
        )
        obstacles.append(tri_inc_nonsig)

    if dec_sig.any():
        tri_dec_sig = ax.scatter(
            g.loc[dec_sig, "x"], g.loc[dec_sig, "y"],
            s=g.loc[dec_sig, "plot_size"], marker="v",
            c=g.loc[dec_sig, "plot_color"], edgecolors="black",
            linewidths=POINT_EDGE_LW, alpha=POINT_ALPHA_SIG, zorder=2.0,
            label="Risk decreasing"
        )
        obstacles.append(tri_dec_sig)
    if dec_nonsig.any():
        tri_dec_nonsig = ax.scatter(
            g.loc[dec_nonsig, "x"], g.loc[dec_nonsig, "y"],
            s=g.loc[dec_nonsig, "plot_size"], marker="v",
            c=g.loc[dec_nonsig, "plot_color"], edgecolors="black",
            linewidths=POINT_EDGE_LW, alpha=POINT_ALPHA_NONSIG, zorder=2.0,
            label="Risk decreasing" if tri_dec_sig is None else None
        )
        obstacles.append(tri_dec_nonsig)
=======

    tri_inc = ax.scatter(
        g.loc[inc, "x"], g.loc[inc, "y"],
        s=g.loc[inc, "plot_size"], marker="^",
        c=g.loc[inc, "plot_color"], edgecolors="black",
        linewidths=POINT_EDGE_LW, alpha=POINT_ALPHA, zorder=2.0,
        label="Risk increasing"
    ) if inc.any() else None

    tri_dec = ax.scatter(
        g.loc[dec, "x"], g.loc[dec, "y"],
        s=g.loc[dec, "plot_size"], marker="v",
        c=g.loc[dec, "plot_color"], edgecolors="black",
        linewidths=POINT_EDGE_LW, alpha=POINT_ALPHA, zorder=2.0,
        label="Risk decreasing"
    ) if dec.any() else None

    if tri_inc is not None:
        obstacles.append(tri_inc)
    if tri_dec is not None:
        obstacles.append(tri_dec)
>>>>>>> 0afc9a7c

    # establish consistent x-limits prior to layout/annotation work
    raw_xmin = float(g["x"].min())
    raw_xmax = float(g["x"].max())
    if global_xlim is not None:
        base_xmin, base_xmax = map(float, global_xlim)
    else:
        base_xmin, base_xmax = raw_xmin, raw_xmax
    if not np.isfinite(base_xmin) or not np.isfinite(base_xmax):
        base_xmin, base_xmax = raw_xmin, raw_xmax
    if base_xmax <= base_xmin:
        base_xmax = base_xmin + 1.0
    ax.set_xlim(base_xmin, base_xmax)
    fig.canvas.draw()
    xpad_data = px_step_to_data(ax, X_PAD_PX, 0)[0]
    final_xmin = base_xmin - xpad_data
    final_xmax = base_xmax + xpad_data
    ax.set_xlim(final_xmin, final_xmax)
    fig.canvas.draw()

    # annotations: q < 0.1 OR FDR significant
    annotate_mask = (g[P_Q_COL] < ANNOTATE_Q_THRESH)
    if SIG_COL in g.columns: annotate_mask |= truthy_series(g[SIG_COL])
    ann_rows = g.loc[annotate_mask].sort_values([ "cat_num", "x" ])

    # initial placement: natural side
    texts=[]
    # side-aware offset (right for inc, left for dec)
    if global_xrange is not None and np.isfinite(global_xrange):
        x_range = float(global_xrange)
    else:
        x_range = float(g["x"].max() - g["x"].min()) if m > 1 else 1.0
    x_range = max(1.0, x_range)
    dx_side = 0.02 * x_range
    for idx, r in ann_rows.iterrows():
        place_right = (r["risk_dir"] == "inc")
        x0 = r["x"] + (dx_side if place_right else -dx_side)
        ha = "left" if place_right else "right"
        t = ax.text(
            x0, r["y"], balanced_linebreak(r["Phen_wrapped"]),
            fontsize=LABEL_FONTSZ, ha=ha, va="bottom", zorder=3.6,
            bbox=None  # Remove box around labels
        )
        t._rowid = idx  # persistent binding for connectors
        texts.append(t)

    # let adjustText move labels freely (natural)
    if texts:
        ADJUST_TEXT(
            texts, ax=ax,
            expand_text=ADJ_EXPAND_TEXT,
            expand_points=ADJ_EXPAND_PNTS,
            force_points=ADJ_FORCE_PNTS,
            add_objects=[ob for ob in obstacles if ob is not None],
            arrowprops=None
        )

    # strict second pass: remove any residual overlaps (labels vs labels and vs markers)
    fig.canvas.draw()
    # per-point px centers and collision radii (max of triangle & circle if sig)
    pts_px = []
    rad_px = []
    tri_radius_by_rowid = {idx: tri_radius_px(fig, float(g.at[idx, "plot_size"])) for idx in g.index}
    for i, r in g.iterrows():
        px = ax.transData.transform((float(r["x"]), float(r["y"])))
        pts_px.append(np.array(px))
        tri_r = tri_radius_by_rowid.get(i, tri_radius_px(fig, TRI_BASE_SIZE))
        rad_px.append(tri_r)
    pts_px = np.vstack(pts_px)
    rad_px = np.array(rad_px)
    resolve_overlaps_strict(ax, texts, pts_px, rad_px, max_iter=450, step_px=2.5)

    # margins & headroom (x-limits already established above)

    if global_ymax is not None and np.isfinite(global_ymax):
        base_min = float(global_ymin) if (global_ymin is not None and np.isfinite(global_ymin)) else 0.0
        y_bottom = min(0.0, base_min)
        margin = abs(float(global_ymax)) * 0.05
        y_top = float(global_ymax) + margin
        if not np.isfinite(y_top):
            y_top = float(global_ymax)
        if y_top <= y_bottom:
            fallback = abs(y_bottom) * 0.05
            if fallback <= 0:
                fallback = 0.05
            y_top = y_bottom + fallback
        ax.set_ylim(y_bottom, y_top)
    else:
        ymin, ymax = g["y"].min(), g["y"].max()
        ax.set_ylim(ymin, ymax + max(0.25, (ymax - ymin) * Y_TOP_PAD_FRAC))

    # q = 0.05 reference line
    q05_y = -math.log10(0.05)
    ax.axhline(q05_y, color="#666666", linestyle="--", linewidth=1.0, label="q = 0.05")

    # axes / ticks / title
    ax.set_title(str(inversion_label), fontsize=TITLE_FONTSZ, pad=10, fontweight="semibold")
    ax.set_ylabel(r"$-\log_{10}(q)$", fontsize=AX_LABEL_FONTSZ)
    ax.set_xticks(centers)
    ax.set_xticklabels(ticklabels, rotation=45, ha="right", fontsize=TICK_FONTSZ)
    ax.tick_params(axis="x", pad=3, labelsize=TICK_FONTSZ)
    ax.tick_params(axis="y", labelsize=TICK_FONTSZ)

    # category separators
    cum = np.cumsum([len(g[g["cat_name"] == c]) for c in cat_order_plotted])
    for x0 in cum[:-1]:
        ax.axvline(x=x0 - 0.5, color="#e6e6ee", linestyle="-", linewidth=0.7, zorder=1)

    # legend
    handles, labels = ax.get_legend_handles_labels()
    legend1 = None
    if handles:
        legend1 = ax.legend(handles, labels, fontsize=LEGEND_FONTSZ, loc="upper right", frameon=False)

    or_levels = [0.67, 1.0, 1.5]
    or_labels = [f"{val:.2f}" if val < 1.0 else f"{val:.1f}" for val in or_levels]
<<<<<<< HEAD
    sample_color = darken_color(INCOLOR_HEX, SIG_DARKEN)
=======
    sample_color = INCOLOR_HEX
>>>>>>> 0afc9a7c
    size_handles = [
        ax.scatter(
            [], [],
            s=scale_all_sizes(pd.Series([val]))[0],
            marker="^", facecolors=sample_color,
            edgecolors="black", linewidths=POINT_EDGE_LW,
<<<<<<< HEAD
            alpha=POINT_ALPHA_SIG
=======
            alpha=POINT_ALPHA
>>>>>>> 0afc9a7c
        )
        for val in or_levels
    ]
    legend2 = ax.legend(
        size_handles, or_labels,
        title="Odds ratio",
        fontsize=LEGEND_FONTSZ, title_fontsize=LEGEND_TITLE_SZ,
        loc="upper left", frameon=False,
        borderaxespad=0.8
    )
    if legend1 is not None:
        ax.add_artist(legend1)
    ax.add_artist(legend2)

    # connectors (AFTER final layout; color by exact rowid)
    fig.canvas.draw()
    color_by_rowid = g["plot_color"].to_dict()
    size_by_rowid = g["plot_size"].to_dict()
    draw_connectors(ax, ann_rows, texts, color_by_rowid, size_by_rowid)

    os.makedirs(OUTDIR, exist_ok=True)
    base = os.path.join(OUTDIR, f"phewas_{sanitize_filename(str(inversion_label))}")
    # Save both PDF and PNG
    fig.savefig(f"{base}.pdf", format="pdf", bbox_inches='tight', pad_inches=0.5)
    fig.savefig(f"{base}.png", format="png", dpi=300, bbox_inches='tight', pad_inches=0.5)
    plt.close(fig)
    return base

# ---------- Main ----------
def main():
    if not os.path.exists(INFILE): sys.exit(f"ERROR: Cannot find {INFILE}")
    ensure_phecode_file(PHECODE_FILE, PHECODE_URL)

    if not _ADJUST_TEXT_AVAILABLE:
        print(
            "[WARN] adjustText package not available; proceeding without label adjustment.",
            file=sys.stderr,
        )

    df = pd.read_csv(INFILE, sep="\t", dtype=str)
    for col in [PHENO_COL, INV_COL, P_Q_COL]:
        if col not in df.columns: sys.exit(f"ERROR: {INFILE} missing required column '{col}'")

    # Merge categories
    cmap = load_category_map(PHECODE_FILE)
    df["Phen_clean"] = df[PHENO_COL].map(canonicalize_name)
    df = df.merge(
        cmap[["clean_name","phecode_category","category_num","category_num_num"]],
        how="left", left_on="Phen_clean", right_on="clean_name"
    )

    df[INV_COL] = df[INV_COL].fillna("").astype(str)
    inv_mask = df[INV_COL].str.strip() != ""
    df = df[inv_mask].copy()
    if df.empty: sys.exit("No rows with a non-empty Inversion value.")

    df[INV_COL] = map_inversion_series(df[INV_COL])
    
    # Load inversion ID mapping for proper titles
    inv_mapping = load_inversion_mapping(INV_MAPPING_FILE)

    q_numeric_all = pd.to_numeric(df[P_Q_COL], errors="coerce")
    valid_mask = df[PHENO_COL].notna() & q_numeric_all.notna()
    if valid_mask.any():
        tiny = np.nextafter(0, 1)
        q_valid = q_numeric_all.loc[valid_mask].astype(float).copy()
        q_valid[q_valid <= 0] = tiny
        y_vals = -np.log10(q_valid)
        global_ymin = float(y_vals.min()) if not y_vals.empty else None
        global_ymax = float(y_vals.max()) if not y_vals.empty else None
    else:
        global_ymin = None
        global_ymax = None

    counts_series = (
        df.loc[valid_mask]
        .groupby(INV_COL, dropna=False)
        .size()
    )
    if not counts_series.empty:
        max_points = int(counts_series.max())
        if max_points > 0:
            xmax_val = float(max_points - 1)
            global_xlim = (0.0, xmax_val)
            global_fig_width = compute_width(max_points)
            global_xrange = xmax_val - 0.0
        else:
            global_xlim = None
            global_fig_width = None
            global_xrange = None
    else:
        global_xlim = None
        global_fig_width = None
        global_xrange = None

    made, to_open = [], []
    for inv, grp in df.groupby(INV_COL, dropna=False):
        # Use mapped label if available, otherwise use original
        display_label = inv_mapping.get(inv, inv)
        out = plot_one_inversion(
            grp,
            inversion_label=display_label,
            global_ymin=global_ymin,
            global_ymax=global_ymax,
            global_xlim=global_xlim,
            global_fig_width=global_fig_width,
            global_xrange=global_xrange,
        )
        if out:
            made.append(out)
            if (SIG_COL in grp.columns) and truthy_series(grp[SIG_COL]).any():
                to_open.append(out)

    if not made:
        print("No plots produced (no valid phenotypes or Q_GLOBAL values)."); return

    print(f"Wrote {len(made)} PDF(s) to: {OUTDIR}")
    for p in made: print("  -", p)

    if to_open:
        print(f"Auto-opening {len(to_open)} plot(s) with ≥1 FDR significant hit:")
        for p in to_open:
            print("    *", p); open_file(p)
    else:
        print("No inversions had an FDR significant hit — nothing auto-opened.")

if __name__ == "__main__":
    main()
<|MERGE_RESOLUTION|>--- conflicted
+++ resolved
@@ -57,20 +57,13 @@
 AXES_BBOX       = (0.12, 0.12, 0.76, 0.76)  # left, bottom, width, height
 
 # Markers & style
-<<<<<<< HEAD
 TRI_BASE_SIZE   = 260.0    # triangle area (pt^2) when OR = 1.0 (larger baseline)
 TRI_OR_MIN      = 0.67     # minimum OR for scaling (protective effects)
 TRI_OR_MAX      = 1.5      # maximum OR for scaling (risk effects)
 POINT_EDGE_LW   = 0.45
 POINT_ALPHA_SIG = 0.95
 POINT_ALPHA_NONSIG = 0.30
-=======
-TRI_BASE_SIZE   = 195.0    # triangle area (pt^2) when OR = 1.0
-TRI_OR_MIN      = 0.67     # minimum OR for scaling (protective effects)
-TRI_OR_MAX      = 1.5      # maximum OR for scaling (risk effects)
-POINT_EDGE_LW   = 0.45
-POINT_ALPHA     = 0.9
->>>>>>> 0afc9a7c
+
 
 # Risk direction palette
 INCOLOR_HEX     = "#2B6CB0"
@@ -164,7 +157,6 @@
     return s[:200] if s else "NA"
 
 # Palette & shading
-<<<<<<< HEAD
 def lighten_color(hex_color: str, amount: float) -> str:
     r, g, b = mcolors.to_rgb(hex_color)
     r = min(1.0, r + (1.0 - r) * amount)
@@ -181,8 +173,6 @@
     return mcolors.to_hex((r, g, b))
 
 
-=======
->>>>>>> 0afc9a7c
 def scale_all_sizes(or_values: pd.Series) -> np.ndarray:
     """Scale marker sizes linearly with the odds ratio (clamped to [0.67, 1.5])."""
     arr = pd.to_numeric(or_values, errors="coerce").to_numpy()
@@ -498,7 +488,6 @@
         sig_mask_full = pd.Series(False, index=g.index)
 
     base_color_lookup = {"inc": INCOLOR_HEX, "dec": DECOLOR_HEX}
-<<<<<<< HEAD
     plot_colors: list[str] = []
     for idx, row in g.iterrows():
         base_color = base_color_lookup.get(row.get("risk_dir"), INCOLOR_HEX)
@@ -507,9 +496,6 @@
         else:
             plot_colors.append(lighten_color(base_color, NON_SIG_LIGHTEN))
     g["plot_color"] = plot_colors
-=======
-    g["plot_color"] = g["risk_dir"].map(lambda rd: base_color_lookup.get(rd, INCOLOR_HEX))
->>>>>>> 0afc9a7c
 
     # Scale ALL points by odds ratio (not just significant ones)
     size_array = scale_all_sizes(g[OR_COL])
@@ -530,7 +516,6 @@
     obstacles = []
     inc = g["risk_dir"] == "inc"
     dec = ~inc
-<<<<<<< HEAD
     inc_sig = inc & sig_mask_full
     inc_nonsig = inc & ~sig_mask_full
     dec_sig = dec & sig_mask_full
@@ -575,29 +560,6 @@
             label="Risk decreasing" if tri_dec_sig is None else None
         )
         obstacles.append(tri_dec_nonsig)
-=======
-
-    tri_inc = ax.scatter(
-        g.loc[inc, "x"], g.loc[inc, "y"],
-        s=g.loc[inc, "plot_size"], marker="^",
-        c=g.loc[inc, "plot_color"], edgecolors="black",
-        linewidths=POINT_EDGE_LW, alpha=POINT_ALPHA, zorder=2.0,
-        label="Risk increasing"
-    ) if inc.any() else None
-
-    tri_dec = ax.scatter(
-        g.loc[dec, "x"], g.loc[dec, "y"],
-        s=g.loc[dec, "plot_size"], marker="v",
-        c=g.loc[dec, "plot_color"], edgecolors="black",
-        linewidths=POINT_EDGE_LW, alpha=POINT_ALPHA, zorder=2.0,
-        label="Risk decreasing"
-    ) if dec.any() else None
-
-    if tri_inc is not None:
-        obstacles.append(tri_inc)
-    if tri_dec is not None:
-        obstacles.append(tri_dec)
->>>>>>> 0afc9a7c
 
     # establish consistent x-limits prior to layout/annotation work
     raw_xmin = float(g["x"].min())
@@ -714,22 +676,14 @@
 
     or_levels = [0.67, 1.0, 1.5]
     or_labels = [f"{val:.2f}" if val < 1.0 else f"{val:.1f}" for val in or_levels]
-<<<<<<< HEAD
     sample_color = darken_color(INCOLOR_HEX, SIG_DARKEN)
-=======
-    sample_color = INCOLOR_HEX
->>>>>>> 0afc9a7c
     size_handles = [
         ax.scatter(
             [], [],
             s=scale_all_sizes(pd.Series([val]))[0],
             marker="^", facecolors=sample_color,
             edgecolors="black", linewidths=POINT_EDGE_LW,
-<<<<<<< HEAD
             alpha=POINT_ALPHA_SIG
-=======
-            alpha=POINT_ALPHA
->>>>>>> 0afc9a7c
         )
         for val in or_levels
     ]
