"""Replicate manuscript metrics and tests.
"""
from __future__ import annotations

import math
import sys
import os
import re
from contextlib import contextmanager
import gzip
import shutil
import zipfile
from dataclasses import dataclass, field
from pathlib import Path
from typing import Iterable, List, Tuple
import tempfile

import shutil
import requests
import numpy as np
import pandas as pd
from scipy import stats

REPO_ROOT = Path(__file__).resolve().parents[1]
if str(REPO_ROOT) not in sys.path:
    sys.path.insert(0, str(REPO_ROOT))

from stats import (
    CDS_identical_model,
    inv_dir_recur_model,
    recur_breakpoint_tests,
    per_inversion_breakpoint_metric,
    cds_differences,
    per_gene_cds_differences_jackknife,
)  # noqa: E402
from stats._inv_common import map_inversion_series, map_inversion_value

DATA_DIR = REPO_ROOT / "data"
ANALYSIS_DOWNLOAD_DIR = REPO_ROOT / "analysis_downloads"
REPORT_PATH = Path(__file__).with_suffix(".txt")


# ---------------------------------------------------------------------------
# Formatting utilities
# ---------------------------------------------------------------------------


def _fmt(value: float | int | None, digits: int = 3) -> str:
    """Format floating-point numbers with sensible scientific notation.

    Integers are rendered without decimal places. Very small or very large
    values fall back to scientific notation so the printed report stays
    readable.
    """

    if value is None:
        return "NA"
    if isinstance(value, (int, np.integer)):
        return f"{int(value)}"
    try:
        val = float(value)
    except (TypeError, ValueError):
        return "NA"
    if math.isnan(val) or math.isinf(val):
        return "NA"
    if 0 < abs(val) < 10 ** -(digits - 1) or abs(val) >= 10 ** (digits + 1):
        return f"{val:.{digits}e}"
    return f"{val:.{digits}f}"


def _safe_mean(series: pd.Series) -> float | None:
    if series is None:
        return None
    vals = pd.to_numeric(series, errors="coerce")
    vals = vals[np.isfinite(vals)]
    if vals.empty:
        return None
    return float(vals.mean())


def _safe_median(series: pd.Series) -> float | None:
    if series is None:
        return None
    vals = pd.to_numeric(series, errors="coerce")
    vals = vals[np.isfinite(vals)]
    if vals.empty:
        return None
    return float(vals.median())


def _relative_to_repo(path: Path) -> str:
    try:
        return str(path.relative_to(REPO_ROOT))
    except ValueError:
        return str(path)


def _resolve_repo_artifact(basename: str) -> Path | None:
    """Search common locations for derived analysis artefacts."""

    search_dirs = [
        REPO_ROOT,
        DATA_DIR,
        REPO_ROOT / "cds",
        REPO_ROOT / "stats",
        ANALYSIS_DOWNLOAD_DIR,
        ANALYSIS_DOWNLOAD_DIR / "public_internet",
    ]
    for directory in search_dirs:
        if directory is None or not directory.exists():
            continue
        candidate = directory / basename
        if candidate.exists():
            return candidate
    return None


@contextmanager
def _temporary_workdir(path: Path):
    prev = Path.cwd()
    os.chdir(path)
    try:
        yield
    finally:
        os.chdir(prev)


def download_latest_artifacts():
    """
    Automatically downloads the required artifacts from the latest successful
    'Manual Run VCF Pipeline' (manual_run_vcf.yml) execution.
    """
    print("\n" + "=" * 80)
    print(">>> ARTIFACT RETRIEVAL: FETCHING LATEST DATA FROM GITHUB ACTIONS <<<")
    print("=" * 80)

    token = os.environ.get("GITHUB_TOKEN") or os.environ.get("GH_TOKEN")
    repo = os.environ.get("GITHUB_REPOSITORY")
    if not token or not repo:
        print("WARNING: GITHUB_TOKEN or GITHUB_REPOSITORY not set. Skipping auto-download.")
        print("Ensure you have manually placed the required files in data/ if running locally.")
        return

    headers = {
        "Authorization": f"Bearer {token}",
        "Accept": "application/vnd.github+json",
        "X-GitHub-Api-Version": "2022-11-28",
    }
    api_root = "https://api.github.com"
    workflow_file = "manual_run_vcf.yml"

    # 1. Find latest successful run
    print(f"Finding latest successful run of {workflow_file}...")
    try:
        url = f"{api_root}/repos/{repo}/actions/workflows/{workflow_file}/runs"
        params = {"status": "success", "per_page": 1, "exclude_pull_requests": "true"}
        resp = requests.get(url, headers=headers, params=params)
        resp.raise_for_status()
        runs = resp.json().get("workflow_runs", [])
        if not runs:
            print("No successful runs found. Skipping download.")
            return
        run_id = runs[0]["id"]
        print(f"Found Run ID: {run_id}")
    except Exception as e:
        print(f"Error fetching runs: {e}")
        return

    # 2. List artifacts
    print("Listing artifacts...")
    try:
        url = f"{api_root}/repos/{repo}/actions/runs/{run_id}/artifacts"
        resp = requests.get(url, headers=headers)
        resp.raise_for_status()
        artifacts = resp.json().get("artifacts", [])
    except Exception as e:
        print(f"Error fetching artifacts: {e}")
        return

    # Define mapping: Artifact Name -> (Target Filename in data/, Unzip Logic)
    # Logic options:
    #   - 'copy_inner_zip': copy nested zip archive as-is
    #   - 'extract_file': extract specific file unchanged
    #   - 'extract_renamed': extract and rename
    #   - 'extract_and_gunzip': extract gzipped file and store decompressed contents
    # Since GHA artifacts are ALWAYS zip files, we download the zip and then process.
    artifact_map = {
        "run-vcf-phy-outputs": {"target": "phy_outputs.zip", "action": "copy_inner_zip"},
        "run-vcf-falsta": {"target": "per_site_diversity_output.falsta.gz", "action": "extract_file"},
        "run-vcf-hudson-fst": {"target": "FST_data.tsv", "action": "extract_and_gunzip"},
        # IMPORTANT: Do NOT download run-vcf-metadata to inv_properties.tsv.
        # run-vcf-metadata contains phy_metadata.tsv, which is different from inv_properties.tsv.
        "run-vcf-metadata": {"target": "phy_metadata.tsv", "action": "extract_renamed"},
        "run-vcf-output-csv": {"target": "output.csv", "action": "extract_file"},
    }

    # Specific internal filenames expected inside the artifacts
    internal_names = {
        "run-vcf-falsta": "per_site_diversity_output.falsta.gz",
        "run-vcf-hudson-fst": "hudson_fst_results.tsv.gz",
        "run-vcf-metadata": "phy_metadata.tsv",
        "run-vcf-output-csv": "output.csv",
        "run-vcf-phy-outputs": "phy_outputs.zip"
    }

    # Ensure DATA_DIR is defined and exists (using global variable defined at module level)
    DATA_DIR.mkdir(exist_ok=True)

    for artifact in artifacts:
        name = artifact["name"]
        if name not in artifact_map:
            continue

        spec = artifact_map[name]
        target_path = DATA_DIR / spec["target"]
        download_url = artifact["archive_download_url"]

        print(f"Downloading {name} -> {target_path.name}...")
        try:
            # Stream download to a temporary file to avoid memory issues with large artifacts
            with tempfile.TemporaryFile() as tmp_file:
                with requests.get(download_url, headers=headers, stream=True) as r:
                    r.raise_for_status()
                    for chunk in r.iter_content(chunk_size=8192):
                        tmp_file.write(chunk)

                tmp_file.seek(0)
                with zipfile.ZipFile(tmp_file) as z:
                    # Perform action
                    if spec["action"] == "copy_inner_zip":
                        # The artifact contains a zip file (e.g. phy_outputs.zip)
                        # We extract that inner zip to data/
                        inner_name = internal_names[name]
                        with z.open(inner_name) as src, open(target_path, "wb") as dst:
                            shutil.copyfileobj(src, dst)

                    elif spec["action"] == "extract_file":
                        # Extract specific file as is
                        inner_name = internal_names[name]
                        with z.open(inner_name) as src, open(target_path, "wb") as dst:
                            shutil.copyfileobj(src, dst)

                    elif spec["action"] == "extract_renamed":
                        # Extract file but rename it (e.g. phy_metadata.tsv -> inv_properties.tsv)
                        inner_name = internal_names[name]
                        with z.open(inner_name) as src, open(target_path, "wb") as dst:
                            shutil.copyfileobj(src, dst)

                    elif spec["action"] == "extract_and_gunzip":
                        # Extract gzipped file, decompress it, and save the decompressed payload
                        inner_name = internal_names[name]
                        with z.open(inner_name) as src:
                            with gzip.open(src) as gz_src:
                                data = gz_src.read()
                        target_path.write_bytes(data)

            print(f"  Success: {target_path.name} updated.")

        except Exception as e:
            print(f"  FAILED to process {name}: {e}")
            # We don't exit here, try to get other files


def _stage_cds_inputs() -> list[Path]:
    """Prepare required inputs for cds_differences in the working directory."""

    staged_paths: list[Path] = []

    metadata_src = DATA_DIR / "inv_properties.tsv"
    if not metadata_src.exists():
        raise FileNotFoundError(
            "Missing metadata: expected data/inv_properties.tsv to stage inv_properties.tsv"
        )

    metadata_dest = Path("inv_properties.tsv")
    shutil.copy2(metadata_src, metadata_dest)
    staged_paths.append(metadata_dest)

    zip_archives = sorted(DATA_DIR.glob("*.zip"))
    if not zip_archives:
        raise FileNotFoundError("No .zip archives found in data/ for PHYLIP extraction")

    extracted_any = False
    for archive_path in zip_archives:
        try:
            with zipfile.ZipFile(archive_path) as archive:
                members = [
                    name
                    for name in archive.namelist()
                    if name.endswith(".phy") or name.endswith(".phy.gz")
                ]
                if not members:
                    continue
                extracted_any = True
                for member in members:
                    target_name = Path(member).name
                    if target_name.endswith(".gz"):
                        target_name = target_name[:-3]
                    target_path = Path(target_name)
                    with archive.open(member) as zipped_member:
                        if member.endswith(".gz"):
                            with gzip.open(zipped_member) as gz_member:
                                data = gz_member.read()
                        else:
                            data = zipped_member.read()
                    target_path.write_bytes(data)
                    staged_paths.append(target_path)
        except zipfile.BadZipFile:
            print(f"WARNING: '{archive_path.name}' is not a valid zip file. Skipping.")
            continue

    if not extracted_any:
        raise FileNotFoundError(
            "No .phy or .phy.gz files found inside data/*.zip archives"
        )

    return staged_paths


def run_fresh_cds_pipeline():
    """
    Force regeneration of CDS statistics from raw .phy files.
    """

    print("\n" + "=" * 80)
    print(">>> PIPELINE: REGENERATING CDS DATA FROM RAW .PHY FILES <<<")
    print("=" * 80)

    expected_outputs = [
        "cds_identical_proportions.tsv",
        "gene_inversion_direct_inverted.tsv",
        "region_identical_proportions.tsv",
        "skipped_details.tsv",
    ]

    # If all outputs already exist (either in the repo root or data/), reuse them
    # instead of attempting to regenerate from the raw PHYLIP archives. This is
    # helpful in environments without the large .phy bundles (for example when
    # Git LFS artifacts are not available).
    missing_outputs: list[str] = []
    for filename in expected_outputs:
        root_path = REPO_ROOT / filename
        data_path = DATA_DIR / filename
        if root_path.exists():
            continue
        if data_path.exists():
            print(f"... {filename} found in data/, using cached copy ...")
            continue
        missing_outputs.append(filename)

    if not missing_outputs:
        print("All CDS summary outputs already present; skipping regeneration.")
        return

    with _temporary_workdir(REPO_ROOT):
        # 1. Clean up old intermediate files to ensure we are using raw data
        print("... Cleaning old summary tables to ensure fresh run ...")
        for f in Path(".").glob("cds_identical_proportions.tsv"):
            f.unlink()
        for f in Path(".").glob("pairs_CDS__*.tsv"):
            f.unlink()
        for f in Path(".").glob("gene_inversion_direct_inverted.tsv"):
            f.unlink()

        staged_paths: list[Path] = []
        try:
            # 2. Stage required inputs for cds_differences.py
            print("... Staging metadata and PHYLIP archives from data/ ...")
            staged_paths = _stage_cds_inputs()

            # 3. Run the Raw Processor (equivalent to running stats/cds_differences.py)
            print("\n[Step 1/2] Parsing raw PHYLIP files (cds_differences.py)...")
            try:
                cds_differences.main()
            except Exception as e:
                print(f"FATAL: Raw .phy processing failed: {e}")
                sys.exit(1)

            # 4. Run the Jackknife Analysis (equivalent to stats/per_gene_cds_differences_jackknife.py)
            print("\n[Step 2/2] Running Jackknife statistics (per_gene_cds_differences_jackknife.py)...")
            try:
                per_gene_cds_differences_jackknife.main()
            except Exception as e:
                print(f"FATAL: Jackknife analysis failed: {e}")
                sys.exit(1)

            print("... Copying generated TSV files to data/ ...")
            for filename in [
                "cds_identical_proportions.tsv",
                "gene_inversion_direct_inverted.tsv",
                "region_identical_proportions.tsv",
                "skipped_details.tsv",
            ]:
                src = Path(filename)
                if src.exists():
                    shutil.copy2(src, DATA_DIR / filename)
                    print(f"  Copied {filename} to data/")
                else:
                    print(f"  WARNING: {filename} not found, skipping copy.")

            print("\n>>> PIPELINE: GENERATION COMPLETE. Proceeding to manuscript report...\n")

        except Exception as e:
            print(f"FATAL: CDS generation pipeline failed: {e}")
            sys.exit(1)

        finally:
            if staged_paths:
                print("... Cleaning staged metadata and PHYLIP files ...")
                for path in staged_paths:
                    try:
                        path.unlink()
                    except FileNotFoundError:
                        pass


# ---------------------------------------------------------------------------
# π structure helpers
# ---------------------------------------------------------------------------


@dataclass
class SpearmanResult:
    rho: float | None
    p_value: float | None
    n: int


@dataclass
class PiStructureMetrics:
    # Edge vs Middle Metrics (≥40kb)
    # Direct (Group 0)
    dir_flank_mean: float | None
    dir_middle_mean: float | None
    dir_entries: int

    # Inverted (Group 1)
    inv_flank_mean: float | None
    inv_middle_mean: float | None
    inv_entries: int

    # Overall (Group 0 + 1)
    all_flank_mean: float | None
    all_middle_mean: float | None
    all_entries: int

    # Spearman Decay Metrics (≥100kb, first 100kb)
    spearman_overall: SpearmanResult
    spearman_single_inv: SpearmanResult  # Group 1, Recur 0
    spearman_recur_dir: SpearmanResult   # Group 0, Recur 1
    spearman_recur_inv: SpearmanResult   # Group 1, Recur 1
    spearman_single_dir: SpearmanResult  # Group 0, Recur 0

    unique_inversions: int


class _MetricAccumulator:
    """Accumulates Pi data for stats."""
    def __init__(self):
        self.flank_means: list[float] = []
        self.middle_means: list[float] = []

    def add_edge_middle(self, values: np.ndarray) -> None:
        # Expects values length >= 40,000 checked by caller
        flanks = np.r_[values[:10_000], values[-10_000:]]
        flank_mean = float(np.nanmean(flanks))
        if np.isfinite(flank_mean):
            self.flank_means.append(flank_mean)

        middle_start = max((values.size - 20_000) // 2, 0)
        middle_slice = values[middle_start : middle_start + 20_000]
        if middle_slice.size == 20_000:
            middle_mean = float(np.nanmean(middle_slice))
            if np.isfinite(middle_mean):
                self.middle_means.append(middle_mean)


def _calc_spearman(window_data: list[np.ndarray]) -> SpearmanResult:
    if not window_data:
        return SpearmanResult(None, None, 0)

    # 50 windows per entry (100kb / 2kb)
    window_values = np.concatenate(window_data)
    base_distances = np.arange(0, 100_000, 2_000, dtype=float)
    distances = np.tile(base_distances, len(window_data))

    mask = np.isfinite(window_values)
    if mask.sum() < 2:
        return SpearmanResult(None, None, len(window_data))

    rho_val, p_val = stats.spearmanr(distances[mask], window_values[mask])

    rho = float(rho_val) if np.isfinite(rho_val) else None
    p = float(p_val) if np.isfinite(p_val) else None

    return SpearmanResult(rho, p, len(window_data))


def _calc_pi_structure_metrics() -> PiStructureMetrics:
    """Parse per-site diversity tracks to replicate π structure metrics.

    Filters for consensus inversions (0/1) and computes stats for Direct, Inverted, and Overall.
    """

    falsta_candidates = [
        DATA_DIR / "per_site_diversity_output.falsta",
        DATA_DIR / "per_site_diversity_output.falsta.gz",
    ]
    falsta_path = next((path for path in falsta_candidates if path.exists()), None)
    if falsta_path is None:
        raise FileNotFoundError(
            "Missing per-site diversity FALSTA: per_site_diversity_output.falsta(.gz)"
        )

    # Load inversion whitelist and recurrence mapping
    try:
        inv_df = _load_inv_properties()
        # Map (chrom, start, end) -> recurrence_flag
        recurrence_map = {
            (str(row.chromosome), int(row.start), int(row.end)): int(row.recurrence_flag)
            for row in inv_df.itertuples(index=False)
        }
    except Exception:
        raise

    # Edge/Middle Accumulators (Group 0, Group 1)
    acc_em_0 = _MetricAccumulator()
    acc_em_1 = _MetricAccumulator()

    # Spearman Accumulators (Group, Recurrence) -> list of window arrays
    # Keys: (0, 0), (0, 1), (1, 0), (1, 1)
    acc_spearman: dict[tuple[int, int], list[np.ndarray]] = {
        (0, 0): [], (0, 1): [], (1, 0): [], (1, 1): []
    }

    qualifying_regions: set[tuple[str, int, int]] = set()

    header_pattern = re.compile(
        r"chr[_:=]*(?P<chrom>[^_]+).*?start[_:=]*(?P<start>\d+).*?end[_:=]*(?P<end>\d+)",
        re.IGNORECASE,
    )

    def _parse_values(body_lines: list[str]) -> np.ndarray:
        if not body_lines:
            return np.array([], dtype=float)
        body_text = "".join(body_lines).strip()
        if not body_text:
            return np.array([], dtype=float)
        clean_text = re.sub(r"\bNA\b", "nan", body_text)
        try:
            return np.fromstring(clean_text, sep=",")
        except ValueError:
            return np.array([], dtype=float)

    def _process_record(header: str | None, body_lines: list[str]) -> None:
        if not header or not body_lines or not header.startswith(">filtered_pi"):
            return

        match = header_pattern.search(header)
        if not match:
            return
        chrom = match.group("chrom")
        start = int(match.group("start"))
        end = int(match.group("end"))

        # FILTER: Check against allowed list and get recurrence
        region = (chrom, start, end)
        if region not in recurrence_map:
            return
        recur_flag = recurrence_map[region]

        # Check group
        group_match = re.search(r"_group_(?P<grp>\d+)", header)
        if not group_match:
            return
        group_id = int(group_match.group("grp"))
        if group_id not in (0, 1):
            return

        values = _parse_values(body_lines)
        if values.size == 0 or not np.isfinite(values).any():
            return

        # Filter Logic:
        # Must have finite bases check?
        # Original code used `finite_bases < 40_000` as a hard reject for everything.
        # Now we have two thresholds.
        # Let's check finite bases relative to thresholds.
        finite_mask = np.isfinite(values)
        finite_bases = int(finite_mask.sum())

        # --- Logic for Edge/Middle (Threshold 40kb) ---
        if finite_bases >= 40_000 and values.size >= 40_000:
            qualifying_regions.add(region)
            if group_id == 0:
                acc_em_0.add_edge_middle(values)
            else:
                acc_em_1.add_edge_middle(values)

        # --- Logic for Spearman (Threshold 100kb) ---
        # "first 100 kbp ... total length greater than 100 kbp"
        if finite_bases >= 100_000 and values.size >= 100_000:
            first_100k = values[:100_000]
            # Reshape to 2kb windows (100,000 / 2,000 = 50 windows)
            reshaped = first_100k.reshape(50, 2_000)
            window_means = np.nanmean(reshaped, axis=1)

            key = (group_id, recur_flag)
            if key in acc_spearman:
                acc_spearman[key].append(window_means)

    current_header: str | None = None
    sequence_lines: list[str] = []
    if falsta_path.suffix == ".gz":
        handle_factory = lambda: gzip.open(falsta_path, "rt", encoding="utf-8")
    else:
        handle_factory = lambda: falsta_path.open("r", encoding="utf-8")

    with handle_factory() as handle:
        for raw_line in handle:
            line = raw_line.strip()
            if not line:
                continue
            if line.startswith(">"):
                _process_record(current_header, sequence_lines)
                current_header = line
                sequence_lines = []
            else:
                sequence_lines.append(line)
    _process_record(current_header, sequence_lines)

    # --- Compile Edge/Middle Metrics ---
    def _em_stats(acc):
        fm = float(np.mean(acc.flank_means)) if acc.flank_means else None
        mm = float(np.mean(acc.middle_means)) if acc.middle_means else None
        n = len(acc.flank_means)
        return fm, mm, n

    d_fm, d_mm, d_n = _em_stats(acc_em_0)
    i_fm, i_mm, i_n = _em_stats(acc_em_1)

    # Overall Edge/Middle
    acc_em_all = _MetricAccumulator()
    acc_em_all.flank_means = acc_em_0.flank_means + acc_em_1.flank_means
    acc_em_all.middle_means = acc_em_0.middle_means + acc_em_1.middle_means
    a_fm, a_mm, a_n = _em_stats(acc_em_all)

    # --- Compile Spearman Metrics ---
    # 1. Overall (All 4 subgroups)
    all_spearman_data = (
        acc_spearman[(0, 0)] + acc_spearman[(0, 1)] +
        acc_spearman[(1, 0)] + acc_spearman[(1, 1)]
    )
    res_overall = _calc_spearman(all_spearman_data)

    # 2. Single-Inv (G1, R0)
    res_single_inv = _calc_spearman(acc_spearman[(1, 0)])

    # 3. Recur-Dir (G0, R1)
    res_recur_dir = _calc_spearman(acc_spearman[(0, 1)])

    # 4. Recur-Inv (G1, R1)
    res_recur_inv = _calc_spearman(acc_spearman[(1, 1)])

    # 5. Single-Dir (G0, R0)
    res_single_dir = _calc_spearman(acc_spearman[(0, 0)])

    return PiStructureMetrics(
        dir_flank_mean=d_fm,
        dir_middle_mean=d_mm,
        dir_entries=d_n,

        inv_flank_mean=i_fm,
        inv_middle_mean=i_mm,
        inv_entries=i_n,

        all_flank_mean=a_fm,
        all_middle_mean=a_mm,
        all_entries=a_n,

        spearman_overall=res_overall,
        spearman_single_inv=res_single_inv,
        spearman_recur_dir=res_recur_dir,
        spearman_recur_inv=res_recur_inv,
        spearman_single_dir=res_single_dir,

        unique_inversions=len(qualifying_regions),
    )


# ---------------------------------------------------------------------------
# Shared loaders
# ---------------------------------------------------------------------------


def _load_inv_properties() -> pd.DataFrame:
    path = DATA_DIR / "inv_properties.tsv"
    if not path.exists():
        raise FileNotFoundError(f"Missing inversion annotation table: {path}")

    df = pd.read_csv(path, sep="\t", low_memory=False)
    df = df.rename(
        columns={
            "Chromosome": "chromosome",
            "Start": "start",
            "End": "end",
            "OrigID": "inversion_id",
            "0_single_1_recur_consensus": "recurrence_flag",
        }
    )
    df["chromosome"] = df["chromosome"].astype(str).str.replace("^chr", "", regex=True)
    df["start"] = pd.to_numeric(df["start"], errors="coerce")
    df["end"] = pd.to_numeric(df["end"], errors="coerce")
    df["recurrence_flag"] = pd.to_numeric(df["recurrence_flag"], errors="coerce")
    df = df[df["recurrence_flag"].isin([0, 1])].copy()
    df["recurrence_label"] = df["recurrence_flag"].map({0: "Single-event", 1: "Recurrent"})
    return df


def _load_pi_summary(drop_na_pi: bool = True) -> pd.DataFrame:
    pi_path = DATA_DIR / "output.csv"
    if not pi_path.exists():
        raise FileNotFoundError(f"Missing per-inversion diversity summary: {pi_path}")

    pi_df = pd.read_csv(pi_path, low_memory=False)
    pi_df["chr"] = pi_df["chr"].astype(str).str.replace("^chr", "", regex=True)
    inv_df = _load_inv_properties()
    merged = pi_df.merge(
        inv_df[["chromosome", "start", "end", "recurrence_flag", "recurrence_label", "inversion_id"]],
        left_on=["chr", "region_start", "region_end"],
        right_on=["chromosome", "start", "end"],
        how="inner",
    )
    merged = merged.replace([np.inf, -np.inf], np.nan)
    if drop_na_pi:
        merged = merged.dropna(subset=["0_pi_filtered", "1_pi_filtered"])
    return merged


def _load_fst_table() -> pd.DataFrame | None:
    fst_candidates = [
        DATA_DIR / "FST_data.tsv",
        DATA_DIR / "FST_data.tsv.gz",
    ]
    fst_path = next((path for path in fst_candidates if path.exists()), None)
    if fst_path is None:
        return None
    fst = pd.read_csv(fst_path, sep="\t", low_memory=False, compression="infer")
    required = {"chr", "region_start_0based", "region_end_0based", "FST"}
    if not required.issubset(fst.columns):
        return None
    fst = fst.rename(
        columns={
            "chr": "chromosome",
            "region_start_0based": "start",
            "region_end_0based": "end",
            "FST": "fst",
        }
    )
    fst["chromosome"] = fst["chromosome"].astype(str)
    fst["start"] = pd.to_numeric(fst["start"], errors="coerce")
    fst["end"] = pd.to_numeric(fst["end"], errors="coerce")
    fst["fst"] = pd.to_numeric(fst["fst"], errors="coerce")
    fst = fst.replace([np.inf, -np.inf], np.nan).dropna(subset=["start", "end", "fst"])
    inv_df = _load_inv_properties()
    out = fst.merge(
        inv_df[["chromosome", "start", "end", "recurrence_flag", "recurrence_label", "inversion_id"]],
        on=["chromosome", "start", "end"],
        how="inner",
    )
    return out


# ---------------------------------------------------------------------------
# Section 1. Recurrence and sample size summaries
# ---------------------------------------------------------------------------


def summarize_recurrence() -> List[str]:
    inv_df = _load_inv_properties()
    total = len(inv_df)
    recurrent = int((inv_df["recurrence_flag"] == 1).sum())
    single = int((inv_df["recurrence_flag"] == 0).sum())
    frac = (recurrent / total * 100) if total else float("nan")
    lines = ["Chromosome inversion recurrence summary:"]
    lines.append(
        "  High-quality inversions with consensus labels: "
        f"{_fmt(total, 0)} (single-event = {_fmt(single, 0)}, recurrent = {_fmt(recurrent, 0)})."
    )
    lines.append(f"  Fraction recurrent = {_fmt(frac, 2)}%." if total else "  Fraction recurrent unavailable.")
    return lines


def summarize_sample_sizes() -> List[str]:
    lines: List[str] = ["Sample sizes for diversity analyses:"]

    callset_path = DATA_DIR / "callset.tsv"
    if callset_path.exists():
        header = pd.read_csv(callset_path, sep="\t", nrows=0)
        meta_cols = {
            "seqnames",
            "start",
            "end",
            "width",
            "inv_id",
            "arbigent_genotype",
            "misorient_info",
            "orthog_tech_support",
            "inversion_category",
            "inv_AF",
        }
        sample_cols = [c for c in header.columns if c not in meta_cols]
        n_samples = len(sample_cols)
        lines.append(
            "  Inversion callset columns indicate "
            f"{_fmt(n_samples, 0)} phased individuals (sample columns)."
        )
        lines.append(
            "  Reporting haplotypes as twice the sample count yields "
            f"{_fmt(2 * n_samples, 0)} potential phased haplotypes."
        )
    else:
        lines.append(f"  Callset not found at {callset_path}; sample counts unavailable.")

    # Load with drop_na_pi=False to get haplotype counts for all loci,
    # even those where pi could not be calculated for one orientation.
    pi_df_unfiltered = _load_pi_summary(drop_na_pi=False)

    # Count loci with at least two haplotypes, regardless of orientation
    # Using fillna(0) because NaN implies 0 valid haplotypes for that orientation
    h0 = pi_df_unfiltered["0_num_hap_filter"].fillna(0)
    h1 = pi_df_unfiltered["1_num_hap_filter"].fillna(0)
    total_haps = h0 + h1

    num_with_two_haps_total = (total_haps >= 2).sum()
    num_dir_ge_2 = (h0 >= 2).sum()
    num_inv_ge_2 = (h1 >= 2).sum()
    num_both_ge_2 = ((h0 >= 2) & (h1 >= 2)).sum()
    num_either_ge_2 = ((h0 >= 2) | (h1 >= 2)).sum()

    lines.append(
        "  Number of loci with at least two haplotypes (total across orientations): "
        f"{_fmt(num_with_two_haps_total, 0)}."
    )
    lines.append(
        "  Number of loci with at least two direct haplotypes: "
        f"{_fmt(num_dir_ge_2, 0)}."
    )
    lines.append(
        "  Number of loci with at least two inverted haplotypes: "
        f"{_fmt(num_inv_ge_2, 0)}."
    )
    lines.append(
        "  Number of loci with at least two haplotypes in either orientation (union): "
        f"{_fmt(num_either_ge_2, 0)}."
    )
    lines.append(
        "  Number of loci with at least two haplotypes in each orientation (intersection): "
        f"{_fmt(num_both_ge_2, 0)}."
    )

    pi_df = _load_pi_summary()
    usable = pi_df[(pi_df["0_num_hap_filter"] >= 2) & (pi_df["1_num_hap_filter"] >= 2)]
    lines.append(
        "  Loci with ≥2 haplotypes per orientation for π: "
        f"{_fmt(len(usable), 0)} (from output.csv)."
    )

    return lines


# ---------------------------------------------------------------------------
# Section 2. Diversity and linear model
# ---------------------------------------------------------------------------


def summarize_diversity() -> List[str]:
    df = _load_pi_summary()
    lines: List[str] = ["Nucleotide diversity (π) by orientation and recurrence:"]
    lines.append(f"  Total loci with finite π estimates: {_fmt(len(df), 0)}.")

    inv_mean = df["1_pi_filtered"].mean()
    dir_mean = df["0_pi_filtered"].mean()
    ttest = stats.ttest_rel(df["1_pi_filtered"], df["0_pi_filtered"])
    lines.append(
        "  Across all loci: mean π(inverted) = "
        f"{_fmt(inv_mean, 6)}, mean π(direct) = {_fmt(dir_mean, 6)}."
    )
    lines.append(
        "    Two-sided paired t-test comparing orientations: "
        f"t = {_fmt(ttest.statistic, 3)}, p = {_fmt(ttest.pvalue, 3)}."
    )

    for flag, label in [(0, "Single-event"), (1, "Recurrent")]:
        sub = df[df["recurrence_flag"] == flag]
        if sub.empty:
            continue
        lines.append(
            f"  {label} inversions: median π(inverted) = {_fmt(sub['1_pi_filtered'].median(), 6)}, "
            f"median π(direct) = {_fmt(sub['0_pi_filtered'].median(), 6)}."
        )

    inv_only = df[["recurrence_flag", "1_pi_filtered"]]
    grouped = inv_only.groupby("recurrence_flag")["1_pi_filtered"].median()
    lines.append(
        "  Within inverted haplotypes: recurrent median π = "
        f"{_fmt(grouped.get(1, np.nan), 6)}; single-event median π = {_fmt(grouped.get(0, np.nan), 6)}."
    )
    return lines


def summarize_pi_structure() -> List[str]:
    try:
        metrics = _calc_pi_structure_metrics()
    except FileNotFoundError as exc:
        return [f"Pi structure inputs unavailable: {exc}"]
    except Exception as exc:  # pragma: no cover - defensive parsing guard
        return [f"Pi structure summary failed: {exc}"]

    lines = [
        (
            "Nucleotide diversity structure (Edge vs Middle and Internal Decay), "
            "filtered by consensus inversion status:"
        ),
        f"  Qualifying regions (≥40kbp): {_fmt(metrics.unique_inversions, 0)} unique inversions.",
    ]

    # Direct
    lines.append(
        f"  [Edge vs Middle] Direct/Group 0 (n={metrics.dir_entries}): "
        f"Flank Mean = {_fmt(metrics.dir_flank_mean)}, Middle Mean = {_fmt(metrics.dir_middle_mean)}."
    )

    # Inverted
    lines.append(
        f"  [Edge vs Middle] Inverted/Group 1 (n={metrics.inv_entries}): "
        f"Flank Mean = {_fmt(metrics.inv_flank_mean)}, Middle Mean = {_fmt(metrics.inv_middle_mean)}."
    )

    # Overall
    lines.append(
        f"  [Edge vs Middle] Overall (n={metrics.all_entries}): "
        f"Flank Mean = {_fmt(metrics.all_flank_mean)}, Middle Mean = {_fmt(metrics.all_middle_mean)}."
    )

    # Spearman Decay
    lines.append("")
    lines.append("Internal decay (Spearman's ρ of diversity vs distance from start for first 100kb, loci ≥100kb):")

    def _fmt_spearman(r, label):
        return (
            f"  {label}: ρ = {_fmt(r.rho, 3)} "
            f"(p = {_fmt(r.p_value, 3)}, n = {_fmt(r.n, 0)})."
        )

    lines.append(_fmt_spearman(metrics.spearman_overall, "Overall (All Consensus 0+1)"))
    lines.append(_fmt_spearman(metrics.spearman_single_inv, "Single-Event Inverted (G1, R0)"))
    lines.append(_fmt_spearman(metrics.spearman_recur_dir, "Recurrent Direct (G0, R1)"))
    lines.append(_fmt_spearman(metrics.spearman_recur_inv, "Recurrent Inverted (G1, R1)"))
    lines.append(_fmt_spearman(metrics.spearman_single_dir, "Single-Event Direct (G0, R0)"))

    return lines


def summarize_linear_model() -> List[str]:
    pi_path = DATA_DIR / "output.csv"
    inv_path = DATA_DIR / "inv_properties.tsv"

    # load_and_match expects string paths and handles strict matching logic.
    try:
        matched = inv_dir_recur_model.load_and_match(str(pi_path), str(inv_path))
    except Exception as exc:
        return [f"Strict data loading failed: {exc}"]

    # Calculate epsilon floor exactly as in the modeling script
    all_pi = np.r_[matched["pi_direct"].to_numpy(float), matched["pi_inverted"].to_numpy(float)]
    eps = inv_dir_recur_model.choose_floor_from_quantile(
        all_pi,
        q=inv_dir_recur_model.FLOOR_QUANTILE,
        min_floor=inv_dir_recur_model.MIN_FLOOR,
    )

    lines = ["Orientation × recurrence linear models (replicated strict logic):"]
    lines.append(
<<<<<<< HEAD
        "  Inputs: output.csv (π per orientation) strictly ±1bp matched to "
        "inv_properties.tsv consensus (0/1); requires finite π in both columns."
    )
    lines.append(
        f"  Matched inversions: {len(matched)} "
        f"(Single-event={int((matched['Recurrence']=='Single-event').sum())}, "
        f"Recurrent={int((matched['Recurrence']=='Recurrent').sum())})."
=======
        "  Model definitions (mirroring stats/inv_dir_recur_model.py):"
    )
    lines.append(
        "    [Model A] Outcome Δlogπ = log(π_inverted+ε) − log(π_direct+ε); "
        "predictor is a Recurrent indicator (Single-event baseline); HC3 "
        "robust SEs; contrasts report single-event, recurrent, interaction, "
        "and pooled inversion effects."
    )
    lines.append(
        "    [Model B] Rows duplicated per orientation with outcome log(π+ε); "
        "OLS with design log_pi ~ Inverted + Inverted:Recurrent + C(region_id); "
        "cluster-robust by region_id; recurrence main effect absorbed by "
        "fixed effects; contrasts compare orientation within recurrence "
        "groups and their interaction."
    )
    lines.append(
        "    [Model C] Outcome Δlogπ as in Model A with predictors Recurrent "
        "+ z-scored covariates ln1p(Number_recurrent_events), ln(Size_kbp), "
        "Inverted_AF (raw z), ln(Formation_rate_per_generation); HC3 robust "
        "SEs; rows with missing covariates are dropped and effects are per +1 SD."
>>>>>>> 620c415b
    )
    lines.append(f"  Detection floor applied before logs: ε = {_fmt(eps, 6)}.")

    # Model A (Basic)
    lines.append(
        "  [Model A] Δ-logπ = log(π_inv+ε) – log(π_dir+ε) ~ 1 + Recurrent (HC3 SEs). "
        "No weights or covariates; effects reported for single-event, recurrent, "
        "interaction, and pooled Δ-logπ."
    )
    try:
        _, tabA, dfA = inv_dir_recur_model.run_model_A(matched, eps=eps, nonzero_only=False)
        for row in tabA.itertuples():
            lines.append(
                f"    {row.effect}: fold-change = {_fmt(row.ratio, 3)} "
                f"(95% CI {_fmt(row.ci_low, 3)}–{_fmt(row.ci_high, 3)}), p = {_fmt(row.p, 3)}."
            )
    except Exception as exc:
        lines.append(f"    Model A failed: {exc}")

    # Model B (Fixed Effects)
    lines.append(
        "  [Model B] log(π+ε) ~ Inverted + Inverted:Recurrent + C(region_id); "
        "cluster-robust by region_id. Recurrence main effect absorbed by fixed "
        "effects; contrasts give single-event, recurrent, and interaction pairs."
    )
    try:
        _, tabB, _, _ = inv_dir_recur_model.run_model_B(matched, eps=eps)
        for row in tabB.itertuples():
            lines.append(
                f"    {row.effect}: fold-change = {_fmt(row.ratio, 3)} "
                f"(95% CI {_fmt(row.ci_low, 3)}–{_fmt(row.ci_high, 3)}), p = {_fmt(row.p, 3)}."
            )
    except Exception as exc:
        lines.append(f"    Model B failed: {exc}")

    # Model C (Covariate Adjusted)
    lines.append(
        "  [Model C] Δ-logπ ~ 1 + Recurrent + z-scored covariates from inv_properties.tsv "
        "(Number_recurrent_events ln1p, Size_.kbp. ln, Inverted_AF, Formation_rate_per_generation ln). "
        "HC3 SEs; rows require complete covariates with missingness dummies excluded."
    )
    try:
        _, tabC, _, _ = inv_dir_recur_model.run_model_C(
            matched, invinfo_path=str(inv_path), eps=eps, nonzero_only=False
        )
        covariate_rows = tabC.iloc[3:]
        lines.append(
            "    Covariates included in fit: "
            + (", ".join(covariate_rows.effect) if not covariate_rows.empty else "None (dropped as constant)")
        )
        for row in tabC.itertuples():
            lines.append(
                f"    {row.effect}: fold-change = {_fmt(row.ratio, 3)} "
                f"(95% CI {_fmt(row.ci_low, 3)}–{_fmt(row.ci_high, 3)}), p = {_fmt(row.p, 3)}."
            )
    except Exception as exc:
        lines.append(f"    Model C failed: {exc}")

    # Permutation Test
    lines.append(
        f"  [Permutation] Model A interaction (n={_fmt(inv_dir_recur_model.N_PERMUTATIONS, 0)}):"
    )
    try:
        obs, p_perm = inv_dir_recur_model.perm_test_interaction(
            dfA,
            n=inv_dir_recur_model.N_PERMUTATIONS,
            seed=inv_dir_recur_model.PERM_SEED,
        )
        lines.append(f"    Observed Δ(mean log-ratio) = {_fmt(obs, 4)}, p = {_fmt(p_perm, 4)}.")
    except Exception as exc:
        lines.append(f"    Permutation test failed: {exc}")

    return lines

def summarize_cds_conservation_glm() -> List[str]:
    lines: List[str] = [
        "CDS conservation GLM (proportion of identical CDS pairs):",
        "  Model definition: Binomial GLM with logit link and frequency weights = n_pairs, "
        "cluster-robust by inversion; formula prop ~ C(consensus) * C(phy_group) + "
        "log_m + log_L + log_k (log of n_sites, inversion length, and n_sequences).",
        "  Categories use Single/Recurrent × Direct/Inverted encoding; estimated marginal "
        "means are standardized with equal inversion weight and covariates set to their "
        "weighted means before pairwise contrasts.",
    ]

    pairwise_df: pd.DataFrame | None = None
    source_label: str | None = None
    errors: List[str] = []

    cds_input = _resolve_repo_artifact("cds_identical_proportions.tsv")

    if cds_input and cds_input.exists():
        try:
            with _temporary_workdir(cds_input.parent):
                cds_df = CDS_identical_model.load_data()
                res = CDS_identical_model.fit_glm_binom(cds_df, include_covariates=True)
                _, pairwise_df = CDS_identical_model.emms_and_pairs(
                    res, cds_df, include_covariates=True
                )
            source_label = f"loaded from {_relative_to_repo(cds_input)}"
        except SystemExit as exc:
            errors.append(f"CDS GLM exited early: {exc}")
        except Exception as exc:
            errors.append(f"Failed to compute GLM: {exc}")
    else:
         errors.append("cds_identical_proportions.tsv not found (Pipeline failure?)")

    if pairwise_df is None:
        lines.append(
            "  FATAL: CDS GLM inputs unavailable. The pipeline should have generated cds_identical_proportions.tsv."
        )
        lines.extend(f"  {msg}" for msg in errors)
        # Return lines but likely this indicates a critical failure
        return lines

    if source_label:
        lines.append(f"  Source: {source_label}.")

    required = {
        "A",
        "B",
        "diff_logit",
        "diff_prob",
        "p_value",
        "q_value_fdr",
    }
    if not required.issubset(pairwise_df.columns):
        missing = ", ".join(sorted(required - set(pairwise_df.columns)))
        lines.append(f"  Pairwise contrast table missing required columns: {missing}.")
        return lines

    target_label = "Single/Inverted"
    comparisons = [
        (target_label, "Single/Direct"),
        (target_label, "Recurrent/Inverted"),
        (target_label, "Recurrent/Direct"),
    ]

    def _extract_contrast(a: str, b: str) -> pd.Series | None:
        mask = (
            ((pairwise_df["A"] == a) & (pairwise_df["B"] == b))
            | ((pairwise_df["A"] == b) & (pairwise_df["B"] == a))
        )
        subset = pairwise_df.loc[mask]
        if subset.empty:
            return None
        return subset.iloc[0]

    found_any = False
    for target, other in comparisons:
        row = _extract_contrast(target, other)
        if row is None:
            lines.append(f"  Contrast {target} vs {other} not present in CDS pairwise table.")
            continue
        found_any = True
        diff_prob = float(row["diff_prob"])
        diff_logit = float(row["diff_logit"])
        if row["A"] != target:
            diff_prob *= -1
            diff_logit *= -1
        lines.append(
            "  "
            + f"{target} vs {other}: Δlogit = {_fmt(diff_logit, 3)}, Δp = {_fmt(diff_prob, 3)}, "
            + f"p = {_fmt(row['p_value'], 3)}, BH q = {_fmt(row['q_value_fdr'], 3)}."
        )

    if not found_any:
        lines.append("  No pairwise contrasts reported for Single/Inverted haplotypes.")

    return lines


# ---------------------------------------------------------------------------
# Section 3. Differentiation and breakpoint enrichment
# ---------------------------------------------------------------------------


def summarize_fst() -> List[str]:
    df = _load_pi_summary()
    if "hudson_fst_hap_group_0v1" not in df.columns:
        return ["Hudson's FST column missing from output.csv; skipping differentiation summary."]

    fst = df.dropna(subset=["hudson_fst_hap_group_0v1"])
    if fst.empty:
        return ["No finite Hudson's FST values available."]

    fst = fst.rename(columns={"hudson_fst_hap_group_0v1": "fst"})
    lines = ["Differentiation between orientations (Hudson's FST):"]
    for flag, label in [(0, "Single-event"), (1, "Recurrent")]:
        sub = fst[fst["recurrence_flag"] == flag]
        if sub.empty:
            continue
        lines.append(
            f"  {label}: median FST = {_fmt(sub['fst'].median(), 3)} (n = {_fmt(len(sub), 0)})."
        )

    if fst["recurrence_flag"].nunique() > 1:
        utest = stats.mannwhitneyu(
            fst.loc[fst["recurrence_flag"] == 0, "fst"],
            fst.loc[fst["recurrence_flag"] == 1, "fst"],
            alternative="two-sided",
        )
        lines.append(
            "  Mann–Whitney U test (single-event vs recurrent): "
            f"U = {_fmt(utest.statistic, 3)}, p = {_fmt(utest.pvalue, 3)}."
        )

    counts = fst["fst"].to_numpy()
    lines.append(
        "  Highly differentiated loci: "
        f"{_fmt(int((counts > 0.2).sum()), 0)} with FST > 0.2 and {_fmt(int((counts > 0.5).sum()), 0)} with FST > 0.5."
    )
    return lines


def summarize_frf() -> List[str]:
    frf_path = DATA_DIR / "per_inversion_frf_effects.tsv"
    if not frf_path.exists():
        frf_path = REPO_ROOT / "per_inversion_breakpoint_tests" / "per_inversion_frf_effects.tsv"
        if not frf_path.exists():
            return ["Breakpoint FRF results not found; skipping enrichment analysis."]

    frf = pd.read_csv(frf_path, sep="\t", low_memory=False)

    if "STATUS" in frf.columns and "recurrence_flag" not in frf.columns:
        frf["recurrence_flag"] = frf["STATUS"]

    frf = frf.rename(columns={"frf_delta": "edge_minus_middle", "usable_for_meta": "usable"})
    
    if {"chrom", "start", "end"}.issubset(frf.columns):
        frf["chromosome_norm"] = frf["chrom"].astype(str).str.replace("^chr", "", regex=True)
        try:
            inv_df = _load_inv_properties()
            frf = frf.merge(
                inv_df[["chromosome", "start", "end", "recurrence_label", "inversion_id"]],
                left_on=["chromosome_norm", "start", "end"],
                right_on=["chromosome", "start", "end"],
                how="left",
                suffixes=("", "_inv"),
            )
        except Exception:
            pass

    lines: List[str] = ["Breakpoint enrichment (Flat–Ramp–Flat Model):"]

    if "usable" in frf.columns:
        usable_mask = frf["usable"].fillna(False).astype(bool) | \
                      frf["usable"].astype(str).str.lower().isin(["true", "1"])
        usable = frf[usable_mask].copy()
    else:
        usable = frf[np.isfinite(frf["frf_var_delta"]) & (frf["frf_var_delta"] > 0)].copy()

    if "recurrence_flag" not in usable.columns:
        lines.append("  Recurrence annotations missing (no 'STATUS' or 'recurrence_flag' column).")
        return lines
    
    # --- Descriptive Stats (Unweighted Levels) ---
    if {"frf_mu_edge", "frf_mu_mid"}.issubset(usable.columns):
        lines.append("  [Descriptive Levels] Raw FST averages (Unweighted):")
        for flag, label in [(0, "Single-event"), (1, "Recurrent")]:
            sub = usable[usable["recurrence_flag"] == flag]
            if not sub.empty:
                mean_edge = _safe_mean(sub["frf_mu_edge"])
                mean_mid = _safe_mean(sub["frf_mu_mid"])
                lines.append(f"    {label} (n={len(sub)}): Edge={_fmt(mean_edge)}, Middle={_fmt(mean_mid)}.")
    lines.append("")

    # --- Old Method (Unweighted Delta) ---
    lines.append("  [Unweighted Delta Analysis]")
    vecs = {}
    deltas = {}
    for flag, label in [(0, "Single-event"), (1, "Recurrent")]:
        sub = usable[usable["recurrence_flag"] == flag]
        vec = sub["edge_minus_middle"].dropna().to_numpy(dtype=float)
        if vec.size > 0:
            vecs[flag] = vec
            deltas[flag] = float(np.mean(vec))
            lines.append(f"    {label} mean delta: {_fmt(deltas[flag], 3)}.")

    if 0 in vecs and 1 in vecs:
        diff = deltas[0] - deltas[1]
        lines.append(f"    Diff-of-diffs (Single - Recurrent): {_fmt(diff, 3)}.")
        res = recur_breakpoint_tests.directional_energy_test(
            vecs[0], vecs[1], n_perm=10000, random_state=2025
        )
        lines.append(f"    Energy Test p-value (Single > Recurrent): {_fmt(res['p_value_0gt1'], 3)}.")
    lines.append("")

    # --- New Method (Precision-Weighted Meta-Analysis) ---
    lines.append("  [Precision-Weighted Meta-Analysis]")
    
    y = usable["edge_minus_middle"].to_numpy(dtype=float)
    s2 = usable["frf_var_delta"].to_numpy(dtype=float)
    group = usable["recurrence_flag"].to_numpy(dtype=int)

    if len(y) == 0 or len(s2) == 0:
        lines.append("    Insufficient data for weighted analysis.")
        return lines

    weights = per_inversion_breakpoint_metric.compute_meta_weights_from_s2(s2)
    n_perm = 1_000_000
    n_workers = os.cpu_count() or 1

    # Weighted Median
    d_med, med_s, med_r = per_inversion_breakpoint_metric.weighted_median_difference(y, weights, group)
    perm_med = per_inversion_breakpoint_metric.meta_permutation_pvalue(
        y, weights, group, n_perm=n_perm, chunk=1000, base_seed=2025, n_workers=n_workers
    )
    lines.append(f"    Weighted Median Delta: Single={_fmt(med_s)}, Recurrent={_fmt(med_r)}, Diff={_fmt(d_med)}.")
    lines.append(f"    Median P-value (Two-sided): {_fmt(perm_med['p_perm_two_sided'], 4)}.")

    # Weighted Mean
    d_mean, mean_s, mean_r = per_inversion_breakpoint_metric.weighted_mean_difference(y, weights, group)
    perm_mean = per_inversion_breakpoint_metric.meta_permutation_pvalue_mean(
        y, weights, group, n_perm=n_perm, chunk=1000, base_seed=2026, n_workers=n_workers
    )
    lines.append(f"    Weighted Mean Delta:   Single={_fmt(mean_s)}, Recurrent={_fmt(mean_r)}, Diff={_fmt(d_mean)}.")
    lines.append(f"    Mean P-value (Two-sided):   {_fmt(perm_mean['p_perm_two_sided'], 4)}.")

    return lines

# ---------------------------------------------------------------------------
# Section 4. PheWAS breadth and highlights
# ---------------------------------------------------------------------------


def summarize_phewas_scale() -> List[str]:
    results_path = DATA_DIR / "phewas_results.tsv"
    if not results_path.exists():
        return [f"PheWAS results table not found at {results_path}."]

    results = pd.read_csv(results_path, sep="\t", low_memory=False)
    required_cols = {"Phenotype", "N_Cases", "N_Controls", "Inversion"}
    if not required_cols.issubset(results.columns):
        missing = ", ".join(sorted(required_cols - set(results.columns)))
        return [f"PheWAS results missing required columns: {missing}."]

    lines = ["PheWAS scale summary:"]
    lines.append(f"  Unique phenotypes tested: {results['Phenotype'].nunique()}.")
    lines.append(
        "  Case counts span "
        f"{_fmt(results['N_Cases'].min(), 0)} to {_fmt(results['N_Cases'].max(), 0)}; "
        f"controls span {_fmt(results['N_Controls'].min(), 0)}–{_fmt(results['N_Controls'].max(), 0)}."
    )

    inv_counts = results.groupby("Inversion")["Phenotype"].nunique().sort_values(ascending=False)
    lines.append(
        "  Phenotype coverage per inversion (top 5): "
        + ", ".join(f"{inv}: {count}" for inv, count in inv_counts.head(5).items())
        + ("; ..." if len(inv_counts) > 5 else "")
    )

    sig_col = results.get("Sig_Global")
    if sig_col is not None:
        sig_mask = sig_col.astype(str).str.upper() == "TRUE"
        sig_inversions = results.loc[sig_mask, "Inversion"].nunique()
        lines.append(
            f"  Inversions with ≥1 BH-significant phenotype: {sig_inversions} of {results['Inversion'].nunique()}."
        )

    return lines


@dataclass
class AssocSpec:
    inversion: str
    label: str
    search_terms: Tuple[str, ...]
    table_name: str = "phewas_results.tsv"
    ancestry_targets: List[str] = field(default_factory=list)


def _format_or(row: pd.Series) -> str:
    or_col = None
    for candidate in ["OR", "Odds_Ratio", "OR_overall"]:
        if candidate in row.index:
            or_col = candidate
            break
    if or_col is None:
        return "Odds ratio unavailable"

    or_value = row.get(or_col)
    lo = None
    hi = None
    for lo_candidate in [
        "CI_Lower",
        "CI95_Lower",
        "CI_Lower_Overall",
        "CI_LO_OR",
        "CI_Lower_DISPLAY",
    ]:
        if lo_candidate in row.index and not pd.isna(row.get(lo_candidate)):
            lo = row.get(lo_candidate)
            break
    for hi_candidate in [
        "CI_Upper",
        "CI95_Upper",
        "CI_Upper_Overall",
        "CI_HI_OR",
        "CI_Upper_DISPLAY",
    ]:
        if hi_candidate in row.index and not pd.isna(row.get(hi_candidate)):
            hi = row.get(hi_candidate)
            break
    if lo is not None and hi is not None:
        return f"OR = {_fmt(or_value, 3)} (95% CI {_fmt(lo, 3)}–{_fmt(hi, 3)})"
    return f"OR = {_fmt(or_value, 3)}"


def summarize_key_associations() -> List[str]:
    SOURCE_LABELS = {
        "phewas_results.tsv": "MAIN IMPUTED",
        "all_pop_phewas_tag.tsv": "TAG SNP",
        "PGS_controls.tsv": "PGS CONTROL",
    }

    targets = [
        AssocSpec(
            "chr10-79542902-INV-674513",
            "Positive DNA test for high-risk HPV types",
            ("hpv", "dna", "positive"),
        ),
        AssocSpec(
            "chr6-141867315-INV-29159",
            "Laryngitis and tracheitis",
            ("laryngitis", "tracheitis"),
            ancestry_targets=["AFR"],
        ),
        AssocSpec(
            "chr12-46897663-INV-16289",
            "Conjunctivitis",
            ("conjunct",),
        ),
        AssocSpec(
            "chr12-46897663-INV-16289",
            "Acne",
            ("acne",),
        ),
        AssocSpec(
            "chr12-46897663-INV-16289",
            "Epidermal thickening",
            ("epidermal", "thicken"),
        ),
        AssocSpec(
            "chr12-46897663-INV-16289",
            "Inflammation of the eye",
            ("inflamm", "eye"),
        ),
        AssocSpec(
            "chr12-46897663-INV-16289",
            "Migraine",
            ("migraine",),
        ),
        AssocSpec(
            "chr12-46897663-INV-16289",
            "Disorder of nervous system",
            ("disorder", "nervous"),
        ),
        AssocSpec(
            # The main imputed Morbid obesity signal comes from the 17q21 inversion
            # (chr17-45585160-INV-706887). The tag-SNP analyses use a synthetic
            # identifier (chr17-45974480-INV-29218), so we keep the tag-SNP
            # entries below on that ID but point the main PheWAS summary at the
            # true inversion identifier so the odds ratios reported here match
            # the imputed results discussed in the manuscript.
            "chr17-45585160-INV-706887",
            "Morbid obesity (Main Imputed)",
            ("morbid", "obesity"),
            table_name="phewas_results.tsv",
            ancestry_targets=["EUR", "AFR"],
        ),
        AssocSpec(
            "chr17-45585160-INV-706887",
            "Breast lump or abnormal exam (Main Imputed)",
            ("lump", "breast"),
            table_name="phewas_results.tsv",
            ancestry_targets=["EUR"],
        ),
        AssocSpec(
            "chr17-45585160-INV-706887",
            "Abnormal mammogram (Main Imputed)",
            ("mammogram",),
            table_name="phewas_results.tsv",
            ancestry_targets=["EUR"],
        ),
        AssocSpec(
            "chr17-45585160-INV-706887",
            "Mild cognitive impairment (Main Imputed)",
            ("mild", "cognitive"),
            table_name="phewas_results.tsv",
            ancestry_targets=["EUR", "AMR"],
        ),
        AssocSpec(
            "chr17-45585160-INV-706887",
            "Abnormal Papanicolaou smear",
            ("papanicolaou", "smear"),
            table_name="phewas_results.tsv",
        ),
        AssocSpec(
            "chr17-45585160-INV-706887",
            "Melanocytic nevi",
            ("melanocytic", "nevi"),
            table_name="phewas_results.tsv",
        ),
        AssocSpec(
            "chr17-45585160-INV-706887",
            "Benign neoplasm of the skin",
            ("benign", "neoplasm", "skin"),
            table_name="phewas_results.tsv",
        ),
        AssocSpec(
            "chr17-45585160-INV-706887",
            "Diastolic Heart Failure",
            ("diastolic", "heart", "failure"),
            table_name="phewas_results.tsv",
        ),
        AssocSpec(
            "chr17-45585160-INV-706887",
            "Breast Cancer (Malignant neoplasm)",
            ("malignant", "neoplasm", "breast"),
            table_name="phewas_results.tsv",
        ),
        AssocSpec(
            "chr17-45974480-INV-29218",
            "Morbid obesity (Tag SNP)",
            ("morbid", "obesity"),
            table_name="all_pop_phewas_tag.tsv",
            ancestry_targets=["EUR", "AFR"],
        ),
        AssocSpec(
            "chr17-45974480-INV-29218",
            "Breast lump or abnormal exam (Tag SNP)",
            ("lump", "breast"),
            table_name="all_pop_phewas_tag.tsv",
            ancestry_targets=["EUR"],
        ),
        AssocSpec(
            "chr17-45974480-INV-29218",
            "Abnormal mammogram (Tag SNP)",
            ("mammogram",),
            table_name="all_pop_phewas_tag.tsv",
            ancestry_targets=["EUR"],
        ),
        AssocSpec(
            "chr17-45974480-INV-29218",
            "Mild cognitive impairment (Tag SNP)",
            ("mild", "cognitive"),
            table_name="all_pop_phewas_tag.tsv",
            ancestry_targets=["EUR", "AMR"],
        ),
    ]

    table_names = sorted({spec.table_name for spec in targets})
    tables: dict[str, pd.DataFrame] = {}
    missing_tables: List[str] = []
    inv_meta_path = DATA_DIR / "inv_properties.tsv"
    for name in table_names:
        path = DATA_DIR / name
        if not path.exists():
            missing_tables.append(name)
            continue
        df = pd.read_csv(path, sep="\t", low_memory=False)
        if "Phenotype" not in df.columns or "Inversion" not in df.columns:
            missing_tables.append(name)
            continue
        df["Phenotype"] = df["Phenotype"].astype(str)
        df["Inversion"] = df["Inversion"].astype(str)
        df["Inversion"] = map_inversion_series(df["Inversion"], inv_info_path=str(inv_meta_path))
        tables[name] = df

    if not tables:
        missing_desc = f" ({', '.join(sorted(set(missing_tables)))})" if missing_tables else ""
        return [
            "Per-phenotype association tables not found; skipping highlights" + missing_desc + "."
        ]

    available_sources = list(tables.keys())
    lines: List[str] = [
        "Selected inversion–phenotype associations (logistic regression with LRT p-values):",
        "  Available source tables: " + ", ".join(available_sources) + ".",
    ]
    if missing_tables:
        lines.append("  Missing source tables: " + ", ".join(sorted(set(missing_tables))) + ".")

    for spec in targets:
        table = tables.get(spec.table_name)
        if table is None:
            lines.append(
                f"  {spec.inversion}: source table {spec.table_name} not available locally; "
                f"cannot summarize {spec.label}."
            )
            continue

        target_inv_id = map_inversion_value(spec.inversion, inv_info_path=str(inv_meta_path))
        subset = table[table["Inversion"].str.strip() == target_inv_id]
        if subset.empty:
            lines.append(
                f"  {spec.inversion}: no PheWAS results available locally for {spec.label}."
            )
            continue

        mask = np.ones(len(subset), dtype=bool)
        norm_labels = subset["Phenotype"].astype(str).str.lower()
        for term in spec.search_terms:
            mask &= norm_labels.str.contains(term, na=False)
        candidates = subset[mask]

        if candidates.empty:
            lines.append(
                f"  {spec.inversion} × {spec.label}: matching phenotype not found in {spec.table_name}."
            )
            continue

        sort_columns = [
            col
            for col in ["P_Value", "P_Value_y", "P_Value_x", "P_LRT_Overall"]
            if col in candidates.columns
        ]
        if sort_columns:
            r = candidates.sort_values(sort_columns).iloc[0]
        else:
            r = candidates.iloc[0]

        pval = None
        for col in [
            "P_Value",
            "P_Value_y",
            "P_Value_x",
            "P_LRT_Overall",
            "P_Value_LRT_Bootstrap",
        ]:
            value = r.get(col)
            if value is not None and not pd.isna(value):
                pval = value
                break

        bh = None
        for col in ["Q_GLOBAL", "BH_FDR_Q"]:
            value = r.get(col)
            if value is not None and not pd.isna(value):
                bh = value
                break
        if bh is None:
            bh = pval
        parts = _format_or(r)
        source_lbl = SOURCE_LABELS.get(spec.table_name, "UNKNOWN SOURCE")
        lines.append(
            f"  [{source_lbl}] {spec.inversion} vs {spec.label}: {parts}, "
            f"BH-adjusted p ≈ {_fmt(bh, 3)} (raw p = {_fmt(pval, 3)})."
        )

        interaction_col = "P_LRT_AncestryxDosage"
        interaction_val = r.get(interaction_col) if interaction_col in r.index else None
        if interaction_val is not None and not pd.isna(interaction_val):
            lines.append(
                f"    Interaction (Ancestry × Dosage): p = {_fmt(interaction_val, 3)}."
            )

        for anc in spec.ancestry_targets:
            p_col = f"{anc}_P"
            or_col = f"{anc}_OR"
            lo_col = f"{anc}_CI_LO_OR"
            hi_col = f"{anc}_CI_HI_OR"
            p_val = r.get(p_col)
            if p_val is None or pd.isna(p_val):
                continue
            line = f"    [{anc}] p = {_fmt(p_val, 3)}"
            or_val = r.get(or_col)
            if or_val is not None and not pd.isna(or_val):
                lo_val = r.get(lo_col)
                hi_val = r.get(hi_col)
                if (
                    lo_val is not None
                    and hi_val is not None
                    and not pd.isna(lo_val)
                    and not pd.isna(hi_val)
                ):
                    line += (
                        f", OR = {_fmt(or_val, 3)} (95% CI {_fmt(lo_val, 3)}–{_fmt(hi_val, 3)})"
                    )
                else:
                    line += f", OR = {_fmt(or_val, 3)}"
            lines.append(line + ".")
    return lines


def summarize_category_tests() -> List[str]:
    cat_path = DATA_DIR / "phewas v2 - categories.tsv"
    if not cat_path.exists():
        return ["Phecode category-level omnibus results not found; skipping summary."]

    categories = pd.read_csv(cat_path, sep="\t", low_memory=False)
    required = {
        "Inversion",
        "Category",
        "Direction",
        "P_GBJ",
        "P_GLS",
        "Q_GBJ",
        "Q_GLS",
    }
    if not required.issubset(categories.columns):
        missing = ", ".join(sorted(required - set(categories.columns)))
        return [f"Category table missing required columns: {missing}."]

    lines = ["Phecode category omnibus and directional tests:"]
    for inv, group in categories.groupby("Inversion"):
        sig = group[(group["Q_GBJ"] < 0.05) | (group["Q_GLS"] < 0.05)]
        if sig.empty:
            continue
        summaries = []
        for row in sig.itertuples():
            gbj_q = _fmt(row.Q_GBJ, 3) if not pd.isna(row.Q_GBJ) else "NA"
            gls_q = _fmt(row.Q_GLS, 3) if not pd.isna(row.Q_GLS) else "NA"
            gbj_p = _fmt(row.P_GBJ, 3) if not pd.isna(row.P_GBJ) else "NA"
            gls_p = _fmt(row.P_GLS, 3) if not pd.isna(row.P_GLS) else "NA"
            direction_label: str | None
            raw_direction = getattr(row, "Direction", None)
            if isinstance(raw_direction, str):
                normalized = raw_direction.strip().lower()
                if normalized == "increase":
                    direction_label = "Increased risk"
                elif normalized == "decrease":
                    direction_label = "Decreased risk"
                else:
                    direction_label = raw_direction.strip() or None
            else:
                direction_label = None
            if direction_label:
                category_name = f"{row.Category} ({direction_label})"
            else:
                category_name = f"{row.Category}"
            summaries.append(
                f"{category_name}: GBJ q = {gbj_q} (p = {gbj_p}), GLS q = {gls_q} (p = {gls_p})"
            )
        lines.append(f"  {inv}: " + "; ".join(summaries))

    if len(lines) == 1:
        lines.append("  No categories reached the significance threshold (q < 0.05).")
    return lines


# ---------------------------------------------------------------------------
# Section 5. Imputation performance
# ---------------------------------------------------------------------------


def summarize_imputation() -> List[str]:
    path = DATA_DIR / "imputation_results.tsv"
    if not path.exists():
        return [f"Imputation summary not found at {path}."]

    df = pd.read_csv(path, sep="\t")
    df = df.rename(columns={"unbiased_pearson_r2": "r2", "p_fdr_bh": "bh_p"})
    usable = df[(df["r2"] > 0.3) & (df["bh_p"] < 0.05)]
    lines = ["Imputation performance summary:"]
    lines.append(
        f"  Models evaluated: {_fmt(len(df), 0)}; models with r² > 0.3 and BH p < 0.05: {_fmt(len(usable), 0)}."
    )
    if "Use" in df.columns:
        lines.append(
            f"  Models flagged for downstream PheWAS (Use == True): {_fmt(int(df['Use'].eq(True).sum()), 0)}."
        )
    return lines


# ---------------------------------------------------------------------------
# Section 6. PGS covariate sensitivity and selection
# ---------------------------------------------------------------------------


def summarize_pgs_controls() -> List[str]:
    candidates = [
        (DATA_DIR / "pgs_sensitivity.tsv", {}),
        (
            DATA_DIR / "PGS_controls.tsv",
            {
                "P_Value_NoCustomControls": "p_nominal",
                "P_Value": "p_with_pgs",
            },
        ),
    ]

    pgs: pd.DataFrame | None = None
    source = None
    for path, rename_map in candidates:
        if not path.exists():
            continue
        df = pd.read_csv(path, sep="\t", low_memory=False)
        if rename_map:
            df = df.rename(columns=rename_map)
        required = {"Inversion", "Phenotype", "p_nominal", "p_with_pgs"}
        if not required.issubset(df.columns):
            continue
        pgs = df
        source = path.name
        break

    if pgs is None:
        return ["Polygenic-score sensitivity table not found; skipping summary."]

    pgs = pgs.replace([np.inf, -np.inf], np.nan)
    pgs = pgs.dropna(subset=["p_nominal", "p_with_pgs"])
    if pgs.empty:
        return ["PGS sensitivity table empty after filtering p-values."]

    pgs["fold_change"] = pgs["p_with_pgs"] / pgs["p_nominal"].replace(0, np.nan)
    largest = pgs.sort_values("fold_change", ascending=False).iloc[0]

    lines = [
        "[PGS CONTROL] Sensitivity of PheWAS associations to regional PGS covariates:",
        f"  Source table: {source}.",
    ]
    lines.append(
        f"  Largest p-value inflation: inversion {largest.Inversion} × {largest.Phenotype} "
        f"(p_nominal = {_fmt(largest.p_nominal, 3)}, p_with_pgs = {_fmt(largest.p_with_pgs, 3)}, "
        f"fold-change = {_fmt(largest.fold_change, 3)})."
    )

    # Additional specific reporting for manuscript diseases
    target_terms = ["Breast", "Obesity", "Heart", "Cognitive", "MCI", "Alzheimer"]

    # Create a mask for phenotypes containing any of the target terms
    mask = pgs["Phenotype"].astype(str).apply(
        lambda x: any(term.lower() in x.lower() for term in target_terms)
    )

    relevant_rows = pgs[mask].copy()
    if not relevant_rows.empty:
        # Sort by fold change to be consistent with "largest inflation" logic or just by name
        relevant_rows = relevant_rows.sort_values("fold_change", ascending=False)

        lines.append("  Specific disease statistics:")
        for row in relevant_rows.itertuples():
             lines.append(
                f"    {row.Phenotype}: p_nominal = {_fmt(row.p_nominal, 3)} -> p_with_pgs = {_fmt(row.p_with_pgs, 3)} "
                f"(fold-change = {_fmt(row.fold_change, 3)})"
            )

    return lines


def summarize_family_history() -> List[str]:
    fam_path = DATA_DIR / "family_phewas.tsv"

    if not fam_path.exists():
        return [
            "Family history validation results not found; expected data/family_phewas.tsv."
        ]

    try:
        df = pd.read_csv(fam_path, sep="\t", low_memory=False)
    except Exception as exc:  # pragma: no cover - defensive logging
        return [f"Error reading family history results: {exc}"]

    if "phenotype" not in df.columns:
        return [
            "Family history validation file missing 'phenotype' column; cannot summarize results."
        ]

    df["phenotype"] = df["phenotype"].astype(str).str.strip()

    lines = ["Family History Validation (Family-based PheWAS):"]
    key_phenos = ["Breast Cancer", "Obesity", "Heart Failure", "Cognitive Impairment"]

    found_any = False
    for pheno in key_phenos:
        mask = df["phenotype"].astype(str).str.contains(pheno, case=False, na=False)
        row = df[mask]
        if row.empty:
            continue
        found_any = True
        r = row.iloc[0]
        or_val = r.get("OR")
        ci_lo = r.get("CI_low")
        ci_hi = r.get("CI_high")
        p_val = r.get("p")
        lines.append(
            f"  [FAMILY FOLLOW-UP] {pheno}: OR = {_fmt(or_val, 3)} "
            f"(95% CI {_fmt(ci_lo, 3)}–{_fmt(ci_hi, 3)}), p = {_fmt(p_val, 3)}."
        )

    if not found_any:
        lines.append("  No manuscript phenotypes recovered from family history validation table.")
    return lines


def _largest_window_change(dates: pd.Series, values: pd.Series, window: float = 1000.0) -> Tuple[float, float, float] | None:
    mask = dates.notna() & values.notna()
    if mask.sum() < 2:
        return None

    filtered_dates = dates[mask].to_numpy()
    filtered_values = values[mask].to_numpy()
    sorted_idx = np.argsort(filtered_dates)
    sorted_dates = filtered_dates[sorted_idx]
    sorted_values = filtered_values[sorted_idx]

    min_date = float(sorted_dates[0])
    max_date = float(sorted_dates[-1])
    if max_date - min_date < window:
        return None

    start_points = np.arange(min_date, max_date - window + 1, 1.0)
    if start_points.size == 0:
        return None
    end_points = start_points + window

    start_vals = np.interp(start_points, sorted_dates, sorted_values)
    end_vals = np.interp(end_points, sorted_dates, sorted_values)
    deltas = np.abs(end_vals - start_vals)
    idx = int(np.argmax(deltas))
    return float(start_points[idx]), float(end_points[idx]), float(deltas[idx])


def _plain_number(value: float | int | None) -> str:
    """Render numbers without scientific notation or rounding."""

    if value is None:
        return "NA"
    try:
        val = float(value)
    except (TypeError, ValueError):
        return "NA"
    if math.isnan(val) or math.isinf(val):
        return "NA"
    rounded = round(val)
    if abs(val - rounded) < 1e-9:
        return str(int(rounded))
    text = f"{val:.15f}".rstrip("0").rstrip(".")
    return text if text else "0"


def summarize_selection() -> List[str]:
    trajectory_path = DATA_DIR / "Trajectory-12_47296118_A_G.tsv"
    if not trajectory_path.exists():
        return ["Trajectory data not found; skipping summary."]

    traj = pd.read_csv(trajectory_path, sep="\t", low_memory=False)
    numeric_cols = [
        "date_left",
        "date_right",
        "date_center",
        "num_allele",
        "num_alt_allele",
        "af",
        "af_low",
        "af_up",
        "pt",
        "pt_low",
        "pt_up",
    ]
    for col in numeric_cols:
        if col in traj.columns:
            traj[col] = pd.to_numeric(traj[col], errors="coerce")

    value_col = "af" if "af" in traj.columns else "pt"
    traj = traj.dropna(subset=["date_center", value_col])
    if traj.empty:
        return ["AGES trajectory table is empty after filtering numeric values."]

    traj = traj.sort_values("date_center")
    present = traj.iloc[0]
    ancient = traj.iloc[-1]
    change = present[value_col] - ancient[value_col]
    value_min = traj[value_col].min()
    value_max = traj[value_col].max()
    sample_median = _safe_median(traj.get("num_allele"))
    window_summary = _largest_window_change(traj["date_center"], traj[value_col], window=1000.0)

    lines = [
        "Allele frequency trajectory summary (12_47296118_A_G):",
        f"  Windows analyzed: {_fmt(len(traj), 0)} spanning {_fmt(traj['date_center'].min(), 0)}–{_fmt(traj['date_center'].max(), 0)} years before present.",
        f"  Observed allele-frequency ranges {_fmt(value_min, 3)}–{_fmt(value_max, 3)}; net change from {_fmt(ancient.date_center, 0)} to {_fmt(present.date_center, 0)} years BP is {_fmt(change, 3)}.",
    ]
    if sample_median is not None:
        lines.append(
            f"  Median haploid sample size per window ≈ {_fmt(sample_median, 0)} alleles."
        )
    if window_summary is not None:
        start, end, delta = window_summary
        lines.append(
            "  Largest ~1,000-year change: "
            f"Δf = {_plain_number(delta)} between {_plain_number(start)} and {_plain_number(end)} years BP."
        )
    return lines


# ---------------------------------------------------------------------------
# Master report builder
# ---------------------------------------------------------------------------


def build_report() -> List[str]:
    sections: List[Tuple[str, Iterable[str]]] = [
        ("Recurrence", summarize_recurrence()),
        ("Sample sizes", summarize_sample_sizes()),
        ("Diversity", summarize_diversity()),
        ("Pi Structure", summarize_pi_structure()),
        ("Linear model", summarize_linear_model()),
        ("CDS conservation", summarize_cds_conservation_glm()),
        ("Differentiation", summarize_fst()),
        ("Breakpoint FRF", summarize_frf()),
        ("Imputation", summarize_imputation()),
        ("PheWAS scale", summarize_phewas_scale()),
        ("Key associations", summarize_key_associations()),
        ("Category tests", summarize_category_tests()),
        ("PGS controls", summarize_pgs_controls()),
        ("Family History", summarize_family_history()),
        ("Selection", summarize_selection()),
    ]

    output: List[str] = []
    for title, content in sections:
        output.append(title.upper())
        if isinstance(content, Iterable):
            for line in content:
                output.append(line)
        else:
            output.append(str(content))
        output.append("")
    return output


def main() -> None:
    download_latest_artifacts()
    run_fresh_cds_pipeline()
    lines = build_report()
    text = "\n".join(lines).strip() + "\n"
    print(text)
    REPORT_PATH.write_text(text)
    print(f"\nSaved report to {REPORT_PATH.relative_to(Path.cwd())}")
    shutil.copy2(REPORT_PATH, DATA_DIR / "replicate_manuscript_statistics.txt")
    print(f"Copied report to {DATA_DIR / 'replicate_manuscript_statistics.txt'}")


if __name__ == "__main__":
    main()<|MERGE_RESOLUTION|>--- conflicted
+++ resolved
@@ -982,15 +982,7 @@
 
     lines = ["Orientation × recurrence linear models (replicated strict logic):"]
     lines.append(
-<<<<<<< HEAD
-        "  Inputs: output.csv (π per orientation) strictly ±1bp matched to "
-        "inv_properties.tsv consensus (0/1); requires finite π in both columns."
-    )
-    lines.append(
-        f"  Matched inversions: {len(matched)} "
-        f"(Single-event={int((matched['Recurrence']=='Single-event').sum())}, "
-        f"Recurrent={int((matched['Recurrence']=='Recurrent').sum())})."
-=======
+
         "  Model definitions (mirroring stats/inv_dir_recur_model.py):"
     )
     lines.append(
@@ -1011,7 +1003,6 @@
         "+ z-scored covariates ln1p(Number_recurrent_events), ln(Size_kbp), "
         "Inverted_AF (raw z), ln(Formation_rate_per_generation); HC3 robust "
         "SEs; rows with missing covariates are dropped and effects are per +1 SD."
->>>>>>> 620c415b
     )
     lines.append(f"  Detection floor applied before logs: ε = {_fmt(eps, 6)}.")
 
