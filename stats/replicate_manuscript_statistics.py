"""Replicate manuscript metrics and tests.
"""
from __future__ import annotations

import math
import sys
import os
import re
from contextlib import contextmanager
import gzip
import shutil
import zipfile
from dataclasses import dataclass, field
from pathlib import Path
from typing import Iterable, List, Tuple

import numpy as np
import pandas as pd
from scipy import stats

REPO_ROOT = Path(__file__).resolve().parents[1]
if str(REPO_ROOT) not in sys.path:
    sys.path.insert(0, str(REPO_ROOT))

from stats import (
    CDS_identical_model,
    inv_dir_recur_model,
    recur_breakpoint_tests,
    per_inversion_breakpoint_metric,
    cds_differences,
    per_gene_cds_differences_jackknife,
)  # noqa: E402
from stats._inv_common import map_inversion_series, map_inversion_value

DATA_DIR = REPO_ROOT / "data"
ANALYSIS_DOWNLOAD_DIR = REPO_ROOT / "analysis_downloads"
REPORT_PATH = Path(__file__).with_suffix(".txt")


# ---------------------------------------------------------------------------
# Formatting utilities
# ---------------------------------------------------------------------------


def _fmt(value: float | int | None, digits: int = 3) -> str:
    """Format floating-point numbers with sensible scientific notation.

    Integers are rendered without decimal places. Very small or very large
    values fall back to scientific notation so the printed report stays
    readable.
    """

    if value is None:
        return "NA"
    if isinstance(value, (int, np.integer)):
        return f"{int(value)}"
    try:
        val = float(value)
    except (TypeError, ValueError):
        return "NA"
    if math.isnan(val) or math.isinf(val):
        return "NA"
    if 0 < abs(val) < 10 ** -(digits - 1) or abs(val) >= 10 ** (digits + 1):
        return f"{val:.{digits}e}"
    return f"{val:.{digits}f}"


def _safe_mean(series: pd.Series) -> float | None:
    if series is None:
        return None
    vals = pd.to_numeric(series, errors="coerce")
    vals = vals[np.isfinite(vals)]
    if vals.empty:
        return None
    return float(vals.mean())


def _safe_median(series: pd.Series) -> float | None:
    if series is None:
        return None
    vals = pd.to_numeric(series, errors="coerce")
    vals = vals[np.isfinite(vals)]
    if vals.empty:
        return None
    return float(vals.median())


def _relative_to_repo(path: Path) -> str:
    try:
        return str(path.relative_to(REPO_ROOT))
    except ValueError:
        return str(path)


def _resolve_repo_artifact(basename: str) -> Path | None:
    """Search common locations for derived analysis artefacts."""

    search_dirs = [
        REPO_ROOT,
        DATA_DIR,
        REPO_ROOT / "cds",
        REPO_ROOT / "stats",
        ANALYSIS_DOWNLOAD_DIR,
        ANALYSIS_DOWNLOAD_DIR / "public_internet",
    ]
    for directory in search_dirs:
        if directory is None or not directory.exists():
            continue
        candidate = directory / basename
        if candidate.exists():
            return candidate
    return None


@contextmanager
def _temporary_workdir(path: Path):
    prev = Path.cwd()
    os.chdir(path)
    try:
        yield
    finally:
        os.chdir(prev)


def _stage_cds_inputs() -> list[Path]:
    """Prepare required inputs for cds_differences in the working directory."""

    staged_paths: list[Path] = []

    metadata_src = DATA_DIR / "inv_properties.tsv"
    if not metadata_src.exists():
        raise FileNotFoundError(
            "Missing metadata: expected data/inv_properties.tsv to stage inv_info.tsv"
        )

    metadata_dest = Path("inv_info.tsv")
    shutil.copy2(metadata_src, metadata_dest)
    staged_paths.append(metadata_dest)

    zip_archives = sorted(DATA_DIR.glob("*.zip"))
    if not zip_archives:
        raise FileNotFoundError("No .zip archives found in data/ for PHYLIP extraction")

    extracted_any = False
    for archive_path in zip_archives:
        try:
            with zipfile.ZipFile(archive_path) as archive:
                members = [
                    name
                    for name in archive.namelist()
                    if name.endswith(".phy") or name.endswith(".phy.gz")
                ]
                if not members:
                    continue
                extracted_any = True
                for member in members:
                    target_name = Path(member).name
                    target_path = Path(target_name)
                    with archive.open(member) as zipped_member:
                        if member.endswith(".gz"):
                            with gzip.open(zipped_member) as gz_member:
                                data = gz_member.read()
                        else:
                            data = zipped_member.read()
                    target_path.write_bytes(data)
                    staged_paths.append(target_path)
        except zipfile.BadZipFile:
<<<<<<< HEAD
            print(
                f"WARNING: Skipping invalid zip file: {archive_path} (possible LFS pointer?)"
            )
=======
            # Check if this is a Git LFS pointer file
            is_lfs = False
            try:
                with open(archive_path, "r", encoding="utf-8", errors="ignore") as f:
                    header = f.read(100)
                    if header.startswith("version https://git-lfs.github.com/spec/v1"):
                        is_lfs = True
            except Exception:
                pass

            if is_lfs:
                print(
                    f"WARNING: '{archive_path.name}' appears to be a Git LFS pointer, "
                    "not a real zip file. Skipping."
                )
            else:
                print(f"WARNING: '{archive_path.name}' is not a valid zip file. Skipping.")
>>>>>>> 5367aff7
            continue

    if not extracted_any:
        raise FileNotFoundError(
            "No .phy or .phy.gz files found inside data/*.zip archives"
        )

    return staged_paths


def run_fresh_cds_pipeline():
    """
    Force regeneration of CDS statistics from raw .phy files.

    This replaces the need for pre-existing .tsv summary files.
    """

    print("\n" + "=" * 80)
    print(">>> PIPELINE: REGENERATING CDS DATA FROM RAW .PHY FILES <<<")
    print("=" * 80)

    with _temporary_workdir(REPO_ROOT):
        # 1. Clean up old intermediate files to ensure we are using raw data
        print("... Cleaning old summary tables to ensure fresh run ...")
        for f in Path(".").glob("cds_identical_proportions.tsv"):
            f.unlink()
        for f in Path(".").glob("pairs_CDS__*.tsv"):
            f.unlink()
        for f in Path(".").glob("gene_inversion_direct_inverted.tsv"):
            f.unlink()

        staged_paths: list[Path] = []
        try:
            # 2. Stage required inputs for cds_differences.py
            print("... Staging metadata and PHYLIP archives from data/ ...")
            try:
                staged_paths = _stage_cds_inputs()
            except FileNotFoundError as e:
                print(f"SKIPPING REGENERATION: {e}")
                print("Proceeding with existing cached statistics if available.")
                return

            # 3. Run the Raw Processor (equivalent to running stats/cds_differences.py)
            # This reads *.phy and inv_info.tsv -> outputs cds_identical_proportions.tsv
            print("\n[Step 1/2] Parsing raw PHYLIP files (cds_differences.py)...")
            try:
                cds_differences.main()
            except Exception as e:
                print(f"FATAL: Raw .phy processing failed: {e}")
                sys.exit(1)

            # 4. Run the Jackknife Analysis (equivalent to stats/per_gene_cds_differences_jackknife.py)
            # This reads the file created in Step 1 -> outputs gene_inversion_direct_inverted.tsv
            print("\n[Step 2/2] Running Jackknife statistics (per_gene_cds_differences_jackknife.py)...")
            try:
                per_gene_cds_differences_jackknife.main()
            except Exception as e:
                print(f"FATAL: Jackknife analysis failed: {e}")
                sys.exit(1)

            print("\n>>> PIPELINE: GENERATION COMPLETE. Proceeding to manuscript report...\n")

        except (FileNotFoundError, zipfile.BadZipFile) as e:
            print(
                f"WARNING: Skipping fresh CDS generation due to missing input data: {e}"
            )
            print("... Will proceed with pre-existing summary tables if available ...")
            return

        finally:
            if staged_paths:
                print("... Cleaning staged metadata and PHYLIP files ...")
                for path in staged_paths:
                    try:
                        path.unlink()
                    except FileNotFoundError:
                        pass


# ---------------------------------------------------------------------------
# π structure helpers
# ---------------------------------------------------------------------------


@dataclass
class PiStructureMetrics:
    flank_mean: float | None
    middle_mean: float | None
    qualifying_entries: int
    unique_inversions: int
    decay_entries: int
    decay_rho: float | None


def _calc_pi_structure_metrics() -> PiStructureMetrics:
    """Parse per-site diversity tracks to replicate π structure metrics."""

    falsta_candidates = [
        DATA_DIR / "per_site_diversity_output.falsta",
        DATA_DIR / "per_site_diversity_output.falsta.gz",
    ]
    falsta_path = next((path for path in falsta_candidates if path.exists()), None)
    if falsta_path is None:
        raise FileNotFoundError(
            "Missing per-site diversity FALSTA: per_site_diversity_output.falsta(.gz)"
        )

    flank_means_40k: list[float] = []
    middle_means_20k: list[float] = []
    window_data_40k: list[np.ndarray] = []
    qualifying_regions: list[tuple[str, int, int]] = []
    decay_regions: list[tuple[str, int, int]] = []
    header_pattern = re.compile(
        r"chr[_:=]*(?P<chrom>[^_]+).*?start[_:=]*(?P<start>\d+).*?end[_:=]*(?P<end>\d+)",
        re.IGNORECASE,
    )

    def _parse_values(body_lines: list[str]) -> np.ndarray:
        if not body_lines:
            return np.array([], dtype=float)
        body_text = "".join(body_lines).strip()
        if not body_text:
            return np.array([], dtype=float)
        clean_text = re.sub(r"\bNA\b", "nan", body_text)
        try:
            return np.fromstring(clean_text, sep=",")
        except ValueError:
            return np.array([], dtype=float)

    def _process_record(header: str | None, body_lines: list[str]) -> None:
        if not header or not body_lines or not header.startswith(">filtered_pi"):
            return
        match = header_pattern.search(header)
        if not match:
            return
        chrom = match.group("chrom")
        start = int(match.group("start"))
        end = int(match.group("end"))
        values = _parse_values(body_lines)
        if values.size == 0 or not np.isfinite(values).any():
            return

        if "group_0" not in header:
            return

        finite_mask = np.isfinite(values)
        finite_bases = int(finite_mask.sum())
        if finite_bases < 40_000:
            return

        region = (chrom, start, end)
        qualifying_regions.append(region)

        if values.size >= 40_000:
            flanks = np.r_[values[:10_000], values[-10_000:]]
            flank_mean = float(np.nanmean(flanks))
            if np.isfinite(flank_mean):
                flank_means_40k.append(flank_mean)

            middle_start = max((values.size - 20_000) // 2, 0)
            middle_slice = values[middle_start : middle_start + 20_000]
            if middle_slice.size == 20_000:
                middle_mean = float(np.nanmean(middle_slice))
                if np.isfinite(middle_mean):
                    middle_means_20k.append(middle_mean)

            first = values[:40_000]
            if first.size == 40_000:
                reshaped = first.reshape(20, 2_000)
                window_means = np.nanmean(reshaped, axis=1)
                window_data_40k.append(window_means)
                decay_regions.append(region)

    current_header: str | None = None
    sequence_lines: list[str] = []
    if falsta_path.suffix == ".gz":
        handle_factory = lambda: gzip.open(falsta_path, "rt", encoding="utf-8")
    else:
        handle_factory = lambda: falsta_path.open("r", encoding="utf-8")

    with handle_factory() as handle:
        for raw_line in handle:
            line = raw_line.strip()
            if not line:
                continue
            if line.startswith(">"):
                _process_record(current_header, sequence_lines)
                current_header = line
                sequence_lines = []
            else:
                sequence_lines.append(line)
    _process_record(current_header, sequence_lines)

    mean_flank = float(np.mean(flank_means_40k)) if flank_means_40k else None
    mean_middle = float(np.mean(middle_means_20k)) if middle_means_20k else None
    rho: float | None
    if window_data_40k:
        window_values = np.concatenate(window_data_40k)
        base_distances = np.arange(0, 40_000, 2_000, dtype=float)
        distances = np.tile(base_distances, len(window_data_40k))
        mask = np.isfinite(window_values)
        if mask.sum() >= 2:
            rho_val, _ = stats.spearmanr(distances[mask], window_values[mask])
            rho = float(rho_val) if np.isfinite(rho_val) else None
        else:
            rho = None
    else:
        rho = None

    unique_inversions = len(set(qualifying_regions))
    decay_entries = len(decay_regions)

    return PiStructureMetrics(
        flank_mean=mean_flank,
        middle_mean=mean_middle,
        qualifying_entries=len(flank_means_40k),
        unique_inversions=unique_inversions,
        decay_entries=decay_entries,
        decay_rho=rho,
    )


# ---------------------------------------------------------------------------
# Shared loaders
# ---------------------------------------------------------------------------


def _load_inv_properties() -> pd.DataFrame:
    path = DATA_DIR / "inv_properties.tsv"
    if not path.exists():
        raise FileNotFoundError(f"Missing inversion annotation table: {path}")

    df = pd.read_csv(path, sep="\t", low_memory=False)
    df = df.rename(
        columns={
            "Chromosome": "chromosome",
            "Start": "start",
            "End": "end",
            "OrigID": "inversion_id",
            "0_single_1_recur_consensus": "recurrence_flag",
        }
    )
    df["chromosome"] = df["chromosome"].astype(str).str.replace("^chr", "", regex=True)
    df["start"] = pd.to_numeric(df["start"], errors="coerce")
    df["end"] = pd.to_numeric(df["end"], errors="coerce")
    df["recurrence_flag"] = pd.to_numeric(df["recurrence_flag"], errors="coerce")
    df = df[df["recurrence_flag"].isin([0, 1])].copy()
    df["recurrence_label"] = df["recurrence_flag"].map({0: "Single-event", 1: "Recurrent"})
    return df


def _load_pi_summary() -> pd.DataFrame:
    pi_path = DATA_DIR / "output.csv"
    if not pi_path.exists():
        raise FileNotFoundError(f"Missing per-inversion diversity summary: {pi_path}")

    pi_df = pd.read_csv(pi_path, low_memory=False)
    pi_df["chr"] = pi_df["chr"].astype(str).str.replace("^chr", "", regex=True)
    inv_df = _load_inv_properties()
    merged = pi_df.merge(
        inv_df[["chromosome", "start", "end", "recurrence_flag", "recurrence_label", "inversion_id"]],
        left_on=["chr", "region_start", "region_end"],
        right_on=["chromosome", "start", "end"],
        how="inner",
    )
    merged = merged.replace([np.inf, -np.inf], np.nan)
    merged = merged.dropna(subset=["0_pi_filtered", "1_pi_filtered"])
    return merged


def _load_fst_table() -> pd.DataFrame | None:
    fst_candidates = [
        DATA_DIR / "FST_data.tsv",
        DATA_DIR / "FST_data.tsv.gz",
    ]
    fst_path = next((path for path in fst_candidates if path.exists()), None)
    if fst_path is None:
        return None
    fst = pd.read_csv(fst_path, sep="\t", low_memory=False, compression="infer")
    required = {"chr", "region_start_0based", "region_end_0based", "FST"}
    if not required.issubset(fst.columns):
        return None
    fst = fst.rename(
        columns={
            "chr": "chromosome",
            "region_start_0based": "start",
            "region_end_0based": "end",
            "FST": "fst",
        }
    )
    fst["chromosome"] = fst["chromosome"].astype(str)
    fst["start"] = pd.to_numeric(fst["start"], errors="coerce")
    fst["end"] = pd.to_numeric(fst["end"], errors="coerce")
    fst["fst"] = pd.to_numeric(fst["fst"], errors="coerce")
    fst = fst.replace([np.inf, -np.inf], np.nan).dropna(subset=["start", "end", "fst"])
    inv_df = _load_inv_properties()
    out = fst.merge(
        inv_df[["chromosome", "start", "end", "recurrence_flag", "recurrence_label", "inversion_id"]],
        on=["chromosome", "start", "end"],
        how="inner",
    )
    return out


# ---------------------------------------------------------------------------
# Section 1. Recurrence and sample size summaries
# ---------------------------------------------------------------------------


def summarize_recurrence() -> List[str]:
    inv_df = _load_inv_properties()
    total = len(inv_df)
    recurrent = int((inv_df["recurrence_flag"] == 1).sum())
    single = int((inv_df["recurrence_flag"] == 0).sum())
    frac = (recurrent / total * 100) if total else float("nan")
    lines = ["Chromosome inversion recurrence summary:"]
    lines.append(
        "  High-quality inversions with consensus labels: "
        f"{_fmt(total, 0)} (single-event = {_fmt(single, 0)}, recurrent = {_fmt(recurrent, 0)})."
    )
    lines.append(f"  Fraction recurrent = {_fmt(frac, 2)}%." if total else "  Fraction recurrent unavailable.")
    return lines


def summarize_sample_sizes() -> List[str]:
    lines: List[str] = ["Sample sizes for diversity analyses:"]

    callset_path = DATA_DIR / "callset.tsv"
    if callset_path.exists():
        header = pd.read_csv(callset_path, sep="\t", nrows=0)
        meta_cols = {
            "seqnames",
            "start",
            "end",
            "width",
            "inv_id",
            "arbigent_genotype",
            "misorient_info",
            "orthog_tech_support",
            "inversion_category",
            "inv_AF",
        }
        sample_cols = [c for c in header.columns if c not in meta_cols]
        n_samples = len(sample_cols)
        lines.append(
            "  Inversion callset columns indicate "
            f"{_fmt(n_samples, 0)} phased individuals (sample columns)."
        )
        lines.append(
            "  Reporting haplotypes as twice the sample count yields "
            f"{_fmt(2 * n_samples, 0)} potential phased haplotypes."
        )
    else:
        lines.append(f"  Callset not found at {callset_path}; sample counts unavailable.")

    pi_df = _load_pi_summary()
    usable = pi_df[(pi_df["0_num_hap_filter"] >= 2) & (pi_df["1_num_hap_filter"] >= 2)]
    lines.append(
        "  Loci with ≥2 haplotypes per orientation for π: "
        f"{_fmt(len(usable), 0)} (from output.csv)."
    )

    return lines


# ---------------------------------------------------------------------------
# Section 2. Diversity and linear model
# ---------------------------------------------------------------------------


def summarize_diversity() -> List[str]:
    df = _load_pi_summary()
    lines: List[str] = ["Nucleotide diversity (π) by orientation and recurrence:"]
    lines.append(f"  Total loci with finite π estimates: {_fmt(len(df), 0)}.")

    inv_mean = df["1_pi_filtered"].mean()
    dir_mean = df["0_pi_filtered"].mean()
    ttest = stats.ttest_rel(df["1_pi_filtered"], df["0_pi_filtered"])
    lines.append(
        "  Across all loci: mean π(inverted) = "
        f"{_fmt(inv_mean, 6)}, mean π(direct) = {_fmt(dir_mean, 6)}."
    )
    lines.append(
        "    Two-sided paired t-test comparing orientations: "
        f"t = {_fmt(ttest.statistic, 3)}, p = {_fmt(ttest.pvalue, 3)}."
    )

    for flag, label in [(0, "Single-event"), (1, "Recurrent")]:
        sub = df[df["recurrence_flag"] == flag]
        if sub.empty:
            continue
        lines.append(
            f"  {label} inversions: median π(inverted) = {_fmt(sub['1_pi_filtered'].median(), 6)}, "
            f"median π(direct) = {_fmt(sub['0_pi_filtered'].median(), 6)}."
        )

    inv_only = df[["recurrence_flag", "1_pi_filtered"]]
    grouped = inv_only.groupby("recurrence_flag")["1_pi_filtered"].median()
    lines.append(
        "  Within inverted haplotypes: recurrent median π = "
        f"{_fmt(grouped.get(1, np.nan), 6)}; single-event median π = {_fmt(grouped.get(0, np.nan), 6)}."
    )
    return lines


def summarize_pi_structure() -> List[str]:
    try:
        metrics = _calc_pi_structure_metrics()
    except FileNotFoundError as exc:
        return [f"Pi structure inputs unavailable: {exc}"]
    except Exception as exc:  # pragma: no cover - defensive parsing guard
        return [f"Pi structure summary failed: {exc}"]

    lines = [
        (
            "First, nucleotide diversity was compared between 10 thousand base pairs (10 kbp) breakpoint-flanking regions at each "
            "end within the inversion and the 20 kbp middle segment, which requires inversions with at least 40 kbp in total length."
        ),
        (
            "In what: The "
            f"{_fmt(metrics.qualifying_entries, 0)} group_0 (orientation-0) entries in the filtered-π FALSTA with ≥40 kbp of per-site "
            f"filtered π estimates, spanning {_fmt(metrics.unique_inversions, 0)} unique inversion intervals."
        ),
        (
            "Where: Specifically within the filtered π regions, the combined breakpoint-flanking mean is "
            f"{_fmt(metrics.flank_mean)} and the middle-segment mean is {_fmt(metrics.middle_mean)}."
        ),
    ]

    lines.append(
        "Internal decay: "
        f"{_fmt(metrics.decay_entries, 0)} qualifying entries cover at least 40 kbp and support the Spearman’s correlation "
        f"(ρ = {_fmt(metrics.decay_rho)}) between nucleotide diversity (20 × 2 kbp windows across the first 40 kbp) and "
        "distance from the sequence start."
    )

    return lines


def summarize_linear_model() -> List[str]:
    pi_path = DATA_DIR / "output.csv"
    inv_path = DATA_DIR / "inv_properties.tsv"

    # load_and_match expects string paths and handles strict matching logic.
    try:
        matched = inv_dir_recur_model.load_and_match(str(pi_path), str(inv_path))
    except Exception as exc:
        return [f"Strict data loading failed: {exc}"]

    # Calculate epsilon floor exactly as in the modeling script
    all_pi = np.r_[matched["pi_direct"].to_numpy(float), matched["pi_inverted"].to_numpy(float)]
    eps = inv_dir_recur_model.choose_floor_from_quantile(
        all_pi,
        q=inv_dir_recur_model.FLOOR_QUANTILE,
        min_floor=inv_dir_recur_model.MIN_FLOOR,
    )

    lines = ["Orientation × recurrence linear models (replicated strict logic):"]
    lines.append(f"  Detection floor applied before logs: ε = {_fmt(eps, 6)}.")

    # Model A (Basic)
    lines.append("  [Model A] Basic interaction (Δ-logπ ~ Recurrence):")
    try:
        _, tabA, dfA = inv_dir_recur_model.run_model_A(matched, eps=eps, nonzero_only=False)
        for row in tabA.itertuples():
            lines.append(
                f"    {row.effect}: fold-change = {_fmt(row.ratio, 3)} "
                f"(95% CI {_fmt(row.ci_low, 3)}–{_fmt(row.ci_high, 3)}), p = {_fmt(row.p, 3)}."
            )
    except Exception as exc:
        lines.append(f"    Model A failed: {exc}")

    # Model B (Fixed Effects)
    lines.append("  [Model B] Fixed-effects validation (Cluster-robust):")
    try:
        _, tabB, _, _ = inv_dir_recur_model.run_model_B(matched, eps=eps)
        for row in tabB.itertuples():
            lines.append(
                f"    {row.effect}: fold-change = {_fmt(row.ratio, 3)} "
                f"(95% CI {_fmt(row.ci_low, 3)}–{_fmt(row.ci_high, 3)}), p = {_fmt(row.p, 3)}."
            )
    except Exception as exc:
        lines.append(f"    Model B failed: {exc}")

    # Model C (Covariate Adjusted)
    lines.append("  [Model C] Covariate-adjusted (Recurrence + formation/size/AF):")
    try:
        _, tabC, _, _ = inv_dir_recur_model.run_model_C(
            matched, invinfo_path=str(inv_path), eps=eps, nonzero_only=False
        )
        for row in tabC.itertuples():
            lines.append(
                f"    {row.effect}: fold-change = {_fmt(row.ratio, 3)} "
                f"(95% CI {_fmt(row.ci_low, 3)}–{_fmt(row.ci_high, 3)}), p = {_fmt(row.p, 3)}."
            )
    except Exception as exc:
        lines.append(f"    Model C failed: {exc}")

    # Permutation Test
    lines.append(
        f"  [Permutation] Model A interaction (n={_fmt(inv_dir_recur_model.N_PERMUTATIONS, 0)}):"
    )
    try:
        obs, p_perm = inv_dir_recur_model.perm_test_interaction(
            dfA,
            n=inv_dir_recur_model.N_PERMUTATIONS,
            seed=inv_dir_recur_model.PERM_SEED,
        )
        lines.append(f"    Observed Δ(mean log-ratio) = {_fmt(obs, 4)}, p = {_fmt(p_perm, 4)}.")
    except Exception as exc:
        lines.append(f"    Permutation test failed: {exc}")

    return lines

def summarize_cds_conservation_glm() -> List[str]:
    lines: List[str] = [
        "CDS conservation GLM (proportion of identical CDS pairs):"
    ]

    pairwise_df: pd.DataFrame | None = None
    source_label: str | None = None
    errors: List[str] = []

    cds_input = _resolve_repo_artifact("cds_identical_proportions.tsv")
    if cds_input is not None:
        try:
            with _temporary_workdir(cds_input.parent):
                cds_df = CDS_identical_model.load_data()
                res = CDS_identical_model.fit_glm_binom(cds_df, include_covariates=True)
                _, pairwise_df = CDS_identical_model.emms_and_pairs(
                    res, cds_df, include_covariates=True
                )
            source_label = "recomputed from cds_identical_proportions.tsv"
        except SystemExit as exc:  # stats/CDS_identical_model exits on missing inputs
            errors.append(f"CDS GLM exited early: {exc}")
        except FileNotFoundError as exc:
            errors.append(f"Missing CDS supporting file: {exc}")
        except Exception as exc:  # pragma: no cover - defensive
            errors.append(f"Failed to recompute GLM: {exc}")

    if pairwise_df is None:
        pairwise_path = _resolve_repo_artifact("cds_pairwise_adjusted.tsv")
        if pairwise_path is not None:
            try:
                pairwise_df = pd.read_csv(pairwise_path, sep="\t", low_memory=False)
                source_label = f"loaded from {_relative_to_repo(pairwise_path)}"
            except Exception as exc:  # pragma: no cover - defensive
                errors.append(f"Unable to read {pairwise_path}: {exc}")

    if pairwise_df is None:
        lines.append(
            "  CDS GLM inputs unavailable (expected cds_identical_proportions.tsv or cds_pairwise_adjusted.tsv)."
        )
        lines.extend(f"  {msg}" for msg in errors)
        return lines

    if source_label:
        lines.append(f"  Source: {source_label}.")

    required = {
        "A",
        "B",
        "diff_logit",
        "diff_prob",
        "p_value",
        "q_value_fdr",
    }
    if not required.issubset(pairwise_df.columns):
        missing = ", ".join(sorted(required - set(pairwise_df.columns)))
        lines.append(f"  Pairwise contrast table missing required columns: {missing}.")
        return lines

    target_label = "Single/Inverted"
    comparisons = [
        (target_label, "Single/Direct"),
        (target_label, "Recurrent/Inverted"),
        (target_label, "Recurrent/Direct"),
    ]

    def _extract_contrast(a: str, b: str) -> pd.Series | None:
        mask = (
            ((pairwise_df["A"] == a) & (pairwise_df["B"] == b))
            | ((pairwise_df["A"] == b) & (pairwise_df["B"] == a))
        )
        subset = pairwise_df.loc[mask]
        if subset.empty:
            return None
        return subset.iloc[0]

    found_any = False
    for target, other in comparisons:
        row = _extract_contrast(target, other)
        if row is None:
            lines.append(f"  Contrast {target} vs {other} not present in CDS pairwise table.")
            continue
        found_any = True
        diff_prob = float(row["diff_prob"])
        diff_logit = float(row["diff_logit"])
        if row["A"] != target:
            diff_prob *= -1
            diff_logit *= -1
        lines.append(
            "  "
            + f"{target} vs {other}: Δlogit = {_fmt(diff_logit, 3)}, Δp = {_fmt(diff_prob, 3)}, "
            + f"p = {_fmt(row['p_value'], 3)}, BH q = {_fmt(row['q_value_fdr'], 3)}."
        )

    if not found_any:
        lines.append("  No pairwise contrasts reported for Single/Inverted haplotypes.")

    return lines


# ---------------------------------------------------------------------------
# Section 3. Differentiation and breakpoint enrichment
# ---------------------------------------------------------------------------


def summarize_fst() -> List[str]:
    df = _load_pi_summary()
    if "hudson_fst_hap_group_0v1" not in df.columns:
        return ["Hudson's FST column missing from output.csv; skipping differentiation summary."]

    fst = df.dropna(subset=["hudson_fst_hap_group_0v1"])
    if fst.empty:
        return ["No finite Hudson's FST values available."]

    fst = fst.rename(columns={"hudson_fst_hap_group_0v1": "fst"})
    lines = ["Differentiation between orientations (Hudson's FST):"]
    for flag, label in [(0, "Single-event"), (1, "Recurrent")]:
        sub = fst[fst["recurrence_flag"] == flag]
        if sub.empty:
            continue
        lines.append(
            f"  {label}: median FST = {_fmt(sub['fst'].median(), 3)} (n = {_fmt(len(sub), 0)})."
        )

    if fst["recurrence_flag"].nunique() > 1:
        utest = stats.mannwhitneyu(
            fst.loc[fst["recurrence_flag"] == 0, "fst"],
            fst.loc[fst["recurrence_flag"] == 1, "fst"],
            alternative="two-sided",
        )
        lines.append(
            "  Mann–Whitney U test (single-event vs recurrent): "
            f"U = {_fmt(utest.statistic, 3)}, p = {_fmt(utest.pvalue, 3)}."
        )

    counts = fst["fst"].to_numpy()
    lines.append(
        "  Highly differentiated loci: "
        f"{_fmt(int((counts > 0.2).sum()), 0)} with FST > 0.2 and {_fmt(int((counts > 0.5).sum()), 0)} with FST > 0.5."
    )
    return lines


def summarize_frf() -> List[str]:
    frf_path = DATA_DIR / "per_inversion_frf_effects.tsv"
    if not frf_path.exists():
        frf_path = REPO_ROOT / "per_inversion_breakpoint_tests" / "per_inversion_frf_effects.tsv"
        if not frf_path.exists():
            return ["Breakpoint FRF results not found; skipping enrichment analysis."]

    frf = pd.read_csv(frf_path, sep="\t", low_memory=False)

    if "STATUS" in frf.columns and "recurrence_flag" not in frf.columns:
        frf["recurrence_flag"] = frf["STATUS"]

    frf = frf.rename(columns={"frf_delta": "edge_minus_middle", "usable_for_meta": "usable"})
    
    if {"chrom", "start", "end"}.issubset(frf.columns):
        frf["chromosome_norm"] = frf["chrom"].astype(str).str.replace("^chr", "", regex=True)
        try:
            inv_df = _load_inv_properties()
            frf = frf.merge(
                inv_df[["chromosome", "start", "end", "recurrence_label", "inversion_id"]],
                left_on=["chromosome_norm", "start", "end"],
                right_on=["chromosome", "start", "end"],
                how="left",
                suffixes=("", "_inv"),
            )
        except Exception:
            pass

    lines: List[str] = ["Breakpoint enrichment (Flat–Ramp–Flat Model):"]

    if "usable" in frf.columns:
        usable_mask = frf["usable"].fillna(False).astype(bool) | \
                      frf["usable"].astype(str).str.lower().isin(["true", "1"])
        usable = frf[usable_mask].copy()
    else:
        usable = frf[np.isfinite(frf["frf_var_delta"]) & (frf["frf_var_delta"] > 0)].copy()

    if "recurrence_flag" not in usable.columns:
        lines.append("  Recurrence annotations missing (no 'STATUS' or 'recurrence_flag' column).")
        return lines
    
    # --- Descriptive Stats (Unweighted Levels) ---
    if {"frf_mu_edge", "frf_mu_mid"}.issubset(usable.columns):
        lines.append("  [Descriptive Levels] Raw FST averages (Unweighted):")
        for flag, label in [(0, "Single-event"), (1, "Recurrent")]:
            sub = usable[usable["recurrence_flag"] == flag]
            if not sub.empty:
                mean_edge = _safe_mean(sub["frf_mu_edge"])
                mean_mid = _safe_mean(sub["frf_mu_mid"])
                lines.append(f"    {label} (n={len(sub)}): Edge={_fmt(mean_edge)}, Middle={_fmt(mean_mid)}.")
    lines.append("")

    # --- Old Method (Unweighted Delta) ---
    lines.append("  [Unweighted Delta Analysis]")
    vecs = {}
    deltas = {}
    for flag, label in [(0, "Single-event"), (1, "Recurrent")]:
        sub = usable[usable["recurrence_flag"] == flag]
        vec = sub["edge_minus_middle"].dropna().to_numpy(dtype=float)
        if vec.size > 0:
            vecs[flag] = vec
            deltas[flag] = float(np.mean(vec))
            lines.append(f"    {label} mean delta: {_fmt(deltas[flag], 3)}.")

    if 0 in vecs and 1 in vecs:
        diff = deltas[0] - deltas[1]
        lines.append(f"    Diff-of-diffs (Single - Recurrent): {_fmt(diff, 3)}.")
        res = recur_breakpoint_tests.directional_energy_test(
            vecs[0], vecs[1], n_perm=10000, random_state=2025
        )
        lines.append(f"    Energy Test p-value (Single > Recurrent): {_fmt(res['p_value_0gt1'], 3)}.")
    lines.append("")

    # --- New Method (Precision-Weighted Meta-Analysis) ---
    lines.append("  [Precision-Weighted Meta-Analysis]")
    
    y = usable["edge_minus_middle"].to_numpy(dtype=float)
    s2 = usable["frf_var_delta"].to_numpy(dtype=float)
    group = usable["recurrence_flag"].to_numpy(dtype=int)

    if len(y) == 0 or len(s2) == 0:
        lines.append("    Insufficient data for weighted analysis.")
        return lines

    weights = per_inversion_breakpoint_metric.compute_meta_weights_from_s2(s2)
    n_perm = 1_000_000
    n_workers = os.cpu_count() or 1

    # Weighted Median
    d_med, med_s, med_r = per_inversion_breakpoint_metric.weighted_median_difference(y, weights, group)
    perm_med = per_inversion_breakpoint_metric.meta_permutation_pvalue(
        y, weights, group, n_perm=n_perm, chunk=1000, base_seed=2025, n_workers=n_workers
    )
    lines.append(f"    Weighted Median Delta: Single={_fmt(med_s)}, Recurrent={_fmt(med_r)}, Diff={_fmt(d_med)}.")
    lines.append(f"    Median P-value (Two-sided): {_fmt(perm_med['p_perm_two_sided'], 4)}.")

    # Weighted Mean
    d_mean, mean_s, mean_r = per_inversion_breakpoint_metric.weighted_mean_difference(y, weights, group)
    perm_mean = per_inversion_breakpoint_metric.meta_permutation_pvalue_mean(
        y, weights, group, n_perm=n_perm, chunk=1000, base_seed=2026, n_workers=n_workers
    )
    lines.append(f"    Weighted Mean Delta:   Single={_fmt(mean_s)}, Recurrent={_fmt(mean_r)}, Diff={_fmt(d_mean)}.")
    lines.append(f"    Mean P-value (Two-sided):   {_fmt(perm_mean['p_perm_two_sided'], 4)}.")

    return lines

# ---------------------------------------------------------------------------
# Section 4. PheWAS breadth and highlights
# ---------------------------------------------------------------------------


def summarize_phewas_scale() -> List[str]:
    results_path = DATA_DIR / "phewas_results.tsv"
    if not results_path.exists():
        return [f"PheWAS results table not found at {results_path}."]

    results = pd.read_csv(results_path, sep="\t", low_memory=False)
    required_cols = {"Phenotype", "N_Cases", "N_Controls", "Inversion"}
    if not required_cols.issubset(results.columns):
        missing = ", ".join(sorted(required_cols - set(results.columns)))
        return [f"PheWAS results missing required columns: {missing}."]

    lines = ["PheWAS scale summary:"]
    lines.append(f"  Unique phenotypes tested: {results['Phenotype'].nunique()}.")
    lines.append(
        "  Case counts span "
        f"{_fmt(results['N_Cases'].min(), 0)} to {_fmt(results['N_Cases'].max(), 0)}; "
        f"controls span {_fmt(results['N_Controls'].min(), 0)}–{_fmt(results['N_Controls'].max(), 0)}."
    )

    inv_counts = results.groupby("Inversion")["Phenotype"].nunique().sort_values(ascending=False)
    lines.append(
        "  Phenotype coverage per inversion (top 5): "
        + ", ".join(f"{inv}: {count}" for inv, count in inv_counts.head(5).items())
        + ("; ..." if len(inv_counts) > 5 else "")
    )

    sig_col = results.get("Sig_Global")
    if sig_col is not None:
        sig_mask = sig_col.astype(str).str.upper() == "TRUE"
        sig_inversions = results.loc[sig_mask, "Inversion"].nunique()
        lines.append(
            f"  Inversions with ≥1 BH-significant phenotype: {sig_inversions} of {results['Inversion'].nunique()}."
        )

    return lines


@dataclass
class AssocSpec:
    inversion: str
    label: str
    search_terms: Tuple[str, ...]
    table_name: str = "phewas_results.tsv"
    ancestry_targets: List[str] = field(default_factory=list)


def _format_or(row: pd.Series) -> str:
    or_col = None
    for candidate in ["OR", "Odds_Ratio", "OR_overall"]:
        if candidate in row.index:
            or_col = candidate
            break
    if or_col is None:
        return "Odds ratio unavailable"

    or_value = row.get(or_col)
    lo = None
    hi = None
    for lo_candidate in [
        "CI_Lower",
        "CI95_Lower",
        "CI_Lower_Overall",
        "CI_LO_OR",
        "CI_Lower_DISPLAY",
    ]:
        if lo_candidate in row.index and not pd.isna(row.get(lo_candidate)):
            lo = row.get(lo_candidate)
            break
    for hi_candidate in [
        "CI_Upper",
        "CI95_Upper",
        "CI_Upper_Overall",
        "CI_HI_OR",
        "CI_Upper_DISPLAY",
    ]:
        if hi_candidate in row.index and not pd.isna(row.get(hi_candidate)):
            hi = row.get(hi_candidate)
            break
    if lo is not None and hi is not None:
        return f"OR = {_fmt(or_value, 3)} (95% CI {_fmt(lo, 3)}–{_fmt(hi, 3)})"
    return f"OR = {_fmt(or_value, 3)}"


def summarize_key_associations() -> List[str]:
    SOURCE_LABELS = {
        "phewas_results.tsv": "MAIN IMPUTED",
        "all_pop_phewas_tag.tsv": "TAG SNP",
        "PGS_controls.tsv": "PGS CONTROL",
    }

    targets = [
        AssocSpec(
            "chr10-79542902-INV-674513",
            "Positive DNA test for high-risk HPV types",
            ("hpv", "dna", "positive"),
        ),
        AssocSpec(
            "chr6-141867315-INV-29159",
            "Laryngitis and tracheitis",
            ("laryngitis", "tracheitis"),
            ancestry_targets=["AFR"],
        ),
        AssocSpec(
            "chr12-46897663-INV-16289",
            "Conjunctivitis",
            ("conjunct",),
        ),
        AssocSpec(
            "chr12-46897663-INV-16289",
            "Acne",
            ("acne",),
        ),
        AssocSpec(
            "chr12-46897663-INV-16289",
            "Epidermal thickening",
            ("epidermal", "thicken"),
        ),
        AssocSpec(
            "chr12-46897663-INV-16289",
            "Inflammation of the eye",
            ("inflamm", "eye"),
        ),
        AssocSpec(
            "chr12-46897663-INV-16289",
            "Migraine",
            ("migraine",),
        ),
        AssocSpec(
            "chr12-46897663-INV-16289",
            "Disorder of nervous system",
            ("disorder", "nervous"),
        ),
        AssocSpec(
            # The main imputed Morbid obesity signal comes from the 17q21 inversion
            # (chr17-45585160-INV-706887). The tag-SNP analyses use a synthetic
            # identifier (chr17-45974480-INV-29218), so we keep the tag-SNP
            # entries below on that ID but point the main PheWAS summary at the
            # true inversion identifier so the odds ratios reported here match
            # the imputed results discussed in the manuscript.
            "chr17-45585160-INV-706887",
            "Morbid obesity (Main Imputed)",
            ("morbid", "obesity"),
            table_name="phewas_results.tsv",
            ancestry_targets=["EUR", "AFR"],
        ),
        AssocSpec(
            "chr17-45585160-INV-706887",
            "Breast lump or abnormal exam (Main Imputed)",
            ("lump", "breast"),
            table_name="phewas_results.tsv",
            ancestry_targets=["EUR"],
        ),
        AssocSpec(
            "chr17-45585160-INV-706887",
            "Abnormal mammogram (Main Imputed)",
            ("mammogram",),
            table_name="phewas_results.tsv",
            ancestry_targets=["EUR"],
        ),
        AssocSpec(
            "chr17-45585160-INV-706887",
            "Mild cognitive impairment (Main Imputed)",
            ("mild", "cognitive"),
            table_name="phewas_results.tsv",
            ancestry_targets=["EUR", "AMR"],
        ),
        AssocSpec(
            "chr17-45974480-INV-29218",
            "Morbid obesity (Tag SNP)",
            ("morbid", "obesity"),
            table_name="all_pop_phewas_tag.tsv",
            ancestry_targets=["EUR", "AFR"],
        ),
        AssocSpec(
            "chr17-45974480-INV-29218",
            "Breast lump or abnormal exam (Tag SNP)",
            ("lump", "breast"),
            table_name="all_pop_phewas_tag.tsv",
            ancestry_targets=["EUR"],
        ),
        AssocSpec(
            "chr17-45974480-INV-29218",
            "Abnormal mammogram (Tag SNP)",
            ("mammogram",),
            table_name="all_pop_phewas_tag.tsv",
            ancestry_targets=["EUR"],
        ),
        AssocSpec(
            "chr17-45974480-INV-29218",
            "Mild cognitive impairment (Tag SNP)",
            ("mild", "cognitive"),
            table_name="all_pop_phewas_tag.tsv",
            ancestry_targets=["EUR", "AMR"],
        ),
    ]

    table_names = sorted({spec.table_name for spec in targets})
    tables: dict[str, pd.DataFrame] = {}
    missing_tables: List[str] = []
    inv_meta_path = DATA_DIR / "inv_properties.tsv"
    for name in table_names:
        path = DATA_DIR / name
        if not path.exists():
            missing_tables.append(name)
            continue
        df = pd.read_csv(path, sep="\t", low_memory=False)
        if "Phenotype" not in df.columns or "Inversion" not in df.columns:
            missing_tables.append(name)
            continue
        df["Phenotype"] = df["Phenotype"].astype(str)
        df["Inversion"] = df["Inversion"].astype(str)
        df["Inversion"] = map_inversion_series(df["Inversion"], inv_info_path=str(inv_meta_path))
        tables[name] = df

    if not tables:
        missing_desc = f" ({', '.join(sorted(set(missing_tables)))})" if missing_tables else ""
        return [
            "Per-phenotype association tables not found; skipping highlights" + missing_desc + "."
        ]

    available_sources = list(tables.keys())
    lines: List[str] = [
        "Selected inversion–phenotype associations (logistic regression with LRT p-values):",
        "  Available source tables: " + ", ".join(available_sources) + ".",
    ]
    if missing_tables:
        lines.append("  Missing source tables: " + ", ".join(sorted(set(missing_tables))) + ".")

    for spec in targets:
        table = tables.get(spec.table_name)
        if table is None:
            lines.append(
                f"  {spec.inversion}: source table {spec.table_name} not available locally; "
                f"cannot summarize {spec.label}."
            )
            continue

        target_inv_id = map_inversion_value(spec.inversion, inv_info_path=str(inv_meta_path))
        subset = table[table["Inversion"].str.strip() == target_inv_id]
        if subset.empty:
            lines.append(
                f"  {spec.inversion}: no PheWAS results available locally for {spec.label}."
            )
            continue

        mask = np.ones(len(subset), dtype=bool)
        norm_labels = subset["Phenotype"].astype(str).str.lower()
        for term in spec.search_terms:
            mask &= norm_labels.str.contains(term, na=False)
        candidates = subset[mask]

        if candidates.empty:
            lines.append(
                f"  {spec.inversion} × {spec.label}: matching phenotype not found in {spec.table_name}."
            )
            continue

        sort_columns = [
            col
            for col in ["P_Value", "P_Value_y", "P_Value_x", "P_LRT_Overall"]
            if col in candidates.columns
        ]
        if sort_columns:
            r = candidates.sort_values(sort_columns).iloc[0]
        else:
            r = candidates.iloc[0]

        pval = None
        for col in [
            "P_Value",
            "P_Value_y",
            "P_Value_x",
            "P_LRT_Overall",
            "P_Value_LRT_Bootstrap",
        ]:
            value = r.get(col)
            if value is not None and not pd.isna(value):
                pval = value
                break

        bh = None
        for col in ["Q_GLOBAL", "BH_FDR_Q"]:
            value = r.get(col)
            if value is not None and not pd.isna(value):
                bh = value
                break
        if bh is None:
            bh = pval
        parts = _format_or(r)
        source_lbl = SOURCE_LABELS.get(spec.table_name, "UNKNOWN SOURCE")
        lines.append(
            f"  [{source_lbl}] {spec.inversion} vs {spec.label}: {parts}, "
            f"BH-adjusted p ≈ {_fmt(bh, 3)} (raw p = {_fmt(pval, 3)})."
        )

        interaction_col = "P_LRT_AncestryxDosage"
        interaction_val = r.get(interaction_col) if interaction_col in r.index else None
        if interaction_val is not None and not pd.isna(interaction_val):
            lines.append(
                f"    Interaction (Ancestry × Dosage): p = {_fmt(interaction_val, 3)}."
            )

        for anc in spec.ancestry_targets:
            p_col = f"{anc}_P"
            or_col = f"{anc}_OR"
            lo_col = f"{anc}_CI_LO_OR"
            hi_col = f"{anc}_CI_HI_OR"
            p_val = r.get(p_col)
            if p_val is None or pd.isna(p_val):
                continue
            line = f"    [{anc}] p = {_fmt(p_val, 3)}"
            or_val = r.get(or_col)
            if or_val is not None and not pd.isna(or_val):
                lo_val = r.get(lo_col)
                hi_val = r.get(hi_col)
                if (
                    lo_val is not None
                    and hi_val is not None
                    and not pd.isna(lo_val)
                    and not pd.isna(hi_val)
                ):
                    line += (
                        f", OR = {_fmt(or_val, 3)} (95% CI {_fmt(lo_val, 3)}–{_fmt(hi_val, 3)})"
                    )
                else:
                    line += f", OR = {_fmt(or_val, 3)}"
            lines.append(line + ".")
    return lines


def summarize_category_tests() -> List[str]:
    cat_path = DATA_DIR / "phewas v2 - categories.tsv"
    if not cat_path.exists():
        return ["Phecode category-level omnibus results not found; skipping summary."]

    categories = pd.read_csv(cat_path, sep="\t", low_memory=False)
    required = {
        "Inversion",
        "Category",
        "Direction",
        "P_GBJ",
        "P_GLS",
        "Q_GBJ",
        "Q_GLS",
    }
    if not required.issubset(categories.columns):
        missing = ", ".join(sorted(required - set(categories.columns)))
        return [f"Category table missing required columns: {missing}."]

    lines = ["Phecode category omnibus and directional tests:"]
    for inv, group in categories.groupby("Inversion"):
        sig = group[(group["Q_GBJ"] < 0.05) | (group["Q_GLS"] < 0.05)]
        if sig.empty:
            continue
        summaries = []
        for row in sig.itertuples():
            gbj_q = _fmt(row.Q_GBJ, 3) if not pd.isna(row.Q_GBJ) else "NA"
            gls_q = _fmt(row.Q_GLS, 3) if not pd.isna(row.Q_GLS) else "NA"
            gbj_p = _fmt(row.P_GBJ, 3) if not pd.isna(row.P_GBJ) else "NA"
            gls_p = _fmt(row.P_GLS, 3) if not pd.isna(row.P_GLS) else "NA"
            direction_label: str | None
            raw_direction = getattr(row, "Direction", None)
            if isinstance(raw_direction, str):
                normalized = raw_direction.strip().lower()
                if normalized == "increase":
                    direction_label = "Increased risk"
                elif normalized == "decrease":
                    direction_label = "Decreased risk"
                else:
                    direction_label = raw_direction.strip() or None
            else:
                direction_label = None
            if direction_label:
                category_name = f"{row.Category} ({direction_label})"
            else:
                category_name = f"{row.Category}"
            summaries.append(
                f"{category_name}: GBJ q = {gbj_q} (p = {gbj_p}), GLS q = {gls_q} (p = {gls_p})"
            )
        lines.append(f"  {inv}: " + "; ".join(summaries))

    if len(lines) == 1:
        lines.append("  No categories reached the significance threshold (q < 0.05).")
    return lines


# ---------------------------------------------------------------------------
# Section 5. Imputation performance
# ---------------------------------------------------------------------------


def summarize_imputation() -> List[str]:
    path = DATA_DIR / "imputation_results.tsv"
    if not path.exists():
        return [f"Imputation summary not found at {path}."]

    df = pd.read_csv(path, sep="\t")
    df = df.rename(columns={"unbiased_pearson_r2": "r2", "p_fdr_bh": "bh_p"})
    usable = df[(df["r2"] > 0.3) & (df["bh_p"] < 0.05)]
    lines = ["Imputation performance summary:"]
    lines.append(
        f"  Models evaluated: {_fmt(len(df), 0)}; models with r² > 0.3 and BH p < 0.05: {_fmt(len(usable), 0)}."
    )
    if "Use" in df.columns:
        lines.append(
            f"  Models flagged for downstream PheWAS (Use == True): {_fmt(int(df['Use'].eq(True).sum()), 0)}."
        )
    return lines


# ---------------------------------------------------------------------------
# Section 6. PGS covariate sensitivity and selection
# ---------------------------------------------------------------------------


def summarize_pgs_controls() -> List[str]:
    candidates = [
        (DATA_DIR / "pgs_sensitivity.tsv", {}),
        (
            DATA_DIR / "PGS_controls.tsv",
            {
                "P_Value_NoCustomControls": "p_nominal",
                "P_Value": "p_with_pgs",
            },
        ),
    ]

    pgs: pd.DataFrame | None = None
    source = None
    for path, rename_map in candidates:
        if not path.exists():
            continue
        df = pd.read_csv(path, sep="\t", low_memory=False)
        if rename_map:
            df = df.rename(columns=rename_map)
        required = {"Inversion", "Phenotype", "p_nominal", "p_with_pgs"}
        if not required.issubset(df.columns):
            continue
        pgs = df
        source = path.name
        break

    if pgs is None:
        return ["Polygenic-score sensitivity table not found; skipping summary."]

    pgs = pgs.replace([np.inf, -np.inf], np.nan)
    pgs = pgs.dropna(subset=["p_nominal", "p_with_pgs"])
    if pgs.empty:
        return ["PGS sensitivity table empty after filtering p-values."]

    pgs["fold_change"] = pgs["p_with_pgs"] / pgs["p_nominal"].replace(0, np.nan)
    largest = pgs.sort_values("fold_change", ascending=False).iloc[0]

    lines = [
        "[PGS CONTROL] Sensitivity of PheWAS associations to regional PGS covariates:",
        f"  Source table: {source}.",
    ]
    lines.append(
        f"  Largest p-value inflation: inversion {largest.Inversion} × {largest.Phenotype} "
        f"(p_nominal = {_fmt(largest.p_nominal, 3)}, p_with_pgs = {_fmt(largest.p_with_pgs, 3)}, "
        f"fold-change = {_fmt(largest.fold_change, 3)})."
    )
    return lines


def summarize_family_history() -> List[str]:
    fam_path = DATA_DIR / "family_phewas.tsv"

    if not fam_path.exists():
        return [
            "Family history validation results not found; expected data/family_phewas.tsv."
        ]

    try:
        df = pd.read_csv(fam_path, sep="\t", low_memory=False)
    except Exception as exc:  # pragma: no cover - defensive logging
        return [f"Error reading family history results: {exc}"]

    if "phenotype" not in df.columns:
        return [
            "Family history validation file missing 'phenotype' column; cannot summarize results."
        ]

    df["phenotype"] = df["phenotype"].astype(str).str.strip()

    lines = ["Family History Validation (Family-based PheWAS):"]
    key_phenos = ["Breast Cancer", "Obesity", "Heart Failure", "Cognitive Impairment"]

    found_any = False
    for pheno in key_phenos:
        mask = df["phenotype"].astype(str).str.contains(pheno, case=False, na=False)
        row = df[mask]
        if row.empty:
            continue
        found_any = True
        r = row.iloc[0]
        or_val = r.get("OR")
        ci_lo = r.get("CI_low")
        ci_hi = r.get("CI_high")
        p_val = r.get("p")
        lines.append(
            f"  [FAMILY FOLLOW-UP] {pheno}: OR = {_fmt(or_val, 3)} "
            f"(95% CI {_fmt(ci_lo, 3)}–{_fmt(ci_hi, 3)}), p = {_fmt(p_val, 3)}."
        )

    if not found_any:
        lines.append("  No manuscript phenotypes recovered from family history validation table.")
    return lines


def _largest_window_change(dates: pd.Series, values: pd.Series, window: float = 1000.0) -> Tuple[float, float, float] | None:
    mask = dates.notna() & values.notna()
    if mask.sum() < 2:
        return None

    filtered_dates = dates[mask].to_numpy()
    filtered_values = values[mask].to_numpy()
    sorted_idx = np.argsort(filtered_dates)
    sorted_dates = filtered_dates[sorted_idx]
    sorted_values = filtered_values[sorted_idx]

    min_date = float(sorted_dates[0])
    max_date = float(sorted_dates[-1])
    if max_date - min_date < window:
        return None

    start_points = np.arange(min_date, max_date - window + 1, 1.0)
    if start_points.size == 0:
        return None
    end_points = start_points + window

    start_vals = np.interp(start_points, sorted_dates, sorted_values)
    end_vals = np.interp(end_points, sorted_dates, sorted_values)
    deltas = np.abs(end_vals - start_vals)
    idx = int(np.argmax(deltas))
    return float(start_points[idx]), float(end_points[idx]), float(deltas[idx])


def _plain_number(value: float | int | None) -> str:
    """Render numbers without scientific notation or rounding."""

    if value is None:
        return "NA"
    try:
        val = float(value)
    except (TypeError, ValueError):
        return "NA"
    if math.isnan(val) or math.isinf(val):
        return "NA"
    rounded = round(val)
    if abs(val - rounded) < 1e-9:
        return str(int(rounded))
    text = f"{val:.15f}".rstrip("0").rstrip(".")
    return text if text else "0"


def summarize_selection() -> List[str]:
    trajectory_path = DATA_DIR / "Trajectory-12_47296118_A_G.tsv"
    if not trajectory_path.exists():
        return ["Trajectory data not found; skipping summary."]

    traj = pd.read_csv(trajectory_path, sep="\t", low_memory=False)
    numeric_cols = [
        "date_left",
        "date_right",
        "date_center",
        "num_allele",
        "num_alt_allele",
        "af",
        "af_low",
        "af_up",
        "pt",
        "pt_low",
        "pt_up",
    ]
    for col in numeric_cols:
        if col in traj.columns:
            traj[col] = pd.to_numeric(traj[col], errors="coerce")

    value_col = "af" if "af" in traj.columns else "pt"
    traj = traj.dropna(subset=["date_center", value_col])
    if traj.empty:
        return ["AGES trajectory table is empty after filtering numeric values."]

    traj = traj.sort_values("date_center")
    present = traj.iloc[0]
    ancient = traj.iloc[-1]
    change = present[value_col] - ancient[value_col]
    value_min = traj[value_col].min()
    value_max = traj[value_col].max()
    sample_median = _safe_median(traj.get("num_allele"))
    window_summary = _largest_window_change(traj["date_center"], traj[value_col], window=1000.0)

    lines = [
        "Allele frequency trajectory summary (12_47296118_A_G):",
        f"  Windows analyzed: {_fmt(len(traj), 0)} spanning {_fmt(traj['date_center'].min(), 0)}–{_fmt(traj['date_center'].max(), 0)} years before present.",
        f"  Observed allele-frequency ranges {_fmt(value_min, 3)}–{_fmt(value_max, 3)}; net change from {_fmt(ancient.date_center, 0)} to {_fmt(present.date_center, 0)} years BP is {_fmt(change, 3)}.",
    ]
    if sample_median is not None:
        lines.append(
            f"  Median haploid sample size per window ≈ {_fmt(sample_median, 0)} alleles."
        )
    if window_summary is not None:
        start, end, delta = window_summary
        lines.append(
            "  Largest ~1,000-year change: "
            f"Δf = {_plain_number(delta)} between {_plain_number(start)} and {_plain_number(end)} years BP."
        )
    return lines


# ---------------------------------------------------------------------------
# Master report builder
# ---------------------------------------------------------------------------


def build_report() -> List[str]:
    sections: List[Tuple[str, Iterable[str]]] = [
        ("Recurrence", summarize_recurrence()),
        ("Sample sizes", summarize_sample_sizes()),
        ("Diversity", summarize_diversity()),
        ("Pi Structure", summarize_pi_structure()),
        ("Linear model", summarize_linear_model()),
        ("CDS conservation", summarize_cds_conservation_glm()),
        ("Differentiation", summarize_fst()),
        ("Breakpoint FRF", summarize_frf()),
        ("Imputation", summarize_imputation()),
        ("PheWAS scale", summarize_phewas_scale()),
        ("Key associations", summarize_key_associations()),
        ("Category tests", summarize_category_tests()),
        ("PGS controls", summarize_pgs_controls()),
        ("Family History", summarize_family_history()),
        ("Selection", summarize_selection()),
    ]

    output: List[str] = []
    for title, content in sections:
        output.append(title.upper())
        if isinstance(content, Iterable):
            for line in content:
                output.append(line)
        else:
            output.append(str(content))
        output.append("")
    return output


def main() -> None:
    run_fresh_cds_pipeline()
    lines = build_report()
    text = "\n".join(lines).strip() + "\n"
    print(text)
    REPORT_PATH.write_text(text)
    print(f"\nSaved report to {REPORT_PATH.relative_to(Path.cwd())}")


if __name__ == "__main__":
    main()<|MERGE_RESOLUTION|>--- conflicted
+++ resolved
@@ -165,11 +165,7 @@
                     target_path.write_bytes(data)
                     staged_paths.append(target_path)
         except zipfile.BadZipFile:
-<<<<<<< HEAD
-            print(
-                f"WARNING: Skipping invalid zip file: {archive_path} (possible LFS pointer?)"
-            )
-=======
+
             # Check if this is a Git LFS pointer file
             is_lfs = False
             try:
@@ -187,7 +183,6 @@
                 )
             else:
                 print(f"WARNING: '{archive_path.name}' is not a valid zip file. Skipping.")
->>>>>>> 5367aff7
             continue
 
     if not extracted_any:
