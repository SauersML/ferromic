from __future__ import annotations

import logging
import sys
import os

# Ensure BLAS-style math libraries do not oversubscribe threads when this module
# is imported. Environment variables are respected only if they are unset so
# that callers can still override the behaviour explicitly.
for _env_var in ("OMP_NUM_THREADS", "OPENBLAS_NUM_THREADS", "MKL_NUM_THREADS", "NUMEXPR_NUM_THREADS"):
    os.environ.setdefault(_env_var, "1")

import re
import io
import zipfile
import hashlib
import math
from pathlib import Path
from typing import Optional, Tuple, List, Dict, Any
from dataclasses import dataclass
from concurrent.futures import ProcessPoolExecutor, ThreadPoolExecutor, as_completed
from contextlib import contextmanager
import multiprocessing as mp

import numpy as np
import pandas as pd
import requests

logging.basicConfig(
    level=logging.INFO,
    format="%(asctime)s - %(levelname)s - %(message)s",
    handlers=[logging.StreamHandler(sys.stdout)],
)
log = logging.getLogger("frf_meta_analysis")

# ------------------------- CONFIG -------------------------

GITHUB_REPO = "SauersML/ferromic"
WORKFLOW_NAME = "manual_run_vcf.yml"
ARTIFACT_NAME_FALSTA = "run-vcf-falsta"

OUTDIR = Path("per_inversion_breakpoint_tests")
FALSTA_CACHE = Path("per_site_fst_output.falsta")

INV_PROPERTIES_PATH = Path("inv_properties.tsv")
CHR_COL_INV = "Chromosome"
START_COL_INV = "Start"
END_COL_INV = "End"
STATUS_COL = "0_single_1_recur_consensus"

WINDOW_SIZE_BP = 1_000
MIN_INVERSION_LENGTH = 0
MIN_WINDOWS_PER_INVERSION = 20

N_PERMUTATIONS = 3_000
DEFAULT_BLOCK_SIZE_WINDOWS = 5
PERMUTATION_BATCH_SIZE = 256
MAX_INNER_THREADS = max(1, os.cpu_count() or 1)

FRF_MIN_EDGE_WINDOWS = 1
FRF_MIN_MID_WINDOWS = 1
MIN_BLOCKS_FOR_PERMUTATION = 5

AUTOCORR_MIN_PAIRS = 5
AUTOCORR_TARGET = 0.3
FRF_CANDIDATE_CHUNK_SIZE = 8192

META_PERMUTATIONS = 10000
META_PERM_CHUNK = 1000
META_PERM_BASE_SEED = 777

TOTAL_CPUS = max(1, os.cpu_count() or 1)
_ACTIVE_COUNTER = None
_TOTAL_CPUS_SHARED = TOTAL_CPUS

EPS_DENOM = 1e-12

_RE_HUD = re.compile(
    r">.*?hudson_pairwise_fst.*?_chr_?([\w.\-]+)_start_(\d+)_end_(\d+)",
    re.IGNORECASE,
)

# ------------------------- REPRODUCIBLE SEEDING -------------------------

def stable_seed_from_key(key: str) -> int:
    h = hashlib.md5(key.encode("utf-8")).hexdigest()
    return int(h[:8], 16)

def init_worker(active_counter, total_cpus):
    global _ACTIVE_COUNTER, _TOTAL_CPUS_SHARED
    _ACTIVE_COUNTER = active_counter
    _TOTAL_CPUS_SHARED = total_cpus

@contextmanager
def worker_activity():
    if _ACTIVE_COUNTER is None:
        yield
        return
    with _ACTIVE_COUNTER.get_lock():
        _ACTIVE_COUNTER.value += 1
    try:
        yield
    finally:
        with _ACTIVE_COUNTER.get_lock():
            _ACTIVE_COUNTER.value = max(0, _ACTIVE_COUNTER.value - 1)

def current_inner_threads() -> int:
    if _ACTIVE_COUNTER is None or _TOTAL_CPUS_SHARED <= 1:
        return 1
    with _ACTIVE_COUNTER.get_lock():
        active = max(1, _ACTIVE_COUNTER.value)
    return max(1, min(MAX_INNER_THREADS, _TOTAL_CPUS_SHARED // active))

# ------------------------- GITHUB ARTIFACT DOWNLOAD -------------------------

def download_latest_artifact(
    repo: str,
    workflow_name: str,
    artifact_name: str,
    output_dir: Path
) -> Optional[Path]:
    log.info(f"Fetching latest artifact '{artifact_name}' from {repo}/{workflow_name}...")

    token = os.environ.get("GITHUB_TOKEN")
    if not token:
        log.error("GITHUB_TOKEN environment variable required to download artifacts")
        return None

    session = requests.Session()
    session.headers.update({
        "Authorization": f"Bearer {token}",
        "Accept": "application/vnd.github+json",
        "X-GitHub-Api-Version": "2022-11-28",
    })

    runs_url = f"https://api.github.com/repos/{repo}/actions/workflows/{workflow_name}/runs"
    response = session.get(runs_url, params={
        "status": "success",
        "exclude_pull_requests": "true",
        "per_page": 1,
    })
    if not response.ok:
        log.error("Failed to fetch workflow runs")
        return None

    runs = response.json().get("workflow_runs", [])
    if not runs:
        log.error(f"No successful runs found for workflow {workflow_name}")
        return None

    run = runs[0]
    run_id = run["id"]
    log.info(f"Using artifacts from run {run_id} ({run.get('html_url', '')})")

    artifacts_url = f"https://api.github.com/repos/{repo}/actions/runs/{run_id}/artifacts"
    response = session.get(artifacts_url, params={"per_page": 100})
    if not response.ok:
        log.error("Failed to list artifacts")
        return None

    artifacts = {a["name"]: a for a in response.json().get("artifacts", [])}
    if artifact_name not in artifacts:
        log.error(f"Artifact '{artifact_name}' not found in run {run_id}")
        return None

    artifact = artifacts[artifact_name]
    download_url = artifact["archive_download_url"]

    response = session.get(download_url)
    if not response.ok:
        log.error("Failed to download artifact archive")
        return None

    output_dir.mkdir(parents=True, exist_ok=True)

    with zipfile.ZipFile(io.BytesIO(response.content)) as zf:
        extracted_files: List[Path] = []
        for member in zf.namelist():
            if member.endswith(".falsta"):
                target = output_dir / Path(member).name
                with target.open("wb") as fh:
                    fh.write(zf.read(member))
                extracted_files.append(target)
                log.info(f"Extracted {target.name}")

    if not extracted_files:
        log.error("No .falsta files found in artifact")
        return None

    for f in extracted_files:
        if "fst" in f.name.lower():
            log.info(f"Using FST file {f}")
            return f

    return extracted_files[0]

# ------------------------- DATA STRUCTURES -------------------------

@dataclass
class Window:
    position: int
    numerator_sum: float
    denominator_sum: float
    n_sites: int
    @property
    def fst(self) -> float:
        if self.denominator_sum <= EPS_DENOM:
            return np.nan
        return self.numerator_sum / self.denominator_sum

@dataclass
class Inversion:
    chrom: str
    start: int
    end: int
    length: int
    windows: List[Window]
    @property
    def n_windows(self) -> int:
        return len(self.windows)
    @property
    def inv_key(self) -> str:
        return f"{self.chrom}_{self.start}_{self.end}"

@dataclass
class FRFResult:
    inv_key: str
    chrom: str
    start: int
    end: int
    length: int
    n_windows: int
    n_sites: int
    block_size_windows: int
    n_blocks: int
    frf_mu_edge: float
    frf_mu_mid: float
    frf_delta: float
    frf_null_delta_mean: float
    frf_a: float
    frf_b: float
    frf_var_delta: float
    frf_se_delta: float
    usable_for_meta: bool


def estimate_inversion_workload(inv: Inversion) -> Tuple[int, int, int, int]:
    """Estimate work for scheduling purposes.

    We approximate cost by prioritizing inversions with the most valid sites,
    windows, and physical span (proxy for candidate count).
    """

    valid_windows = sum(
        1
        for w in inv.windows
        if w.denominator_sum > EPS_DENOM and w.n_sites > 0
    )
    total_sites = sum(w.n_sites for w in inv.windows)
    approx_candidates = max(0, valid_windows * max(0, valid_windows - 1) // 2)
    return (
        approx_candidates,
        total_sites,
        inv.n_windows,
        inv.length,
    )

# ------------------------- DATA LOADING -------------------------

def normalize_chromosome(chrom: str) -> str:
    c = str(chrom).strip().lower()
    if c.startswith("chr_"):
        c = c[4:]
    elif c.startswith("chr"):
        c = c[3:]
    return f"chr{c}"

def parse_hudson_header(header: str) -> Optional[Dict[str, Any]]:
    m = _RE_HUD.search(header)
    if not m:
        return None
    chrom_raw, start_str, end_str = m.groups()
    chrom = normalize_chromosome(chrom_raw)
    start = int(start_str)
    end = int(end_str)
    h = header.lower()
    if "numerator" in h:
        component = "numerator"
    elif "denominator" in h:
        component = "denominator"
    else:
        return None
    return {"chrom": chrom, "start": start, "end": end, "component": component}

def parse_data_line(line: str) -> np.ndarray:
    clean = line.strip()
    if not clean:
        return np.array([], dtype=np.float64)
    clean = re.sub(r"\bna\b", "nan", clean, flags=re.IGNORECASE)
    arr = np.fromstring(clean, sep=",", dtype=np.float64)
    if arr.size == 0 and clean:
        tokens = clean.split(",")
        vals: List[float] = []
        for t in tokens:
            s = t.strip()
            if not s or s.lower() == "na":
                vals.append(np.nan)
            else:
                try:
                    vals.append(float(s))
                except ValueError:
                    vals.append(np.nan)
        arr = np.array(vals, dtype=np.float64)
    return arr

def load_hudson_data(falsta_path: Path) -> List[Inversion]:
    log.info(f"Loading Hudson FST data from {falsta_path}...")
    pairs_by_coords: Dict[Tuple[str, int, int], Dict[str, np.ndarray]] = {}
    current_header: Optional[str] = None
    current_data_lines: List[str] = []
    with falsta_path.open("r") as f:
        for raw in f:
            line = raw.strip()
            if not line:
                continue
            if line.startswith(">"):
                if current_header and current_data_lines:
                    parsed = parse_hudson_header(current_header)
                    if parsed:
                        data = parse_data_line("".join(current_data_lines))
                        key = (parsed["chrom"], parsed["start"], parsed["end"])
                        if key not in pairs_by_coords:
                            pairs_by_coords[key] = {}
                        pairs_by_coords[key][parsed["component"]] = data
                current_header = line
                current_data_lines = []
            else:
                current_data_lines.append(line)
        if current_header and current_data_lines:
            parsed = parse_hudson_header(current_header)
            if parsed:
                data = parse_data_line("".join(current_data_lines))
                key = (parsed["chrom"], parsed["start"], parsed["end"])
                if key not in pairs_by_coords:
                    pairs_by_coords[key] = {}
                pairs_by_coords[key][parsed["component"]] = data
    log.info(f"Found {len(pairs_by_coords)} unique coordinate regions")

    inversions: List[Inversion] = []
    for (chrom, start, end), components in pairs_by_coords.items():
        if "numerator" not in components or "denominator" not in components:
            continue
        numerator = components["numerator"]
        denominator = components["denominator"]
        if len(numerator) != len(denominator):
            continue
        length = end - start
        if length < MIN_INVERSION_LENGTH:
            continue
        n_sites = len(numerator)
        if n_sites == 0:
            continue

        n_windows = max(1, (length + WINDOW_SIZE_BP - 1) // WINDOW_SIZE_BP)
        site_offsets = np.linspace(0, length, n_sites, endpoint=False)
        window_idx = np.clip((site_offsets // WINDOW_SIZE_BP).astype(int), 0, n_windows - 1)

        finite_num = np.isfinite(numerator)
        finite_den = np.isfinite(denominator)
        valid_mask = finite_num & finite_den

        num_clean = np.where(finite_num, numerator, 0.0)
        den_clean = np.where(finite_den, denominator, 0.0)

        num_sums = np.bincount(window_idx, weights=num_clean, minlength=n_windows)
        den_sums = np.bincount(window_idx, weights=den_clean, minlength=n_windows)
        n_valid_sites = np.bincount(window_idx, weights=valid_mask.astype(np.float64), minlength=n_windows).astype(int)

        window_starts = start + np.arange(n_windows) * WINDOW_SIZE_BP
        window_ends = np.minimum(window_starts + WINDOW_SIZE_BP, end)
        window_positions = ((window_starts + window_ends) // 2).astype(int)

        windows: List[Window] = []
        for idx in range(n_windows):
            den_sum = float(den_sums[idx])
            n_valid = int(n_valid_sites[idx])
            if den_sum > EPS_DENOM and n_valid >= 1:
                windows.append(Window(
                    position=int(window_positions[idx]),
                    numerator_sum=float(num_sums[idx]),
                    denominator_sum=den_sum,
                    n_sites=n_valid,
                ))
        windows.sort(key=lambda w: w.position)
        if len(windows) >= MIN_WINDOWS_PER_INVERSION:
            inversions.append(Inversion(chrom=chrom, start=start, end=end, length=length, windows=windows))

    log.info(f"Created {len(inversions)} inversions with ≥{MIN_WINDOWS_PER_INVERSION} windows")
    return inversions

# ------------------------- FRF UTILITIES -------------------------

def compute_folded_distances(inversion: Inversion) -> Tuple[np.ndarray, np.ndarray, np.ndarray]:
    positions = np.array([w.position for w in inversion.windows], dtype=float)
    fst_values = np.array([w.fst for w in inversion.windows], dtype=float)
    weights = np.array([w.denominator_sum for w in inversion.windows], dtype=float)
    dist_from_start = positions - float(inversion.start)
    dist_from_end = float(inversion.end) - positions
    dist_from_nearest = np.minimum(dist_from_start, dist_from_end)
    max_dist = inversion.length / 2.0
    if max_dist <= 0:
        x_normalized = np.full_like(positions, np.nan)
    else:
        x_normalized = dist_from_nearest / max_dist
    return x_normalized, fst_values, weights

def estimate_correlation_length(
    fst: np.ndarray,
    weights: np.ndarray,
    max_global_block_size: int = DEFAULT_BLOCK_SIZE_WINDOWS,
) -> Tuple[int, float, int, int]:
    valid = np.isfinite(fst) & np.isfinite(weights)
    values = fst[valid]
    w = weights[valid]
    n = len(values)
    if n <= 1:
        block_size = max(1, min(max_global_block_size, max(n, 1)))
        return block_size, float("nan"), 0, 0
    if np.sum(w > 0) > 0:
        mean = float(np.average(values, weights=w))
    else:
        mean = float(np.mean(values))
    fluct = values - mean
    max_lag_candidate = n - 1
    if max_lag_candidate < 1:
        block_size = max(1, min(max_global_block_size, n))
        return block_size, float("nan"), 0, 0
    autocorr_vals: List[float] = []
    lags: List[int] = []
    for lag in range(1, max_lag_candidate + 1):
        v1 = fluct[:-lag]
        v2 = fluct[lag:]
        if len(v1) < AUTOCORR_MIN_PAIRS:
            break
        num = float(np.dot(v1, v2)) / len(v1)
        denom = math.sqrt((np.dot(v1, v1) / len(v1)) * (np.dot(v2, v2) / len(v2)))
        if denom <= 1e-12:
            corr = 0.0
        else:
            corr = num / denom
        if not np.isfinite(corr):
            corr = 0.0
        corr = float(np.clip(corr, -1.0, 1.0))
        autocorr_vals.append(corr)
        lags.append(lag)
    if not autocorr_vals:
        block_size = max(1, min(max_global_block_size, n))
        last_lag = lags[-1] if lags else 0
        return block_size, float("nan"), last_lag, 0
    autocorr_array = np.array(autocorr_vals)
    monotone = np.minimum.accumulate(autocorr_array)
    target_idx = np.where(monotone <= AUTOCORR_TARGET)[0]
    if len(target_idx) > 0:
        corr_length = float(lags[target_idx[0]])
    else:
        corr_length = float(lags[-1])
    block_size = int(round(max(1.0, corr_length)))
    block_size = max(1, min(block_size, n))
    return block_size, corr_length, lags[-1], len(lags)

def precompute_block_structure(n: int, block_size: int) -> List[np.ndarray]:
    if n <= 0:
        return []
    if n <= block_size:
        return [np.arange(n, dtype=int)]
    n_blocks = (n + block_size - 1) // block_size
    blocks: List[np.ndarray] = []
    for i in range(n_blocks):
        start = i * block_size
        end = min(start + block_size, n)
        blocks.append(np.arange(start, end, dtype=int))
    return blocks

def generate_block_permutation_indices(
    blocks: List[np.ndarray],
    rng: np.random.Generator,
) -> np.ndarray:
    shuffled = list(blocks)
    rng.shuffle(shuffled)
    return np.concatenate(shuffled)

def build_exhaustive_frf_candidates(
    x_sorted: np.ndarray,
    min_edge_windows: int,
    min_mid_windows: int,
) -> Dict[str, np.ndarray]:
    n = len(x_sorted)
    min_edge_windows = max(1, int(min_edge_windows))
    min_mid_windows = max(1, int(min_mid_windows))
    if n == 0:
        empty_int = np.array([], dtype=int)
        empty_float = np.array([], dtype=float)
        return {"edge_end": empty_int, "mid_start": empty_int, "ramp_start": empty_int, "ramp_end": empty_int, "a_rel": empty_float, "b_rel": empty_float}
    max_edge_end = n - min_mid_windows - 1
    if max_edge_end < min_edge_windows - 1:
        empty_int = np.array([], dtype=int)
        empty_float = np.array([], dtype=float)
        return {"edge_end": empty_int, "mid_start": empty_int, "ramp_start": empty_int, "ramp_end": empty_int, "a_rel": empty_float, "b_rel": empty_float}
    max_mid_start = n - min_mid_windows
    edge_candidates = np.arange(min_edge_windows - 1, max_edge_end + 1, dtype=int)
    mid_counts = max_mid_start - (edge_candidates + 1) + 1
    mid_counts = np.clip(mid_counts, 0, None)
    valid_edges = mid_counts > 0
    if not np.any(valid_edges):
        empty_int = np.array([], dtype=int)
        empty_float = np.array([], dtype=float)
        return {"edge_end": empty_int, "mid_start": empty_int, "ramp_start": empty_int, "ramp_end": empty_int, "a_rel": empty_float, "b_rel": empty_float}
    edge_candidates = edge_candidates[valid_edges]
    mid_counts = mid_counts[valid_edges]
    edge_end_arr = np.repeat(edge_candidates, mid_counts)
    mid_segments: List[np.ndarray] = []
    for edge, count in zip(edge_candidates, mid_counts):
        mid_segments.append(np.arange(edge + 1, edge + 1 + count, dtype=int))
    mid_start_arr = np.concatenate(mid_segments, dtype=int) if mid_segments else np.array([], dtype=int)
    ramp_start_arr = edge_end_arr + 1
    ramp_end_arr = mid_start_arr
    a_rel_arr = x_sorted[edge_end_arr].astype(float)
    b_rel_arr = x_sorted[mid_start_arr].astype(float)
    return {"edge_end": edge_end_arr, "mid_start": mid_start_arr, "ramp_start": ramp_start_arr, "ramp_end": ramp_end_arr, "a_rel": a_rel_arr, "b_rel": b_rel_arr}

def _prefix_with_zero(arr: np.ndarray) -> np.ndarray:
    if arr.ndim == 1:
        arr = arr[np.newaxis, :]
    out = np.zeros((arr.shape[0], arr.shape[1] + 1), dtype=arr.dtype)
    np.cumsum(arr, axis=1, out=out[:, 1:])
    return out

def run_frf_search(
    fst_matrix: np.ndarray,
    weight_matrix: np.ndarray,
    x_sorted: np.ndarray,
    candidates: Dict[str, np.ndarray],
    half_length_bp: float,
) -> Tuple[np.ndarray, np.ndarray, np.ndarray, np.ndarray, np.ndarray]:
    fst_matrix = np.asarray(fst_matrix, dtype=float)
    weight_matrix = np.asarray(weight_matrix, dtype=float)
    if fst_matrix.ndim != 2 or weight_matrix.ndim != 2:
        raise ValueError("fst_matrix and weight_matrix must be 2D")
    if fst_matrix.shape != weight_matrix.shape:
        raise ValueError("fst_matrix and weight_matrix must have same shape")
    n_samples, n_windows = fst_matrix.shape
    if n_windows == 0 or candidates["edge_end"].size == 0 or half_length_bp <= 0:
        nan = np.full(n_samples, np.nan)
        return nan, nan, nan, nan, nan

    x_row = x_sorted[np.newaxis, :]
    wf = weight_matrix * fst_matrix
    wf2 = weight_matrix * (fst_matrix ** 2)
    wx = weight_matrix * x_row
    wx2 = weight_matrix * (x_row ** 2)
    wfx = weight_matrix * fst_matrix * x_row

    prefix_w = _prefix_with_zero(weight_matrix)
    prefix_wf = _prefix_with_zero(wf)
    prefix_wf2 = _prefix_with_zero(wf2)
    prefix_wx = _prefix_with_zero(wx)
    prefix_wx2 = _prefix_with_zero(wx2)
    prefix_wfx = _prefix_with_zero(wfx)

    total_w = prefix_w[:, -1]
    total_wf = prefix_wf[:, -1]
    total_wf2 = prefix_wf2[:, -1]

    edge_end = candidates["edge_end"]
    mid_start = candidates["mid_start"]
    ramp_start = candidates["ramp_start"]
    ramp_end = candidates["ramp_end"]
    a_rel = candidates["a_rel"]
    b_rel = candidates["b_rel"]

    n_candidates = edge_end.size
    if n_candidates == 0:
        nan = np.full(n_samples, np.nan)
        return nan, nan, nan, nan, nan

    eps = 1e-12
    row_idx = np.arange(n_samples)

    best_sse = np.full(n_samples, np.inf)
    best_mu_edge = np.full(n_samples, np.nan)
    best_mu_mid = np.full(n_samples, np.nan)
    best_delta = np.full(n_samples, np.nan)
    best_a_bp = np.full(n_samples, np.nan)
    best_b_bp = np.full(n_samples, np.nan)

    chunk_size = max(1, min(FRF_CANDIDATE_CHUNK_SIZE, n_candidates))
    for start_idx in range(0, n_candidates, chunk_size):
        end_idx = min(start_idx + chunk_size, n_candidates)
        edge_chunk = edge_end[start_idx:end_idx]
        mid_chunk = mid_start[start_idx:end_idx]
        ramp_start_chunk = ramp_start[start_idx:end_idx]
        ramp_end_chunk = ramp_end[start_idx:end_idx]
        a_chunk = a_rel[start_idx:end_idx]
        b_chunk = b_rel[start_idx:end_idx]

        edge_idx = edge_chunk + 1
        mid_idx = mid_chunk

        edge_sum_w = np.take(prefix_w, edge_idx, axis=1)
        edge_sum_wf = np.take(prefix_wf, edge_idx, axis=1)
        edge_sum_wf2 = np.take(prefix_wf2, edge_idx, axis=1)

        mid_prefix_w = np.take(prefix_w, mid_idx, axis=1)
        mid_prefix_wf = np.take(prefix_wf, mid_idx, axis=1)
        mid_prefix_wf2 = np.take(prefix_wf2, mid_idx, axis=1)

        mid_sum_w = total_w[:, None] - mid_prefix_w
        mid_sum_wf = total_wf[:, None] - mid_prefix_wf
        mid_sum_wf2 = total_wf2[:, None] - mid_prefix_wf2

        mu_edge = edge_sum_wf / np.maximum(edge_sum_w, eps)
        mu_mid = mid_sum_wf / np.maximum(mid_sum_w, eps)

        edge_sse = edge_sum_wf2 - np.where(edge_sum_w > eps, (edge_sum_wf ** 2) / np.maximum(edge_sum_w, eps), 0.0)
        mid_sse = mid_sum_wf2 - np.where(mid_sum_w > eps, (mid_sum_wf ** 2) / np.maximum(mid_sum_w, eps), 0.0)

        ramp_sum_w = np.take(prefix_w, ramp_end_chunk, axis=1) - np.take(prefix_w, ramp_start_chunk, axis=1)
        ramp_sum_wf = np.take(prefix_wf, ramp_end_chunk, axis=1) - np.take(prefix_wf, ramp_start_chunk, axis=1)
        ramp_sum_wf2 = np.take(prefix_wf2, ramp_end_chunk, axis=1) - np.take(prefix_wf2, ramp_start_chunk, axis=1)
        ramp_sum_wx = np.take(prefix_wx, ramp_end_chunk, axis=1) - np.take(prefix_wx, ramp_start_chunk, axis=1)
        ramp_sum_wx2 = np.take(prefix_wx2, ramp_end_chunk, axis=1) - np.take(prefix_wx2, ramp_start_chunk, axis=1)
        ramp_sum_wfx = np.take(prefix_wfx, ramp_end_chunk, axis=1) - np.take(prefix_wfx, ramp_start_chunk, axis=1)

        delta_rel = np.maximum(b_chunk - a_chunk, 1e-6)
        slope = (mu_mid - mu_edge) / delta_rel[np.newaxis, :]
        intercept = mu_edge - slope * a_chunk[np.newaxis, :]

        ramp_sse = (
            ramp_sum_wf2
            - 2.0 * intercept * ramp_sum_wf
            - 2.0 * slope * ramp_sum_wfx
            + (intercept ** 2) * ramp_sum_w
            + 2.0 * intercept * slope * ramp_sum_wx
            + (slope ** 2) * ramp_sum_wx2
        )

        total_sse = edge_sse + mid_sse + ramp_sse

        chunk_best_idx = np.argmin(total_sse, axis=1)
        chunk_best_sse = total_sse[row_idx, chunk_best_idx]
        update_mask = chunk_best_sse < best_sse

        if np.any(update_mask):
            best_sse[update_mask] = chunk_best_sse[update_mask]
            selected_mu_edge = mu_edge[row_idx, chunk_best_idx]
            selected_mu_mid = mu_mid[row_idx, chunk_best_idx]
            best_mu_edge[update_mask] = selected_mu_edge[update_mask]
            best_mu_mid[update_mask] = selected_mu_mid[update_mask]
            best_delta[update_mask] = (selected_mu_edge - selected_mu_mid)[update_mask]
            a_bp_vals = a_chunk[chunk_best_idx] * half_length_bp
            b_bp_vals = b_chunk[chunk_best_idx] * half_length_bp
            best_a_bp[update_mask] = a_bp_vals[update_mask]
            best_b_bp[update_mask] = b_bp_vals[update_mask]

    return best_mu_edge, best_mu_mid, best_delta, best_a_bp, best_b_bp

# ------------------------- PER-INVERSION FRF + NULL -------------------------

def fit_inversion_frf_and_null(
    inversion: Inversion,
    n_permutations: int,
    default_block_size: int,
) -> FRFResult:
    with worker_activity():
        x_full, fst_full, w_full = compute_folded_distances(inversion)
        n_all = len(x_full)

        valid = np.isfinite(x_full) & np.isfinite(fst_full) & np.isfinite(w_full)
        n_valid = int(np.sum(valid))
        n_sites_total = sum(w.n_sites for w in inversion.windows)

        if n_valid < 3 or inversion.length <= 0:
            return FRFResult(
                inv_key=inversion.inv_key, chrom=inversion.chrom, start=inversion.start, end=inversion.end,
                length=inversion.length, n_windows=inversion.n_windows, n_sites=n_sites_total,
                block_size_windows=1, n_blocks=0,
                frf_mu_edge=float("nan"), frf_mu_mid=float("nan"), frf_delta=float("nan"),
                frf_null_delta_mean=float("nan"),
                frf_a=float("nan"), frf_b=float("nan"),
                frf_var_delta=float("nan"), frf_se_delta=float("nan"),
                usable_for_meta=False,
            )

        x_v = x_full[valid]
        fst_v = fst_full[valid]
        w_v = w_full[valid]
        half_length = inversion.length / 2.0

        block_size_inv, _, _, _ = estimate_correlation_length(
            fst_v, w_v, max_global_block_size=default_block_size
        )

        order = np.argsort(x_v)
        x_sorted = x_v[order]
        fst_sorted = fst_v[order]
        w_sorted = w_v[order]

        candidates = build_exhaustive_frf_candidates(
            x_sorted, FRF_MIN_EDGE_WINDOWS, FRF_MIN_MID_WINDOWS
        )
        if candidates["edge_end"].size == 0:
            return FRFResult(
                inv_key=inversion.inv_key, chrom=inversion.chrom, start=inversion.start, end=inversion.end,
                length=inversion.length, n_windows=inversion.n_windows, n_sites=n_sites_total,
                block_size_windows=block_size_inv, n_blocks=0,
                frf_mu_edge=float("nan"), frf_mu_mid=float("nan"), frf_delta=float("nan"),
                frf_null_delta_mean=float("nan"),
                frf_a=float("nan"), frf_b=float("nan"),
                frf_var_delta=float("nan"), frf_se_delta=float("nan"),
                usable_for_meta=False,
            )

        mu_edge_arr, mu_mid_arr, delta_arr, a_bp_arr, b_bp_arr = run_frf_search(
            fst_sorted[np.newaxis, :],
            w_sorted[np.newaxis, :],
            x_sorted,
            candidates,
            half_length,
        )
        frf_mu_edge = float(mu_edge_arr[0])
        frf_mu_mid = float(mu_mid_arr[0])
        frf_delta = float(delta_arr[0])
        frf_a = float(a_bp_arr[0])
        frf_b = float(b_bp_arr[0])

        blocks = precompute_block_structure(n_all, block_size_inv)
        n_blocks = len(blocks)
        can_permute = n_permutations > 0 and n_blocks >= MIN_BLOCKS_FOR_PERMUTATION

        frf_var_delta = float("nan")
        frf_se_delta = float("nan")
        frf_null_delta_mean = float("nan")

        if can_permute:
            orig_to_comp = np.full(n_all, -1, dtype=int)
            orig_to_comp[np.where(valid)[0]] = np.arange(n_valid, dtype=int)
            base_seed = stable_seed_from_key(inversion.inv_key)
            total = n_permutations
            batch_size = PERMUTATION_BATCH_SIZE
            n_batches = (total + batch_size - 1) // batch_size

            inner_threads = current_inner_threads()
            deltas_accum: List[np.ndarray] = []

            block_comp_indices: List[np.ndarray] = []
            for block in blocks:
                comp = orig_to_comp[block]
                comp = comp[comp >= 0]
                block_comp_indices.append(comp)

            block_lengths = np.array([comp.size for comp in block_comp_indices], dtype=int)
            expected_valid = int(block_lengths.sum()) if block_lengths.size else 0
            if expected_valid != n_valid:
                raise RuntimeError(
                    "Mismatch between block composition and number of valid windows"
                )
            max_block_len = int(block_lengths.max(initial=0)) if block_lengths.size else 0
            block_index = (
                np.full((n_blocks, max_block_len), -1, dtype=int)
                if max_block_len > 0
                else np.empty((n_blocks, 0), dtype=int)
            )
            for i, comp in enumerate(block_comp_indices):
                if comp.size:
                    block_index[i, : comp.size] = comp
            has_padding = bool(np.any(block_lengths != max_block_len)) if block_lengths.size else False

            def run_batch(batch_index: int) -> np.ndarray:
                rng = np.random.default_rng(base_seed + 1 + batch_index)
                size = batch_size if (batch_index + 1) * batch_size <= total else (total - batch_index * batch_size)
                if size == 0:
                    return np.empty((0,), dtype=float)
                block_orders = np.argsort(rng.random((size, n_blocks)), axis=1)
                perm_indices = block_index[block_orders].reshape(size, -1)
                if has_padding:
                    perm_indices = perm_indices[perm_indices >= 0].reshape(size, n_valid)
                else:
                    perm_indices = perm_indices.reshape(size, n_valid)
                fst_perm_batch = fst_v[perm_indices][:, order]
                w_perm_batch = w_v[perm_indices][:, order]
                _, _, batch_deltas, _, _ = run_frf_search(
                    fst_perm_batch, w_perm_batch, x_sorted, candidates, half_length
                )
                return batch_deltas

            if inner_threads > 1 and n_batches > 1:
                batch_indices = list(range(n_batches))
                batch_indices.sort(
                    key=lambda b: (
                        batch_size if (b + 1) * batch_size <= total else (total - b * batch_size)
                    ),
                    reverse=True,
                )
                with ThreadPoolExecutor(max_workers=inner_threads) as pool:
                    futures = [pool.submit(run_batch, b) for b in batch_indices]
                    for fut in as_completed(futures):
                        deltas_accum.append(fut.result())
            else:
                for b in range(n_batches):
                    deltas_accum.append(run_batch(b))

            null_deltas = np.concatenate(deltas_accum, axis=0)[:total]
            finite_mask = np.isfinite(null_deltas)
            if np.sum(finite_mask) > 1:
                frf_null_delta_mean = float(np.mean(null_deltas[finite_mask]))
                frf_var_delta = float(np.var(null_deltas[finite_mask], ddof=1))
                if frf_var_delta > 0.0:
                    frf_se_delta = float(math.sqrt(frf_var_delta))

        usable_for_meta = (
            np.isfinite(frf_delta) and np.isfinite(frf_var_delta) and frf_var_delta > 0.0
        )
        return FRFResult(
            inv_key=inversion.inv_key, chrom=inversion.chrom, start=inversion.start, end=inversion.end,
            length=inversion.length, n_windows=inversion.n_windows, n_sites=n_sites_total,
            block_size_windows=block_size_inv, n_blocks=n_blocks,
            frf_mu_edge=frf_mu_edge, frf_mu_mid=frf_mu_mid, frf_delta=frf_delta,
            frf_null_delta_mean=frf_null_delta_mean,
            frf_a=frf_a, frf_b=frf_b,
            frf_var_delta=frf_var_delta, frf_se_delta=frf_se_delta,
            usable_for_meta=bool(usable_for_meta),
        )

def fit_inversion_worker(args) -> FRFResult:
    inversion, n_permutations, default_block_size = args
    return fit_inversion_frf_and_null(inversion, n_permutations, default_block_size)

# ------------------------- RANDOM-EFFECTS META-REGRESSION -------------------------

CONDITION_NUMBER_LIMIT = 1e12


def _solve_weighted_normal_equations(
    XtWX: np.ndarray,
    XtWy: np.ndarray,
    *,
    compute_inverse: bool,
) -> Tuple[np.ndarray, Optional[np.ndarray], float]:
    """Solve XtWX beta = XtWy while guarding against ill-conditioning."""

    try:
        cond = np.linalg.cond(XtWX)
    except np.linalg.LinAlgError as exc:
        raise exc
    if not np.isfinite(cond) or cond > CONDITION_NUMBER_LIMIT:
        raise np.linalg.LinAlgError("XtWX is ill-conditioned")

    sign, logdet = np.linalg.slogdet(XtWX)
    if sign <= 0.0 or not math.isfinite(logdet):
        raise np.linalg.LinAlgError("XtWX is not positive definite")

    beta_hat = np.linalg.solve(XtWX, XtWy)
    inv_XtWX = np.linalg.solve(XtWX, np.eye(XtWX.shape[0])) if compute_inverse else None
    return beta_hat, inv_XtWX, logdet


def reml_negloglik_tau2(
    tau2: float,
    y: np.ndarray,
    s2: np.ndarray,
    X: np.ndarray,
) -> float:
    if tau2 < 0.0:
        return 1e300
    v = s2 + tau2
    if np.any(v <= 0.0):
        return 1e300
    w = 1.0 / v
    XtW = X.T * w
    XtWX = XtW @ X
    XtWy = XtW @ y
    try:
        beta_hat, _, logdetXtWX = _solve_weighted_normal_equations(
            XtWX, XtWy, compute_inverse=False
        )
    except np.linalg.LinAlgError:
        return 1e300
    resid = y - X @ beta_hat
    sse = float(np.sum(w * resid * resid))
    logdetV = float(np.sum(np.log(v)))
    return 0.5 * (logdetV + sse + logdetXtWX)

def estimate_tau2_reml(
    y: np.ndarray,
    s2: np.ndarray,
    X: np.ndarray,
    max_iter: int = 80,
    tol: float = 1e-6,
) -> float:
    if y.size < 3:
        return 0.0
    var_y = float(np.var(y)) if y.size > 1 else 0.0
    mean_s2 = float(np.mean(s2))
    base_upper = max(1e-8, var_y + mean_s2 * 10.0)

    def golden_section_search(upper: float) -> Tuple[float, bool]:
        if upper <= 0.0:
            return 0.0, False
        a = 0.0
        b = upper
        invphi = 0.6180339887498949
        c = b - invphi * (b - a)
        d = a + invphi * (b - a)
        fc = reml_negloglik_tau2(c, y, s2, X)
        fd = reml_negloglik_tau2(d, y, s2, X)
        for _ in range(max_iter):
            if abs(b - a) < tol * (1.0 + a + b):
                break
            if fc < fd:
                b = d
                d = c
                fd = fc
                c = b - invphi * (b - a)
                fc = reml_negloglik_tau2(c, y, s2, X)
            else:
                a = c
                c = d
                fc = fd
                d = a + invphi * (b - a)
                fd = reml_negloglik_tau2(d, y, s2, X)
        tau2_est = max(0.0, (a + b) * 0.5)
        hits_upper = tau2_est >= 0.95 * upper
        return tau2_est, hits_upper

    upper = base_upper
    tau2_est = 0.0
    for _ in range(6):
        tau2_est, hits_upper = golden_section_search(upper)
        if not hits_upper:
            break
        upper *= 4.0
    return tau2_est

def z_to_p_one_sided_greater(z: float) -> float:
    if not math.isfinite(z):
        return float("nan")
    return 0.5 * math.erfc(z / math.sqrt(2.0))

def z_to_p_two_sided(z: float) -> float:
    if not math.isfinite(z):
        return float("nan")
    return math.erfc(abs(z) / math.sqrt(2.0))

def compute_meta_group_effect(y: np.ndarray, s2: np.ndarray, is_single: np.ndarray) -> Tuple[float, float, float, float]:
    X = np.column_stack([np.ones_like(is_single), is_single])
    tau2 = estimate_tau2_reml(y, s2, X)
    v = s2 + tau2
    w = 1.0 / v
    XtW = X.T * w
    XtWX = XtW @ X
    XtWy = XtW @ y
    try:
        beta_hat, inv_XtWX, _ = _solve_weighted_normal_equations(
            XtWX, XtWy, compute_inverse=True
        )
    except np.linalg.LinAlgError:
        return tau2, float("nan"), float("nan"), float("nan")
    beta_group = float(beta_hat[1])
    se_group = float(inv_XtWX[1, 1]) ** 0.5 if inv_XtWX[1, 1] > 0.0 else float("nan")
    z = beta_group / se_group if (math.isfinite(se_group) and se_group > 0.0) else float("nan")
    return tau2, beta_group, se_group, z

def run_random_effects_meta_regression(df: pd.DataFrame) -> Optional[Dict[str, float]]:
    mask = (
        df["STATUS"].isin([0, 1])
        & df["usable_for_meta"]
        & np.isfinite(df.get("frf_delta_centered", df["frf_delta"]))
        & np.isfinite(df["frf_var_delta"])
        & (df["frf_var_delta"] > 0.0)
    )
    sub = df.loc[mask].copy()
    if sub.empty:
        log.warning("No inversions with usable FRF variance and group labels")
        return None
    if "frf_delta_centered" in sub.columns:
        y = sub["frf_delta_centered"].to_numpy(dtype=float)
    else:
        y = sub["frf_delta"].to_numpy(dtype=float)
    s2 = sub["frf_var_delta"].to_numpy(dtype=float)
    is_single = (sub["STATUS"] == 0).to_numpy(dtype=float)
    if np.all(is_single == 0.0) or np.all(is_single == 1.0):
        log.warning("Only one group present among usable inversions")
        return None
    tau2, beta_group, se_group, z = compute_meta_group_effect(y, s2, is_single)
    # Compute group means explicitly from the fitted model
    X = np.column_stack([np.ones_like(is_single), is_single])
    v = s2 + tau2
    w = 1.0 / v
    XtW = X.T * w
    XtWX = XtW @ X
    XtWy = XtW @ y
    
    try:
        # Solve the normal equations using stable linear solver
        beta_hat = np.linalg.solve(XtWX, XtWy)
        beta0 = float(beta_hat[0])
        mu_recurrent = beta0
        mu_single = beta0 + beta_group
    except np.linalg.LinAlgError:
        mu_recurrent = float("nan")
        mu_single = float("nan")

    p_one_sided = z_to_p_one_sided_greater(z)
    p_two_sided = z_to_p_two_sided(z)

    return {
        "tau2": float(tau2),
        "mu_recurrent": mu_recurrent,
        "mu_single": mu_single,
        "beta_group": float(beta_group),
        "se_group": float(se_group),
        "z_group": float(z),
        "p_one_sided_single_gt_recurrent": float(p_one_sided),
        "p_two_sided": float(p_two_sided),
        "n_total": float(sub.shape[0]),
        "n_single": float(int(np.sum(sub["STATUS"] == 0))),
        "n_recurrent": float(int(np.sum(sub["STATUS"] == 1))),
    }

# ------------------------- META-LEVEL PERMUTATION -------------------------

def _meta_perm_chunk_worker(args) -> np.ndarray:
    """Worker function for meta-level permutation - must be module-level for pickling."""
    size, seed, y, s2, is_single, use_stat = args
    rng = np.random.default_rng(seed)
    stats = np.empty(size, dtype=float)
    for i in range(size):
        perm_labels = rng.permutation(is_single)
        _, b, se, z = compute_meta_group_effect(y, s2, perm_labels)
        stats[i] = b if use_stat == "beta" else z
    return stats

def meta_permutation_pvalue(
    y: np.ndarray,
    s2: np.ndarray,
    is_single: np.ndarray,
    n_perm: int,
    chunk: int,
    base_seed: int,
    n_workers: int,
    use_stat: str = "beta",
) -> Dict[str, float]:
    n = y.size
    n_workers = max(1, min(n_workers, (n_perm + chunk - 1) // chunk))
    obs_tau2, obs_beta, obs_se, obs_z = compute_meta_group_effect(y, s2, is_single)
    if use_stat == "beta":
        T_obs = obs_beta
    else:
        T_obs = obs_z

    task_specs: List[Tuple[int, int, int, Tuple[Any, ...]]] = []
    idx = 0
    while idx < n_perm:
        take = min(chunk, n_perm - idx)
        seed = base_seed + 1 + (idx // chunk)
        args = (idx, take, seed, y, s2, is_single, use_stat)
        task_specs.append((take, idx, seed, args))
        idx += take

    with ProcessPoolExecutor(max_workers=n_workers) as pool:
<<<<<<< HEAD
        tasks = [
            pool.submit(_meta_perm_chunk_worker, spec[3])
            for spec in sorted(task_specs, key=lambda spec: (spec[0], -spec[1]), reverse=True)
        ]
=======
        idx = 0
        while idx < n_perm:
            take = min(chunk, n_perm - idx)
            seed = base_seed + 1 + (idx // chunk)
            args = (take, seed, y, s2, is_single, use_stat)
            tasks.append(pool.submit(_meta_perm_chunk_worker, args))
            idx += take
>>>>>>> 18d1fa27
        perm_stats: List[np.ndarray] = []
        for fut in as_completed(tasks):
            perm_stats.append(fut.result())

    T = np.concatenate(perm_stats, axis=0)[:n_perm]
    finite = np.isfinite(T)
    T = T[finite]
    if T.size == 0 or not math.isfinite(T_obs):
        return {
            "p_perm_one_sided": float("nan"),
            "p_perm_two_sided": float("nan"),
            "T_obs": float(T_obs),
        }
    p_one = (1.0 + float(np.sum(T >= T_obs))) / (1.0 + float(T.size))
    p_two = (1.0 + float(np.sum(np.abs(T) >= abs(T_obs)))) / (1.0 + float(T.size))
    return {"p_perm_one_sided": float(p_one), "p_perm_two_sided": float(p_two), "T_obs": float(T_obs)}

# ------------------------- MAIN -------------------------

def main():
    log.info("=" * 80)
    log.info("Flat–Ramp–Flat Breakpoint Enrichment: Random-Effects Meta-Analysis + Permutation")
    log.info("=" * 80)
    log.info("")
    log.info("Sign convention: frf_delta = mu_edge - mu_mid")
    log.info("  POSITIVE = FST higher at breakpoints")
    log.info("  NEGATIVE = FST higher in middle")
    log.info("")

    falsta_path: Optional[Path] = None
    if FALSTA_CACHE.exists():
        falsta_path = FALSTA_CACHE
        log.info(f"Found cached FST data: {falsta_path}")
    elif (OUTDIR / "per_site_fst_output.falsta").exists():
        falsta_path = OUTDIR / "per_site_fst_output.falsta"
        log.info(f"Found FST data: {falsta_path}")

    if falsta_path is None:
        log.info("FST data not found locally, attempting download from GitHub Actions...")
        falsta_path = download_latest_artifact(GITHUB_REPO, WORKFLOW_NAME, ARTIFACT_NAME_FALSTA, OUTDIR)

    if falsta_path is None or not falsta_path.exists():
        log.error("")
        log.error("=" * 80)
        log.error("FST DATA NOT FOUND")
        log.error("=" * 80)
        log.error("Obtain per_site_fst_output.falsta and place it in the current directory or OUTDIR.")
        sys.exit(1)

    inversions = load_hudson_data(falsta_path)
    if not inversions:
        log.error("No inversions loaded. Exiting.")
        sys.exit(1)

    OUTDIR.mkdir(parents=True, exist_ok=True)

    log.info("")
    log.info(f"Running FRF fitting and null permutations for {len(inversions)} inversions")
    log.info(f"Permutations per inversion: {N_PERMUTATIONS}")
    log.info("")

    n_workers = min(os.cpu_count() or 1, len(inversions))
    active_counter = mp.Value('i', 0)
    all_results: List[FRFResult] = []

    prioritized_inversions = sorted(
        inversions,
        key=lambda inv: estimate_inversion_workload(inv),
        reverse=True,
    )

    with ProcessPoolExecutor(
        max_workers=n_workers,
        initializer=init_worker,
        initargs=(active_counter, TOTAL_CPUS),
    ) as executor:
        futures = {}
        for inv in prioritized_inversions:
            future = executor.submit(
                fit_inversion_worker,
                (inv, N_PERMUTATIONS, DEFAULT_BLOCK_SIZE_WINDOWS),
            )
            futures[future] = inv
        completed = 0
        for future in as_completed(futures):
            inv = futures[future]
            res = future.result()
            all_results.append(res)
            completed += 1
            meta_flag = "usable" if res.usable_for_meta else "not-usable"
            log.info(
                f"[{completed}/{len(inversions)}] {res.inv_key} "
                f"Δ={res.frf_delta:+.4f} "
                f"(var={res.frf_var_delta:.3e}) "
                f"[blocks={res.n_blocks}, block_size={res.block_size_windows}] "
                f"[{meta_flag}]"
            )

    if not all_results:
        log.error("No FRF results obtained. Exiting.")
        sys.exit(1)

    df = pd.DataFrame([vars(r) for r in all_results])

    inv_props = pd.read_csv(INV_PROPERTIES_PATH, sep="\t").copy()
    had_cols = set(inv_props.columns)
    if CHR_COL_INV not in had_cols:
        log.error(f"{INV_PROPERTIES_PATH} missing column: {CHR_COL_INV}")
        sys.exit(1)
    if START_COL_INV not in had_cols or END_COL_INV not in had_cols:
        log.error(f"{INV_PROPERTIES_PATH} missing Start/End columns")
        sys.exit(1)
    if STATUS_COL not in had_cols:
        log.error(f"{INV_PROPERTIES_PATH} missing column: {STATUS_COL}")
        sys.exit(1)

    inv_props["chrom_norm"] = inv_props[CHR_COL_INV].apply(normalize_chromosome)
    df["chrom_norm"] = df["chrom"]
    merged = pd.merge(
        df,
        inv_props[[CHR_COL_INV, START_COL_INV, END_COL_INV, STATUS_COL, "chrom_norm"]],
        left_on=["chrom_norm", "start", "end"],
        right_on=["chrom_norm", START_COL_INV, END_COL_INV],
        how="inner",
        validate="1:1",
    )
    merged = merged.rename(columns={STATUS_COL: "STATUS"})
    merged.drop(columns=["chrom_norm"], inplace=True)

    n_matched = merged.shape[0]
    log.info("")
    log.info(f"Matched {n_matched} inversions to inv_properties.tsv by chrom/start/end")

    merged["usable_for_meta"] = merged["usable_for_meta"].astype(bool)
    if "frf_null_delta_mean" in merged.columns:
        merged["frf_delta_centered"] = merged["frf_delta"] - merged["frf_null_delta_mean"]
    else:
        merged["frf_delta_centered"] = merged["frf_delta"]
    per_inv_out = OUTDIR / "per_inversion_frf_effects.tsv"
    merged.to_csv(per_inv_out, sep="\t", index=False)
    log.info(f"Per-inversion FRF results (with group labels) written to: {per_inv_out}")

    meta_results = run_random_effects_meta_regression(merged)

    log.info("")
    log.info("=" * 80)
    log.info("RANDOM-EFFECTS META-ANALYSIS: group 0 (single) vs group 1 (recurrent)")
    log.info("=" * 80)

    if meta_results is None:
        log.warning("Meta-analysis could not be performed with available data.")
        return

    tau2 = meta_results["tau2"]
    mu_recurrent = meta_results["mu_recurrent"]
    mu_single = meta_results["mu_single"]
    beta_group = meta_results["beta_group"]
    se_group = meta_results["se_group"]
    z_group = meta_results["z_group"]
    p_one = meta_results["p_one_sided_single_gt_recurrent"]
    p_two = meta_results["p_two_sided"]

    n_total = int(meta_results["n_total"])
    n_single = int(meta_results["n_single"])
    n_recurrent = int(meta_results["n_recurrent"])

    log.info(f"Usable inversions for meta-analysis: {n_total}")
    log.info(f"  group 0 (single-event): {n_single}")
    log.info(f"  group 1 (recurrent):    {n_recurrent}")
    log.info(f"Estimated between-inversion variance tau^2: {tau2:.4e}")
    log.info("")
    log.info(f"Mean frf_delta (recurrent, group 1): {mu_recurrent:+.4f}")
    log.info(f"Mean frf_delta (single,   group 0): {mu_single:+.4f}")
    log.info(f"Difference (single - recurrent):   {beta_group:+.4f}")
    log.info(f"SE(diff): {se_group:.4f}")
    log.info(f"z-statistic: {z_group:.3f}")
    log.info(f"One-sided p (normal theory): {p_one:.4g}")
    log.info(f"Two-sided p (normal theory): {p_two:.4g}")
    log.info("")

    # Meta-level permutation p-values
    mask = (
        merged["STATUS"].isin([0, 1])
        & merged["usable_for_meta"]
        & np.isfinite(merged["frf_delta_centered"])
        & np.isfinite(merged["frf_var_delta"])
        & (merged["frf_var_delta"] > 0.0)
    )
    sub = merged.loc[mask].copy()
    y = sub["frf_delta_centered"].to_numpy(dtype=float)
    s2 = sub["frf_var_delta"].to_numpy(dtype=float)
    is_single = (sub["STATUS"] == 0).to_numpy(dtype=float)

    n_meta_workers = min(TOTAL_CPUS, max(1, (META_PERMUTATIONS + META_PERM_CHUNK - 1) // META_PERM_CHUNK))
    perm_out = meta_permutation_pvalue(
        y=y,
        s2=s2,
        is_single=is_single,
        n_perm=META_PERMUTATIONS,
        chunk=META_PERM_CHUNK,
        base_seed=stable_seed_from_key("meta-permutation") + META_PERM_BASE_SEED,
        n_workers=n_meta_workers,
        use_stat="beta",
    )
    p_perm_one = perm_out["p_perm_one_sided"]
    p_perm_two = perm_out["p_perm_two_sided"]
    log.info(f"Permutation p (one-sided, single > recurrent): {p_perm_one:.4g}")
    log.info(f"Permutation p (two-sided): {p_perm_two:.4g}")
    log.info("")

    if math.isfinite(p_perm_one) and p_perm_one < 0.05:
        log.info("Conclusion: Meta-analysis with label-exchange permutation supports higher breakpoint enrichment")
        log.info("             for group 0 (single-event) inversions than for group 1 (recurrent).")
    else:
        log.info("Conclusion: Meta-analysis with permutation does not provide strong evidence that")
        log.info("             group 0 (single-event) frf_delta exceeds group 1 (recurrent).")

if __name__ == "__main__":
    main()<|MERGE_RESOLUTION|>--- conflicted
+++ resolved
@@ -1068,12 +1068,6 @@
         idx += take
 
     with ProcessPoolExecutor(max_workers=n_workers) as pool:
-<<<<<<< HEAD
-        tasks = [
-            pool.submit(_meta_perm_chunk_worker, spec[3])
-            for spec in sorted(task_specs, key=lambda spec: (spec[0], -spec[1]), reverse=True)
-        ]
-=======
         idx = 0
         while idx < n_perm:
             take = min(chunk, n_perm - idx)
@@ -1081,7 +1075,6 @@
             args = (take, seed, y, s2, is_single, use_stat)
             tasks.append(pool.submit(_meta_perm_chunk_worker, args))
             idx += take
->>>>>>> 18d1fa27
         perm_stats: List[np.ndarray] = []
         for fut in as_completed(tasks):
             perm_stats.append(fut.result())
