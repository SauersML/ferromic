from __future__ import annotations

import logging
import sys
import os
import re
import io
import zipfile
import hashlib
import math
from pathlib import Path
from typing import Optional, Tuple, List, Dict, Any
from dataclasses import dataclass
from concurrent.futures import ProcessPoolExecutor, ThreadPoolExecutor, as_completed
from contextlib import contextmanager
import multiprocessing as mp

import numpy as np
import pandas as pd
import requests

logging.basicConfig(
    level=logging.INFO,
    format="%(asctime)s - %(levelname)s - %(message)s",
    handlers=[logging.StreamHandler(sys.stdout)],
)
log = logging.getLogger("frf_meta_analysis")

# ------------------------- CONFIG -------------------------

GITHUB_REPO = "SauersML/ferromic"
WORKFLOW_NAME = "manual_run_vcf.yml"
ARTIFACT_NAME_FALSTA = "run-vcf-falsta"

OUTDIR = Path("per_inversion_breakpoint_tests")
FALSTA_CACHE = Path("per_site_fst_output.falsta")

INV_PROPERTIES_PATH = Path("inv_properties.tsv")
CHR_COL_INV = "Chromosome"
START_COL_INV = "Start"
END_COL_INV = "End"
STATUS_COL = "0_single_1_recur_consensus"

WINDOW_SIZE_BP = 1_000
MIN_INVERSION_LENGTH = 0
MIN_WINDOWS_PER_INVERSION = 20

N_PERMUTATIONS = 3_000
DEFAULT_BLOCK_SIZE_WINDOWS = 5
PERMUTATION_BATCH_SIZE = 256
MAX_INNER_THREADS = max(1, os.cpu_count() or 1)

FRF_MIN_EDGE_WINDOWS = 1
FRF_MIN_MID_WINDOWS = 1
MIN_BLOCKS_FOR_PERMUTATION = 5

AUTOCORR_MIN_PAIRS = 5
AUTOCORR_TARGET = 0.3
FRF_CANDIDATE_CHUNK_SIZE = 2048

META_PERMUTATIONS = 10000
META_PERM_CHUNK = 1000
META_PERM_BASE_SEED = 777

TOTAL_CPUS = max(1, os.cpu_count() or 1)
_ACTIVE_COUNTER = None
_TOTAL_CPUS_SHARED = TOTAL_CPUS

EPS_DENOM = 1e-12

_RE_HUD = re.compile(
    r">.*?hudson_pairwise_fst.*?_chr_?([\w.\-]+)_start_(\d+)_end_(\d+)",
    re.IGNORECASE,
)

# ------------------------- REPRODUCIBLE SEEDING -------------------------

def stable_seed_from_key(key: str) -> int:
    h = hashlib.md5(key.encode("utf-8")).hexdigest()
    return int(h[:8], 16)

def init_worker(active_counter, total_cpus):
    global _ACTIVE_COUNTER, _TOTAL_CPUS_SHARED
    _ACTIVE_COUNTER = active_counter
    _TOTAL_CPUS_SHARED = total_cpus

@contextmanager
def worker_activity():
    if _ACTIVE_COUNTER is None:
        yield
        return
    with _ACTIVE_COUNTER.get_lock():
        _ACTIVE_COUNTER.value += 1
    try:
        yield
    finally:
        with _ACTIVE_COUNTER.get_lock():
            _ACTIVE_COUNTER.value = max(0, _ACTIVE_COUNTER.value - 1)

def current_inner_threads() -> int:
    if _ACTIVE_COUNTER is None or _TOTAL_CPUS_SHARED <= 1:
        return 1
    with _ACTIVE_COUNTER.get_lock():
        active = max(1, _ACTIVE_COUNTER.value)
    return max(1, min(MAX_INNER_THREADS, _TOTAL_CPUS_SHARED // active))

# ------------------------- GITHUB ARTIFACT DOWNLOAD -------------------------

def download_latest_artifact(
    repo: str,
    workflow_name: str,
    artifact_name: str,
    output_dir: Path
) -> Optional[Path]:
    log.info(f"Fetching latest artifact '{artifact_name}' from {repo}/{workflow_name}...")

    token = os.environ.get("GITHUB_TOKEN")
    if not token:
        log.error("GITHUB_TOKEN environment variable required to download artifacts")
        return None

    session = requests.Session()
    session.headers.update({
        "Authorization": f"Bearer {token}",
        "Accept": "application/vnd.github+json",
        "X-GitHub-Api-Version": "2022-11-28",
    })

    runs_url = f"https://api.github.com/repos/{repo}/actions/workflows/{workflow_name}/runs"
    response = session.get(runs_url, params={
        "status": "success",
        "exclude_pull_requests": "true",
        "per_page": 1,
    })
    if not response.ok:
        log.error("Failed to fetch workflow runs")
        return None

    runs = response.json().get("workflow_runs", [])
    if not runs:
        log.error(f"No successful runs found for workflow {workflow_name}")
        return None

    run = runs[0]
    run_id = run["id"]
    log.info(f"Using artifacts from run {run_id} ({run.get('html_url', '')})")

    artifacts_url = f"https://api.github.com/repos/{repo}/actions/runs/{run_id}/artifacts"
    response = session.get(artifacts_url, params={"per_page": 100})
    if not response.ok:
        log.error("Failed to list artifacts")
        return None

    artifacts = {a["name"]: a for a in response.json().get("artifacts", [])}
    if artifact_name not in artifacts:
        log.error(f"Artifact '{artifact_name}' not found in run {run_id}")
        return None

    artifact = artifacts[artifact_name]
    download_url = artifact["archive_download_url"]

    response = session.get(download_url)
    if not response.ok:
        log.error("Failed to download artifact archive")
        return None

    output_dir.mkdir(parents=True, exist_ok=True)

    with zipfile.ZipFile(io.BytesIO(response.content)) as zf:
        extracted_files: List[Path] = []
        for member in zf.namelist():
            if member.endswith(".falsta"):
                target = output_dir / Path(member).name
                with target.open("wb") as fh:
                    fh.write(zf.read(member))
                extracted_files.append(target)
                log.info(f"Extracted {target.name}")

    if not extracted_files:
        log.error("No .falsta files found in artifact")
        return None

    for f in extracted_files:
        if "fst" in f.name.lower():
            log.info(f"Using FST file {f}")
            return f

    return extracted_files[0]

# ------------------------- DATA STRUCTURES -------------------------

@dataclass
class Window:
    position: int
    numerator_sum: float
    denominator_sum: float
    n_sites: int
    @property
    def fst(self) -> float:
        if self.denominator_sum <= EPS_DENOM:
            return np.nan
        return self.numerator_sum / self.denominator_sum

@dataclass
class Inversion:
    chrom: str
    start: int
    end: int
    length: int
    windows: List[Window]
    @property
    def n_windows(self) -> int:
        return len(self.windows)
    @property
    def inv_key(self) -> str:
        return f"{self.chrom}_{self.start}_{self.end}"

@dataclass
class FRFResult:
    inv_key: str
    chrom: str
    start: int
    end: int
    length: int
    n_windows: int
    n_sites: int
    block_size_windows: int
    n_blocks: int
    frf_mu_edge: float
    frf_mu_mid: float
    frf_delta: float
    frf_a: float
    frf_b: float
    frf_var_delta: float
    frf_se_delta: float
    usable_for_meta: bool

# ------------------------- DATA LOADING -------------------------

def normalize_chromosome(chrom: str) -> str:
    c = str(chrom).strip().lower()
    if c.startswith("chr_"):
        c = c[4:]
    elif c.startswith("chr"):
        c = c[3:]
    return f"chr{c}"

def parse_hudson_header(header: str) -> Optional[Dict[str, Any]]:
    m = _RE_HUD.search(header)
    if not m:
        return None
    chrom_raw, start_str, end_str = m.groups()
    chrom = normalize_chromosome(chrom_raw)
    start = int(start_str)
    end = int(end_str)
    h = header.lower()
    if "numerator" in h:
        component = "numerator"
    elif "denominator" in h:
        component = "denominator"
    else:
        return None
    return {"chrom": chrom, "start": start, "end": end, "component": component}

def parse_data_line(line: str) -> np.ndarray:
    clean = line.strip()
    if not clean:
        return np.array([], dtype=np.float64)
    clean = re.sub(r"\bna\b", "nan", clean, flags=re.IGNORECASE)
    arr = np.fromstring(clean, sep=",", dtype=np.float64)
    if arr.size == 0 and clean:
        tokens = clean.split(",")
        vals: List[float] = []
        for t in tokens:
            s = t.strip()
            if not s or s.lower() == "na":
                vals.append(np.nan)
            else:
                try:
                    vals.append(float(s))
                except ValueError:
                    vals.append(np.nan)
        arr = np.array(vals, dtype=np.float64)
    return arr

def load_hudson_data(falsta_path: Path) -> List[Inversion]:
    log.info(f"Loading Hudson FST data from {falsta_path}...")
    pairs_by_coords: Dict[Tuple[str, int, int], Dict[str, np.ndarray]] = {}
    current_header: Optional[str] = None
    current_data_lines: List[str] = []
    with falsta_path.open("r") as f:
        for raw in f:
            line = raw.strip()
            if not line:
                continue
            if line.startswith(">"):
                if current_header and current_data_lines:
                    parsed = parse_hudson_header(current_header)
                    if parsed:
                        data = parse_data_line("".join(current_data_lines))
                        key = (parsed["chrom"], parsed["start"], parsed["end"])
                        if key not in pairs_by_coords:
                            pairs_by_coords[key] = {}
                        pairs_by_coords[key][parsed["component"]] = data
                current_header = line
                current_data_lines = []
            else:
                current_data_lines.append(line)
        if current_header and current_data_lines:
            parsed = parse_hudson_header(current_header)
            if parsed:
                data = parse_data_line("".join(current_data_lines))
                key = (parsed["chrom"], parsed["start"], parsed["end"])
                if key not in pairs_by_coords:
                    pairs_by_coords[key] = {}
                pairs_by_coords[key][parsed["component"]] = data
    log.info(f"Found {len(pairs_by_coords)} unique coordinate regions")

    inversions: List[Inversion] = []
    for (chrom, start, end), components in pairs_by_coords.items():
        if "numerator" not in components or "denominator" not in components:
            continue
        numerator = components["numerator"]
        denominator = components["denominator"]
        if len(numerator) != len(denominator):
            continue
        length = end - start
        if length < MIN_INVERSION_LENGTH:
            continue
        n_sites = len(numerator)
        if n_sites == 0:
            continue

        n_windows = max(1, (length + WINDOW_SIZE_BP - 1) // WINDOW_SIZE_BP)
        site_offsets = np.linspace(0, length, n_sites, endpoint=False)
        window_idx = np.clip((site_offsets // WINDOW_SIZE_BP).astype(int), 0, n_windows - 1)

        finite_num = np.isfinite(numerator)
        finite_den = np.isfinite(denominator)
        valid_mask = finite_num & finite_den

        num_clean = np.where(finite_num, numerator, 0.0)
        den_clean = np.where(finite_den, denominator, 0.0)

        num_sums = np.bincount(window_idx, weights=num_clean, minlength=n_windows)
        den_sums = np.bincount(window_idx, weights=den_clean, minlength=n_windows)
        n_valid_sites = np.bincount(window_idx, weights=valid_mask.astype(np.float64), minlength=n_windows).astype(int)

        window_starts = start + np.arange(n_windows) * WINDOW_SIZE_BP
        window_ends = np.minimum(window_starts + WINDOW_SIZE_BP, end)
        window_positions = ((window_starts + window_ends) // 2).astype(int)

        windows: List[Window] = []
        for idx in range(n_windows):
            den_sum = float(den_sums[idx])
            n_valid = int(n_valid_sites[idx])
            if den_sum > EPS_DENOM and n_valid >= 1:
                windows.append(Window(
                    position=int(window_positions[idx]),
                    numerator_sum=float(num_sums[idx]),
                    denominator_sum=den_sum,
                    n_sites=n_valid,
                ))
        windows.sort(key=lambda w: w.position)
        if len(windows) >= MIN_WINDOWS_PER_INVERSION:
            inversions.append(Inversion(chrom=chrom, start=start, end=end, length=length, windows=windows))

    log.info(f"Created {len(inversions)} inversions with ≥{MIN_WINDOWS_PER_INVERSION} windows")
    return inversions

# ------------------------- FRF UTILITIES -------------------------

def compute_folded_distances(inversion: Inversion) -> Tuple[np.ndarray, np.ndarray, np.ndarray]:
    positions = np.array([w.position for w in inversion.windows], dtype=float)
    fst_values = np.array([w.fst for w in inversion.windows], dtype=float)
    weights = np.array([w.denominator_sum for w in inversion.windows], dtype=float)
    dist_from_start = positions - float(inversion.start)
    dist_from_end = float(inversion.end) - positions
    dist_from_nearest = np.minimum(dist_from_start, dist_from_end)
    max_dist = inversion.length / 2.0
    if max_dist <= 0:
        x_normalized = np.full_like(positions, np.nan)
    else:
        x_normalized = dist_from_nearest / max_dist
    return x_normalized, fst_values, weights

def estimate_correlation_length(
    fst: np.ndarray,
    weights: np.ndarray,
    max_global_block_size: int = DEFAULT_BLOCK_SIZE_WINDOWS,
) -> Tuple[int, float, int, int]:
    valid = np.isfinite(fst) & np.isfinite(weights)
    values = fst[valid]
    w = weights[valid]
    n = len(values)
    if n <= 1:
        block_size = max(1, min(max_global_block_size, max(n, 1)))
        return block_size, float("nan"), 0, 0
    if np.sum(w > 0) > 0:
        mean = float(np.average(values, weights=w))
    else:
        mean = float(np.mean(values))
    fluct = values - mean
    max_lag_candidate = n - 1
    if max_lag_candidate < 1:
        block_size = max(1, min(max_global_block_size, n))
        return block_size, float("nan"), 0, 0
    autocorr_vals: List[float] = []
    lags: List[int] = []
    for lag in range(1, max_lag_candidate + 1):
        v1 = fluct[:-lag]
        v2 = fluct[lag:]
        if len(v1) < AUTOCORR_MIN_PAIRS:
            break
        num = float(np.dot(v1, v2)) / len(v1)
        denom = math.sqrt((np.dot(v1, v1) / len(v1)) * (np.dot(v2, v2) / len(v2)))
        if denom <= 1e-12:
            corr = 0.0
        else:
            corr = num / denom
        if not np.isfinite(corr):
            corr = 0.0
        corr = float(np.clip(corr, -1.0, 1.0))
        autocorr_vals.append(corr)
        lags.append(lag)
    if not autocorr_vals:
        block_size = max(1, min(max_global_block_size, n))
        last_lag = lags[-1] if lags else 0
        return block_size, float("nan"), last_lag, 0
    autocorr_array = np.array(autocorr_vals)
    monotone = np.minimum.accumulate(autocorr_array)
    target_idx = np.where(monotone <= AUTOCORR_TARGET)[0]
    if len(target_idx) > 0:
        corr_length = float(lags[target_idx[0]])
    else:
        corr_length = float(lags[-1])
    block_size = int(round(max(1.0, corr_length)))
    block_size = max(1, min(block_size, n))
    return block_size, corr_length, lags[-1], len(lags)

def precompute_block_structure(n: int, block_size: int) -> List[np.ndarray]:
    if n <= 0:
        return []
    if n <= block_size:
        return [np.arange(n, dtype=int)]
    n_blocks = (n + block_size - 1) // block_size
    blocks: List[np.ndarray] = []
    for i in range(n_blocks):
        start = i * block_size
        end = min(start + block_size, n)
        blocks.append(np.arange(start, end, dtype=int))
    return blocks

def generate_block_permutation_indices(
    blocks: List[np.ndarray],
    rng: np.random.Generator,
) -> np.ndarray:
    shuffled = list(blocks)
    rng.shuffle(shuffled)
    return np.concatenate(shuffled)

def build_exhaustive_frf_candidates(
    x_sorted: np.ndarray,
    min_edge_windows: int,
    min_mid_windows: int,
) -> Dict[str, np.ndarray]:
    n = len(x_sorted)
    min_edge_windows = max(1, int(min_edge_windows))
    min_mid_windows = max(1, int(min_mid_windows))
    if n == 0:
        empty_int = np.array([], dtype=int)
        empty_float = np.array([], dtype=float)
        return {"edge_end": empty_int, "mid_start": empty_int, "ramp_start": empty_int, "ramp_end": empty_int, "a_rel": empty_float, "b_rel": empty_float}
    max_edge_end = n - min_mid_windows - 1
    if max_edge_end < min_edge_windows - 1:
        empty_int = np.array([], dtype=int)
        empty_float = np.array([], dtype=float)
        return {"edge_end": empty_int, "mid_start": empty_int, "ramp_start": empty_int, "ramp_end": empty_int, "a_rel": empty_float, "b_rel": empty_float}
    max_mid_start = n - min_mid_windows
    edge_candidates = np.arange(min_edge_windows - 1, max_edge_end + 1, dtype=int)
    mid_counts = max_mid_start - (edge_candidates + 1) + 1
    mid_counts = np.clip(mid_counts, 0, None)
    valid_edges = mid_counts > 0
    if not np.any(valid_edges):
        empty_int = np.array([], dtype=int)
        empty_float = np.array([], dtype=float)
        return {"edge_end": empty_int, "mid_start": empty_int, "ramp_start": empty_int, "ramp_end": empty_int, "a_rel": empty_float, "b_rel": empty_float}
    edge_candidates = edge_candidates[valid_edges]
    mid_counts = mid_counts[valid_edges]
    edge_end_arr = np.repeat(edge_candidates, mid_counts)
    mid_segments: List[np.ndarray] = []
    for edge, count in zip(edge_candidates, mid_counts):
        mid_segments.append(np.arange(edge + 1, edge + 1 + count, dtype=int))
    mid_start_arr = np.concatenate(mid_segments, dtype=int) if mid_segments else np.array([], dtype=int)
    ramp_start_arr = edge_end_arr + 1
    ramp_end_arr = mid_start_arr
    a_rel_arr = x_sorted[edge_end_arr].astype(float)
    b_rel_arr = x_sorted[mid_start_arr].astype(float)
    return {"edge_end": edge_end_arr, "mid_start": mid_start_arr, "ramp_start": ramp_start_arr, "ramp_end": ramp_end_arr, "a_rel": a_rel_arr, "b_rel": b_rel_arr}

def _prefix_with_zero(arr: np.ndarray) -> np.ndarray:
    if arr.ndim == 1:
        arr = arr[np.newaxis, :]
    out = np.zeros((arr.shape[0], arr.shape[1] + 1), dtype=arr.dtype)
    np.cumsum(arr, axis=1, out=out[:, 1:])
    return out

def run_frf_search(
    fst_matrix: np.ndarray,
    weight_matrix: np.ndarray,
    x_sorted: np.ndarray,
    candidates: Dict[str, np.ndarray],
    half_length_bp: float,
) -> Tuple[np.ndarray, np.ndarray, np.ndarray, np.ndarray, np.ndarray]:
    fst_matrix = np.asarray(fst_matrix, dtype=float)
    weight_matrix = np.asarray(weight_matrix, dtype=float)
    if fst_matrix.ndim != 2 or weight_matrix.ndim != 2:
        raise ValueError("fst_matrix and weight_matrix must be 2D")
    if fst_matrix.shape != weight_matrix.shape:
        raise ValueError("fst_matrix and weight_matrix must have same shape")
    n_samples, n_windows = fst_matrix.shape
    if n_windows == 0 or candidates["edge_end"].size == 0 or half_length_bp <= 0:
        nan = np.full(n_samples, np.nan)
        return nan, nan, nan, nan, nan

    x_row = x_sorted[np.newaxis, :]
    wf = weight_matrix * fst_matrix
    wf2 = weight_matrix * (fst_matrix ** 2)
    wx = weight_matrix * x_row
    wx2 = weight_matrix * (x_row ** 2)
    wfx = weight_matrix * fst_matrix * x_row

    prefix_w = _prefix_with_zero(weight_matrix)
    prefix_wf = _prefix_with_zero(wf)
    prefix_wf2 = _prefix_with_zero(wf2)
    prefix_wx = _prefix_with_zero(wx)
    prefix_wx2 = _prefix_with_zero(wx2)
    prefix_wfx = _prefix_with_zero(wfx)

    total_w = prefix_w[:, -1]
    total_wf = prefix_wf[:, -1]
    total_wf2 = prefix_wf2[:, -1]

    edge_end = candidates["edge_end"]
    mid_start = candidates["mid_start"]
    ramp_start = candidates["ramp_start"]
    ramp_end = candidates["ramp_end"]
    a_rel = candidates["a_rel"]
    b_rel = candidates["b_rel"]

    n_candidates = edge_end.size
    if n_candidates == 0:
        nan = np.full(n_samples, np.nan)
        return nan, nan, nan, nan, nan

    eps = 1e-12
    row_idx = np.arange(n_samples)

    best_sse = np.full(n_samples, np.inf)
    best_mu_edge = np.full(n_samples, np.nan)
    best_mu_mid = np.full(n_samples, np.nan)
    best_delta = np.full(n_samples, np.nan)
    best_a_bp = np.full(n_samples, np.nan)
    best_b_bp = np.full(n_samples, np.nan)

    chunk_size = max(1, min(FRF_CANDIDATE_CHUNK_SIZE, n_candidates))
    for start_idx in range(0, n_candidates, chunk_size):
        end_idx = min(start_idx + chunk_size, n_candidates)
        edge_chunk = edge_end[start_idx:end_idx]
        mid_chunk = mid_start[start_idx:end_idx]
        ramp_start_chunk = ramp_start[start_idx:end_idx]
        ramp_end_chunk = ramp_end[start_idx:end_idx]
        a_chunk = a_rel[start_idx:end_idx]
        b_chunk = b_rel[start_idx:end_idx]

        edge_idx = edge_chunk + 1
        mid_idx = mid_chunk

        edge_sum_w = np.take(prefix_w, edge_idx, axis=1)
        edge_sum_wf = np.take(prefix_wf, edge_idx, axis=1)
        edge_sum_wf2 = np.take(prefix_wf2, edge_idx, axis=1)

        mid_prefix_w = np.take(prefix_w, mid_idx, axis=1)
        mid_prefix_wf = np.take(prefix_wf, mid_idx, axis=1)
        mid_prefix_wf2 = np.take(prefix_wf2, mid_idx, axis=1)

        mid_sum_w = total_w[:, None] - mid_prefix_w
        mid_sum_wf = total_wf[:, None] - mid_prefix_wf
        mid_sum_wf2 = total_wf2[:, None] - mid_prefix_wf2

        mu_edge = edge_sum_wf / np.maximum(edge_sum_w, eps)
        mu_mid = mid_sum_wf / np.maximum(mid_sum_w, eps)

        edge_sse = edge_sum_wf2 - np.where(edge_sum_w > eps, (edge_sum_wf ** 2) / np.maximum(edge_sum_w, eps), 0.0)
        mid_sse = mid_sum_wf2 - np.where(mid_sum_w > eps, (mid_sum_wf ** 2) / np.maximum(mid_sum_w, eps), 0.0)

        ramp_sum_w = np.take(prefix_w, ramp_end_chunk, axis=1) - np.take(prefix_w, ramp_start_chunk, axis=1)
        ramp_sum_wf = np.take(prefix_wf, ramp_end_chunk, axis=1) - np.take(prefix_wf, ramp_start_chunk, axis=1)
        ramp_sum_wf2 = np.take(prefix_wf2, ramp_end_chunk, axis=1) - np.take(prefix_wf2, ramp_start_chunk, axis=1)
        ramp_sum_wx = np.take(prefix_wx, ramp_end_chunk, axis=1) - np.take(prefix_wx, ramp_start_chunk, axis=1)
        ramp_sum_wx2 = np.take(prefix_wx2, ramp_end_chunk, axis=1) - np.take(prefix_wx2, ramp_start_chunk, axis=1)
        ramp_sum_wfx = np.take(prefix_wfx, ramp_end_chunk, axis=1) - np.take(prefix_wfx, ramp_start_chunk, axis=1)

        delta_rel = np.maximum(b_chunk - a_chunk, 1e-6)
        slope = (mu_mid - mu_edge) / delta_rel[np.newaxis, :]
        intercept = mu_edge - slope * a_chunk[np.newaxis, :]

        ramp_sse = (
            ramp_sum_wf2
            - 2.0 * intercept * ramp_sum_wf
            - 2.0 * slope * ramp_sum_wfx
            + (intercept ** 2) * ramp_sum_w
            + 2.0 * intercept * slope * ramp_sum_wx
            + (slope ** 2) * ramp_sum_wx2
        )

        total_sse = edge_sse + mid_sse + ramp_sse

        chunk_best_idx = np.argmin(total_sse, axis=1)
        chunk_best_sse = total_sse[row_idx, chunk_best_idx]
        update_mask = chunk_best_sse < best_sse

        if np.any(update_mask):
            best_sse[update_mask] = chunk_best_sse[update_mask]
            selected_mu_edge = mu_edge[row_idx, chunk_best_idx]
            selected_mu_mid = mu_mid[row_idx, chunk_best_idx]
            best_mu_edge[update_mask] = selected_mu_edge[update_mask]
            best_mu_mid[update_mask] = selected_mu_mid[update_mask]
            best_delta[update_mask] = (selected_mu_edge - selected_mu_mid)[update_mask]
            a_bp_vals = a_chunk[chunk_best_idx] * half_length_bp
            b_bp_vals = b_chunk[chunk_best_idx] * half_length_bp
            best_a_bp[update_mask] = a_bp_vals[update_mask]
            best_b_bp[update_mask] = b_bp_vals[update_mask]

    return best_mu_edge, best_mu_mid, best_delta, best_a_bp, best_b_bp

# ------------------------- PER-INVERSION FRF + NULL -------------------------

def fit_inversion_frf_and_null(
    inversion: Inversion,
    n_permutations: int,
    default_block_size: int,
) -> FRFResult:
    with worker_activity():
        x_full, fst_full, w_full = compute_folded_distances(inversion)
        n_all = len(x_full)

        valid = np.isfinite(x_full) & np.isfinite(fst_full) & np.isfinite(w_full)
        n_valid = int(np.sum(valid))
        n_sites_total = sum(w.n_sites for w in inversion.windows)

        if n_valid < 3 or inversion.length <= 0:
            return FRFResult(
                inv_key=inversion.inv_key, chrom=inversion.chrom, start=inversion.start, end=inversion.end,
                length=inversion.length, n_windows=inversion.n_windows, n_sites=n_sites_total,
                block_size_windows=1, n_blocks=0,
                frf_mu_edge=float("nan"), frf_mu_mid=float("nan"), frf_delta=float("nan"),
                frf_a=float("nan"), frf_b=float("nan"),
                frf_var_delta=float("nan"), frf_se_delta=float("nan"),
                usable_for_meta=False,
            )

        x_v = x_full[valid]
        fst_v = fst_full[valid]
        w_v = w_full[valid]
        half_length = inversion.length / 2.0

        block_size_inv, _, _, _ = estimate_correlation_length(
            fst_v, w_v, max_global_block_size=default_block_size
        )

        order = np.argsort(x_v)
        x_sorted = x_v[order]
        fst_sorted = fst_v[order]
        w_sorted = w_v[order]

        candidates = build_exhaustive_frf_candidates(
            x_sorted, FRF_MIN_EDGE_WINDOWS, FRF_MIN_MID_WINDOWS
        )
        if candidates["edge_end"].size == 0:
            return FRFResult(
                inv_key=inversion.inv_key, chrom=inversion.chrom, start=inversion.start, end=inversion.end,
                length=inversion.length, n_windows=inversion.n_windows, n_sites=n_sites_total,
                block_size_windows=block_size_inv, n_blocks=0,
                frf_mu_edge=float("nan"), frf_mu_mid=float("nan"), frf_delta=float("nan"),
                frf_a=float("nan"), frf_b=float("nan"),
                frf_var_delta=float("nan"), frf_se_delta=float("nan"),
                usable_for_meta=False,
            )

        mu_edge_arr, mu_mid_arr, delta_arr, a_bp_arr, b_bp_arr = run_frf_search(
            fst_sorted[np.newaxis, :],
            w_sorted[np.newaxis, :],
            x_sorted,
            candidates,
            half_length,
        )
        frf_mu_edge = float(mu_edge_arr[0])
        frf_mu_mid = float(mu_mid_arr[0])
        frf_delta = float(delta_arr[0])
        frf_a = float(a_bp_arr[0])
        frf_b = float(b_bp_arr[0])

        blocks = precompute_block_structure(n_all, block_size_inv)
        n_blocks = len(blocks)
        can_permute = n_permutations > 0 and n_blocks >= MIN_BLOCKS_FOR_PERMUTATION

        frf_var_delta = float("nan")
        frf_se_delta = float("nan")

        if can_permute:
            orig_to_comp = np.full(n_all, -1, dtype=int)
            orig_to_comp[np.where(valid)[0]] = np.arange(n_valid, dtype=int)
            base_seed = stable_seed_from_key(inversion.inv_key)
            total = n_permutations
            batch_size = PERMUTATION_BATCH_SIZE
            n_batches = (total + batch_size - 1) // batch_size

            inner_threads = current_inner_threads()
            deltas_accum: List[np.ndarray] = []

            def run_batch(batch_index: int) -> np.ndarray:
                rng = np.random.default_rng(base_seed + 1 + batch_index)
                size = batch_size if (batch_index + 1) * batch_size <= total else (total - batch_index * batch_size)
                perm_indices = np.empty((size, n_valid), dtype=int)
                for j in range(size):
                    idx_full = generate_block_permutation_indices(blocks, rng)
                    idx_comp = orig_to_comp[idx_full]
                    row = idx_comp[idx_comp >= 0]
                    perm_indices[j, :] = row
                fst_perm_batch = fst_v[perm_indices][:, order]
                w_perm_batch = w_v[perm_indices][:, order]
                _, _, batch_deltas, _, _ = run_frf_search(
                    fst_perm_batch, w_perm_batch, x_sorted, candidates, half_length
                )
                return batch_deltas

            if inner_threads > 1 and n_batches > 1:
                with ThreadPoolExecutor(max_workers=inner_threads) as pool:
                    futures = {pool.submit(run_batch, b): b for b in range(n_batches)}
                    for fut in as_completed(futures):
                        deltas_accum.append(fut.result())
            else:
                for b in range(n_batches):
                    deltas_accum.append(run_batch(b))

            null_deltas = np.concatenate(deltas_accum, axis=0)[:total]
            finite_mask = np.isfinite(null_deltas)
            if np.sum(finite_mask) > 1:
                frf_var_delta = float(np.var(null_deltas[finite_mask], ddof=1))
                if frf_var_delta > 0.0:
                    frf_se_delta = float(math.sqrt(frf_var_delta))

        usable_for_meta = (
            np.isfinite(frf_delta) and np.isfinite(frf_var_delta) and frf_var_delta > 0.0
        )
        return FRFResult(
            inv_key=inversion.inv_key, chrom=inversion.chrom, start=inversion.start, end=inversion.end,
            length=inversion.length, n_windows=inversion.n_windows, n_sites=n_sites_total,
            block_size_windows=block_size_inv, n_blocks=n_blocks,
            frf_mu_edge=frf_mu_edge, frf_mu_mid=frf_mu_mid, frf_delta=frf_delta,
            frf_a=frf_a, frf_b=frf_b,
            frf_var_delta=frf_var_delta, frf_se_delta=frf_se_delta,
            usable_for_meta=bool(usable_for_meta),
        )

def fit_inversion_worker(args) -> FRFResult:
    inversion, n_permutations, default_block_size = args
    return fit_inversion_frf_and_null(inversion, n_permutations, default_block_size)

# ------------------------- RANDOM-EFFECTS META-REGRESSION -------------------------

CONDITION_NUMBER_LIMIT = 1e12


def _solve_weighted_normal_equations(
    XtWX: np.ndarray,
    XtWy: np.ndarray,
    *,
    compute_inverse: bool,
) -> Tuple[np.ndarray, Optional[np.ndarray], float]:
    """Solve XtWX beta = XtWy while guarding against ill-conditioning."""

    try:
        cond = np.linalg.cond(XtWX)
    except np.linalg.LinAlgError as exc:
        raise exc
    if not np.isfinite(cond) or cond > CONDITION_NUMBER_LIMIT:
        raise np.linalg.LinAlgError("XtWX is ill-conditioned")

    sign, logdet = np.linalg.slogdet(XtWX)
    if sign <= 0.0 or not math.isfinite(logdet):
        raise np.linalg.LinAlgError("XtWX is not positive definite")

    beta_hat = np.linalg.solve(XtWX, XtWy)
    inv_XtWX = np.linalg.solve(XtWX, np.eye(XtWX.shape[0])) if compute_inverse else None
    return beta_hat, inv_XtWX, logdet


def reml_negloglik_tau2(
    tau2: float,
    y: np.ndarray,
    s2: np.ndarray,
    X: np.ndarray,
) -> float:
    if tau2 < 0.0:
        return 1e300
    v = s2 + tau2
    if np.any(v <= 0.0):
        return 1e300
    w = 1.0 / v
    XtW = X.T * w
    XtWX = XtW @ X
    XtWy = XtW @ y
    try:
        beta_hat, _, logdetXtWX = _solve_weighted_normal_equations(
            XtWX, XtWy, compute_inverse=False
        )
    except np.linalg.LinAlgError:
        return 1e300
    resid = y - X @ beta_hat
    sse = float(np.sum(w * resid * resid))
    logdetV = float(np.sum(np.log(v)))
    return 0.5 * (logdetV + sse + logdetXtWX)

def estimate_tau2_reml(
    y: np.ndarray,
    s2: np.ndarray,
    X: np.ndarray,
    max_iter: int = 80,
    tol: float = 1e-6,
) -> float:
    if y.size < 3:
        return 0.0
    var_y = float(np.var(y)) if y.size > 1 else 0.0
    mean_s2 = float(np.mean(s2))
    upper = max(1e-8, var_y + mean_s2 * 2.0)
    if upper <= 0.0:
        return 0.0
    a = 0.0
    b = upper
    invphi = 0.6180339887498949
    c = b - invphi * (b - a)
    d = a + invphi * (b - a)
    fc = reml_negloglik_tau2(c, y, s2, X)
    fd = reml_negloglik_tau2(d, y, s2, X)
    for _ in range(max_iter):
        if abs(b - a) < tol * (1.0 + a + b):
            break
        if fc < fd:
            b = d
            d = c
            fd = fc
            c = b - invphi * (b - a)
            fc = reml_negloglik_tau2(c, y, s2, X)
        else:
            a = c
            c = d
            fc = fd
            d = a + invphi * (b - a)
            fd = reml_negloglik_tau2(d, y, s2, X)
    tau2 = max(0.0, (a + b) * 0.5)
    return tau2

def z_to_p_one_sided_greater(z: float) -> float:
    if not math.isfinite(z):
        return float("nan")
    if z <= 0.0:
        return 1.0
    return 0.5 * math.erfc(z / math.sqrt(2.0))

def z_to_p_two_sided(z: float) -> float:
    if not math.isfinite(z):
        return float("nan")
    return math.erfc(abs(z) / math.sqrt(2.0))

def compute_meta_group_effect(y: np.ndarray, s2: np.ndarray, is_single: np.ndarray) -> Tuple[float, float, float, float]:
    X = np.column_stack([np.ones_like(is_single), is_single])
    tau2 = estimate_tau2_reml(y, s2, X)
    v = s2 + tau2
    w = 1.0 / v
    XtW = X.T * w
    XtWX = XtW @ X
    XtWy = XtW @ y
    try:
        beta_hat, inv_XtWX, _ = _solve_weighted_normal_equations(
            XtWX, XtWy, compute_inverse=True
        )
    except np.linalg.LinAlgError:
        return tau2, float("nan"), float("nan"), float("nan")
    beta_group = float(beta_hat[1])
    se_group = float(inv_XtWX[1, 1]) ** 0.5 if inv_XtWX[1, 1] > 0.0 else float("nan")
    z = beta_group / se_group if (math.isfinite(se_group) and se_group > 0.0) else float("nan")
    return tau2, beta_group, se_group, z

def run_random_effects_meta_regression(df: pd.DataFrame) -> Optional[Dict[str, float]]:
    mask = (
        df["STATUS"].isin([0, 1])
        & df["usable_for_meta"]
        & np.isfinite(df["frf_delta"])
        & np.isfinite(df["frf_var_delta"])
        & (df["frf_var_delta"] > 0.0)
    )
    sub = df.loc[mask].copy()
    if sub.empty:
        log.warning("No inversions with usable FRF variance and group labels")
        return None
    y = sub["frf_delta"].to_numpy(dtype=float)
    s2 = sub["frf_var_delta"].to_numpy(dtype=float)
    is_single = (sub["STATUS"] == 0).to_numpy(dtype=float)
    if np.all(is_single == 0.0) or np.all(is_single == 1.0):
        log.warning("Only one group present among usable inversions")
        return None
    tau2, beta_group, se_group, z = compute_meta_group_effect(y, s2, is_single)
<<<<<<< HEAD
    beta0_tau2, beta0_group, _, _ = compute_meta_group_effect(y, s2, np.zeros_like(is_single))
    mu_recurrent = float(np.nan) if not math.isfinite(beta0_group) else float(beta0_tau2 * 0.0 + (np.nan if not math.isfinite(beta0_group) else ( (y*0.0).sum()*0.0 )))  # placeholder to avoid unused warnings
    # Compute group means explicitly
    X = np.column_stack([np.ones_like(is_single), is_single])
    v = s2 + tau2
    w = 1.0 / v
    XtW = X.T * w
    XtWX = XtW @ X
    XtWy = XtW @ y
    try:
        beta_hat, _, _ = _solve_weighted_normal_equations(XtWX, XtWy, compute_inverse=False)
        beta0 = float(beta_hat[0])
        mu_recurrent = beta0
        mu_single = beta0 + beta_group
    except np.linalg.LinAlgError:
        mu_recurrent = float("nan")
        mu_single = float("nan")
=======

    mu_recurrent = float("nan")
    mu_single = float("nan")

    if math.isfinite(tau2):
        X = np.column_stack([np.ones_like(is_single), is_single])
        v = s2 + tau2
        if np.all(np.isfinite(v)) and np.all(v > 0.0):
            w = 1.0 / v
            XtW = X.T * w
            XtWX = XtW @ X
            if np.all(np.isfinite(XtWX)):
                det = XtWX[0, 0] * XtWX[1, 1] - XtWX[0, 1] * XtWX[1, 0]
                if det > 0.0:
                    inv_XtWX = (1.0 / det) * np.array([
                        [XtWX[1, 1], -XtWX[0, 1]],
                        [-XtWX[1, 0], XtWX[0, 0]],
                    ])
                    beta_hat = inv_XtWX @ (XtW @ y)
                    beta0 = float(beta_hat[0])
                    mu_recurrent = beta0
                    if math.isfinite(beta_group):
                        mu_single = beta0 + float(beta_group)
>>>>>>> 3429afff

    p_one_sided = z_to_p_one_sided_greater(z)
    p_two_sided = z_to_p_two_sided(z)

    return {
        "tau2": float(tau2),
        "mu_recurrent": mu_recurrent,
        "mu_single": mu_single,
        "beta_group": float(beta_group),
        "se_group": float(se_group),
        "z_group": float(z),
        "p_one_sided_single_gt_recurrent": float(p_one_sided),
        "p_two_sided": float(p_two_sided),
        "n_total": float(sub.shape[0]),
        "n_single": float(int(np.sum(sub["STATUS"] == 0))),
        "n_recurrent": float(int(np.sum(sub["STATUS"] == 1))),
    }

# ------------------------- META-LEVEL PERMUTATION -------------------------

def _meta_perm_chunk_worker(args) -> np.ndarray:
    """Worker function for meta-level permutation - must be module-level for pickling."""
    start_idx, size, seed, y, s2, is_single, use_stat = args
    rng = np.random.default_rng(seed)
    stats = np.empty(size, dtype=float)
    for i in range(size):
        perm_labels = rng.permutation(is_single)
        _, b, se, z = compute_meta_group_effect(y, s2, perm_labels)
        stats[i] = b if use_stat == "beta" else z
    return stats

def meta_permutation_pvalue(
    y: np.ndarray,
    s2: np.ndarray,
    is_single: np.ndarray,
    n_perm: int,
    chunk: int,
    base_seed: int,
    n_workers: int,
    use_stat: str = "beta",
) -> Dict[str, float]:
    n = y.size
    n_workers = max(1, min(n_workers, (n_perm + chunk - 1) // chunk))
    obs_tau2, obs_beta, obs_se, obs_z = compute_meta_group_effect(y, s2, is_single)
    if use_stat == "beta":
        T_obs = obs_beta
    else:
        T_obs = obs_z

    tasks = []
    with ProcessPoolExecutor(max_workers=n_workers) as pool:
        idx = 0
        while idx < n_perm:
            take = min(chunk, n_perm - idx)
            seed = base_seed + 1 + (idx // chunk)
            args = (idx, take, seed, y, s2, is_single, use_stat)
            tasks.append(pool.submit(_meta_perm_chunk_worker, args))
            idx += take
        perm_stats: List[np.ndarray] = []
        for fut in as_completed(tasks):
            perm_stats.append(fut.result())

    T = np.concatenate(perm_stats, axis=0)[:n_perm]
    finite = np.isfinite(T)
    T = T[finite]
    if T.size == 0 or not math.isfinite(T_obs):
        return {
            "p_perm_one_sided": float("nan"),
            "p_perm_two_sided": float("nan"),
            "T_obs": float(T_obs),
        }
    p_one = (1.0 + float(np.sum(T >= T_obs))) / (1.0 + float(T.size))
    p_two = (1.0 + float(np.sum(np.abs(T) >= abs(T_obs)))) / (1.0 + float(T.size))
    return {"p_perm_one_sided": float(p_one), "p_perm_two_sided": float(p_two), "T_obs": float(T_obs)}

# ------------------------- MAIN -------------------------

def main():
    log.info("=" * 80)
    log.info("Flat–Ramp–Flat Breakpoint Enrichment: Random-Effects Meta-Analysis + Permutation")
    log.info("=" * 80)
    log.info("")
    log.info("Sign convention: frf_delta = mu_edge - mu_mid")
    log.info("  POSITIVE = FST higher at breakpoints")
    log.info("  NEGATIVE = FST higher in middle")
    log.info("")

    falsta_path: Optional[Path] = None
    if FALSTA_CACHE.exists():
        falsta_path = FALSTA_CACHE
        log.info(f"Found cached FST data: {falsta_path}")
    elif (OUTDIR / "per_site_fst_output.falsta").exists():
        falsta_path = OUTDIR / "per_site_fst_output.falsta"
        log.info(f"Found FST data: {falsta_path}")

    if falsta_path is None:
        log.info("FST data not found locally, attempting download from GitHub Actions...")
        falsta_path = download_latest_artifact(GITHUB_REPO, WORKFLOW_NAME, ARTIFACT_NAME_FALSTA, OUTDIR)

    if falsta_path is None or not falsta_path.exists():
        log.error("")
        log.error("=" * 80)
        log.error("FST DATA NOT FOUND")
        log.error("=" * 80)
        log.error("Obtain per_site_fst_output.falsta and place it in the current directory or OUTDIR.")
        sys.exit(1)

    inversions = load_hudson_data(falsta_path)
    if not inversions:
        log.error("No inversions loaded. Exiting.")
        sys.exit(1)

    OUTDIR.mkdir(parents=True, exist_ok=True)

    log.info("")
    log.info(f"Running FRF fitting and null permutations for {len(inversions)} inversions")
    log.info(f"Permutations per inversion: {N_PERMUTATIONS}")
    log.info("")

    n_workers = min(os.cpu_count() or 1, len(inversions))
    active_counter = mp.Value('i', 0)
    all_results: List[FRFResult] = []

    with ProcessPoolExecutor(
        max_workers=n_workers,
        initializer=init_worker,
        initargs=(active_counter, TOTAL_CPUS),
    ) as executor:
        futures = {
            executor.submit(
                fit_inversion_worker,
                (inv, N_PERMUTATIONS, DEFAULT_BLOCK_SIZE_WINDOWS),
            ): inv
            for inv in inversions
        }
        completed = 0
        for future in as_completed(futures):
            inv = futures[future]
            res = future.result()
            all_results.append(res)
            completed += 1
            meta_flag = "usable" if res.usable_for_meta else "not-usable"
            log.info(
                f"[{completed}/{len(inversions)}] {res.inv_key} "
                f"Δ={res.frf_delta:+.4f} "
                f"(var={res.frf_var_delta:.3e}) "
                f"[blocks={res.n_blocks}, block_size={res.block_size_windows}] "
                f"[{meta_flag}]"
            )

    if not all_results:
        log.error("No FRF results obtained. Exiting.")
        sys.exit(1)

    df = pd.DataFrame([vars(r) for r in all_results])

    inv_props = pd.read_csv(INV_PROPERTIES_PATH, sep="\t").copy()
    had_cols = set(inv_props.columns)
    if CHR_COL_INV not in had_cols:
        log.error(f"{INV_PROPERTIES_PATH} missing column: {CHR_COL_INV}")
        sys.exit(1)
    if START_COL_INV not in had_cols or END_COL_INV not in had_cols:
        log.error(f"{INV_PROPERTIES_PATH} missing Start/End columns")
        sys.exit(1)
    if STATUS_COL not in had_cols:
        log.error(f"{INV_PROPERTIES_PATH} missing column: {STATUS_COL}")
        sys.exit(1)

    inv_props["chrom_norm"] = inv_props[CHR_COL_INV].apply(normalize_chromosome)
    df["chrom_norm"] = df["chrom"]
    merged = pd.merge(
        df,
        inv_props[[CHR_COL_INV, START_COL_INV, END_COL_INV, STATUS_COL, "chrom_norm"]],
        left_on=["chrom_norm", "start", "end"],
        right_on=["chrom_norm", START_COL_INV, END_COL_INV],
        how="inner",
        validate="1:1",
    )
    merged = merged.rename(columns={STATUS_COL: "STATUS"})
    merged.drop(columns=["chrom_norm"], inplace=True)

    n_matched = merged.shape[0]
    log.info("")
    log.info(f"Matched {n_matched} inversions to inv_properties.tsv by chrom/start/end")

    merged["usable_for_meta"] = merged["usable_for_meta"].astype(bool)
    per_inv_out = OUTDIR / "per_inversion_frf_effects.tsv"
    merged.to_csv(per_inv_out, sep="\t", index=False)
    log.info(f"Per-inversion FRF results (with group labels) written to: {per_inv_out}")

    meta_results = run_random_effects_meta_regression(merged)

    log.info("")
    log.info("=" * 80)
    log.info("RANDOM-EFFECTS META-ANALYSIS: group 0 (single) vs group 1 (recurrent)")
    log.info("=" * 80)

    if meta_results is None:
        log.warning("Meta-analysis could not be performed with available data.")
        return

    tau2 = meta_results["tau2"]
    mu_recurrent = meta_results["mu_recurrent"]
    mu_single = meta_results["mu_single"]
    beta_group = meta_results["beta_group"]
    se_group = meta_results["se_group"]
    z_group = meta_results["z_group"]
    p_one = meta_results["p_one_sided_single_gt_recurrent"]
    p_two = meta_results["p_two_sided"]

    n_total = int(meta_results["n_total"])
    n_single = int(meta_results["n_single"])
    n_recurrent = int(meta_results["n_recurrent"])

    log.info(f"Usable inversions for meta-analysis: {n_total}")
    log.info(f"  group 0 (single-event): {n_single}")
    log.info(f"  group 1 (recurrent):    {n_recurrent}")
    log.info(f"Estimated between-inversion variance tau^2: {tau2:.4e}")
    log.info("")
    log.info(f"Mean frf_delta (recurrent, group 1): {mu_recurrent:+.4f}")
    log.info(f"Mean frf_delta (single,   group 0): {mu_single:+.4f}")
    log.info(f"Difference (single - recurrent):   {beta_group:+.4f}")
    log.info(f"SE(diff): {se_group:.4f}")
    log.info(f"z-statistic: {z_group:.3f}")
    log.info(f"One-sided p (normal theory): {p_one:.4g}")
    log.info(f"Two-sided p (normal theory): {p_two:.4g}")
    log.info("")

    # Meta-level permutation p-values
    mask = (
        merged["STATUS"].isin([0, 1])
        & merged["usable_for_meta"]
        & np.isfinite(merged["frf_delta"])
        & np.isfinite(merged["frf_var_delta"])
        & (merged["frf_var_delta"] > 0.0)
    )
    sub = merged.loc[mask].copy()
    y = sub["frf_delta"].to_numpy(dtype=float)
    s2 = sub["frf_var_delta"].to_numpy(dtype=float)
    is_single = (sub["STATUS"] == 0).to_numpy(dtype=float)

    n_meta_workers = min(TOTAL_CPUS, max(1, (META_PERMUTATIONS + META_PERM_CHUNK - 1) // META_PERM_CHUNK))
    perm_out = meta_permutation_pvalue(
        y=y,
        s2=s2,
        is_single=is_single,
        n_perm=META_PERMUTATIONS,
        chunk=META_PERM_CHUNK,
        base_seed=stable_seed_from_key("meta-permutation") + META_PERM_BASE_SEED,
        n_workers=n_meta_workers,
        use_stat="beta",
    )
    p_perm_one = perm_out["p_perm_one_sided"]
    p_perm_two = perm_out["p_perm_two_sided"]
    log.info(f"Permutation p (one-sided, single > recurrent): {p_perm_one:.4g}")
    log.info(f"Permutation p (two-sided): {p_perm_two:.4g}")
    log.info("")

    if math.isfinite(p_perm_one) and p_perm_one < 0.05:
        log.info("Conclusion: Meta-analysis with label-exchange permutation supports higher breakpoint enrichment")
        log.info("             for group 0 (single-event) inversions than for group 1 (recurrent).")
    else:
        log.info("Conclusion: Meta-analysis with permutation does not provide strong evidence that")
        log.info("             group 0 (single-event) frf_delta exceeds group 1 (recurrent).")

if __name__ == "__main__":
    main()<|MERGE_RESOLUTION|>--- conflicted
+++ resolved
@@ -912,49 +912,23 @@
         log.warning("Only one group present among usable inversions")
         return None
     tau2, beta_group, se_group, z = compute_meta_group_effect(y, s2, is_single)
-<<<<<<< HEAD
-    beta0_tau2, beta0_group, _, _ = compute_meta_group_effect(y, s2, np.zeros_like(is_single))
-    mu_recurrent = float(np.nan) if not math.isfinite(beta0_group) else float(beta0_tau2 * 0.0 + (np.nan if not math.isfinite(beta0_group) else ( (y*0.0).sum()*0.0 )))  # placeholder to avoid unused warnings
-    # Compute group means explicitly
+    # Compute group means explicitly from the fitted model
     X = np.column_stack([np.ones_like(is_single), is_single])
     v = s2 + tau2
     w = 1.0 / v
     XtW = X.T * w
     XtWX = XtW @ X
     XtWy = XtW @ y
+    
     try:
-        beta_hat, _, _ = _solve_weighted_normal_equations(XtWX, XtWy, compute_inverse=False)
+        # Solve the normal equations using stable linear solver
+        beta_hat = np.linalg.solve(XtWX, XtWy)
         beta0 = float(beta_hat[0])
         mu_recurrent = beta0
         mu_single = beta0 + beta_group
     except np.linalg.LinAlgError:
         mu_recurrent = float("nan")
         mu_single = float("nan")
-=======
-
-    mu_recurrent = float("nan")
-    mu_single = float("nan")
-
-    if math.isfinite(tau2):
-        X = np.column_stack([np.ones_like(is_single), is_single])
-        v = s2 + tau2
-        if np.all(np.isfinite(v)) and np.all(v > 0.0):
-            w = 1.0 / v
-            XtW = X.T * w
-            XtWX = XtW @ X
-            if np.all(np.isfinite(XtWX)):
-                det = XtWX[0, 0] * XtWX[1, 1] - XtWX[0, 1] * XtWX[1, 0]
-                if det > 0.0:
-                    inv_XtWX = (1.0 / det) * np.array([
-                        [XtWX[1, 1], -XtWX[0, 1]],
-                        [-XtWX[1, 0], XtWX[0, 0]],
-                    ])
-                    beta_hat = inv_XtWX @ (XtW @ y)
-                    beta0 = float(beta_hat[0])
-                    mu_recurrent = beta0
-                    if math.isfinite(beta_group):
-                        mu_single = beta0 + float(beta_group)
->>>>>>> 3429afff
 
     p_one_sided = z_to_p_one_sided_greater(z)
     p_two_sided = z_to_p_two_sided(z)
