import pandas as pd
import numpy as np
import statsmodels.formula.api as smf
import statsmodels.api as sm
import matplotlib.pyplot as plt
import matplotlib.ticker as mticker
import seaborn as sns
import re
import os
import warnings

"""
Each 'InversionRegionID' group contains only a single observation (N=1). This
data structure prevents the LMM from properly estimating the random effect variance.
Consequently, while fixed effect coefficients might be estimated, the calculation
of their standard errors, p-values, and confidence intervals within the 'mixedlm'
framework under these specific N=1 conditions can be hard to interpret.
"""

# --- Configuration ---
PI_DATA_PATH = 'output.csv'        # Pi values per orientation (0_pi_filtered, 1_pi_filtered)
INV_INFO_PATH = 'inv_properties.tsv'     # Inversion info (Recurrence, Num events string, coords)
OUTPUT_DIR = 'recurrent_events_analysis_separate_v2' # Directory for analysis results
os.makedirs(OUTPUT_DIR, exist_ok=True)

# Output file paths
MERGED_DATA_WIDE_PATH = os.path.join(OUTPUT_DIR, 'merged_recurrent_wide.csv')
LONG_DATA_PATH = os.path.join(OUTPUT_DIR, 'model_ready_long_data.csv')
MODEL_SUMMARY_PATH = os.path.join(OUTPUT_DIR, 'lmm_recurrent_events_separate_summary.txt')
SCATTER_PLOT_PATH = os.path.join(OUTPUT_DIR, 'pi_vs_recurrent_events_separate_lmm_plot.png')

# --- Helper Functions ---

def extract_numeric_value(s):
    """Extract the leading numeric value from strings like '13 [7.00 ,13.75]'."""
    if pd.isna(s) or s == "NA":
        return np.nan
    # Attempt to find the first number (integer or float, potentially scientific notation)
    match = re.search(r'^\s*([-+]?\d*\.?\d+(?:[eE][-+]?\d+)?)', str(s))
    if match:
        value_str = match.group(1)
        try:
            num = float(value_str)
            # Return as int if it's effectively an integer
            return int(num) if num.is_integer() else num
        except ValueError:
            return np.nan # Handle cases where conversion fails despite regex match
    return np.nan # No numeric pattern found at the start

def standardize_chr(df, chr_col):
    """Ensure chromosome column values start with 'chr'."""
    df[chr_col] = df[chr_col].astype(str)
    df[chr_col] = df[chr_col].apply(lambda x: x if x.startswith('chr') else 'chr' + x)
    return df

# --- Main Analysis Script ---

def main():
    print("--- Starting Recurrent Events Analysis (Separate Models) ---")

    # --- Load Data ---
    print(f"Loading data from {PI_DATA_PATH} and {INV_INFO_PATH}...")
    try:
        pi_data = pd.read_csv(PI_DATA_PATH)
        inv_info = pd.read_csv(INV_INFO_PATH, sep='\t')
    except FileNotFoundError as e:
        print(f"ERROR: Input file not found: {e}. Exiting.")
        exit(1)
    except Exception as e:
        print(f"ERROR loading data: {e}. Exiting.")
        exit(1)

    # --- Prepare Data ---
    print("Preparing and cleaning data...")
    # Rename columns for clarity and consistency
    inv_info = inv_info.rename(columns={
        'Chromosome': 'chr', 'Start': 'region_start_info', 'End': 'region_end_info',
<<<<<<< HEAD
        '0_single_1_recur_consensus': 'RecurrenceCode',
=======
>>>>>>> 69b22a78
        'Number_recurrent_events_.95..C.I..': 'NumRecurrentEventsStr'
    })

    # Ensure recurrence code is present
    if '0_single_1_recur' in inv_info.columns:
        inv_info = inv_info.rename(columns={'0_single_1_recur': 'RecurrenceCode'})
    elif '0_single_1_recur_consensus' in inv_info.columns:
        inv_info['RecurrenceCode'] = inv_info['0_single_1_recur_consensus']
    elif 'RecurrenceCode' not in inv_info.columns:
        print("ERROR: Missing recurrence indicator column in inversion info.")
        exit(1)

    # Check for required columns
    required_pi_cols = ['chr', 'region_start', 'region_end', '0_pi_filtered', '1_pi_filtered']
    required_info_cols = ['chr', 'region_start_info', 'region_end_info', 'RecurrenceCode', 'NumRecurrentEventsStr']
    if not all(col in pi_data.columns for col in required_pi_cols):
        print(f"ERROR: Missing required columns in pi data: {set(required_pi_cols) - set(pi_data.columns)}")
        exit(1)
    if not all(col in inv_info.columns for col in required_info_cols):
        print(f"ERROR: Missing required columns in inversion info: {set(required_info_cols) - set(inv_info.columns)}")
        exit(1)

    # Standardize chromosome format and ensure coordinate columns are numeric
    pi_data = standardize_chr(pi_data.copy(), 'chr')
    inv_info = standardize_chr(inv_info.copy(), 'chr')
    for df, cols in [(pi_data, ['region_start', 'region_end']), (inv_info, ['region_start_info', 'region_end_info'])]:
        for col in cols:
            df[col] = pd.to_numeric(df[col], errors='coerce')
        df.dropna(subset=cols, inplace=True) # Drop rows where coordinates couldn't be converted
        for col in cols:
             df[col] = df[col].astype(np.int64) # Convert valid coordinates to integer

    # Extract numeric recurrent event count and ensure RecurrenceCode is numeric
    inv_info['NumRecurrentEvents'] = inv_info['NumRecurrentEventsStr'].apply(extract_numeric_value)
    inv_info['RecurrenceCode'] = pd.to_numeric(inv_info['RecurrenceCode'], errors='coerce')

    # --- Merge Data ---
    print("Merging pi data with inversion info based on chromosome and coordinates...")
    # Use an identifier for pi_data rows before merge to handle potential duplicates after coordinate matching
    pi_data['pi_data_id'] = range(len(pi_data))
    merged_temp = pd.merge(
        pi_data,
        inv_info[['chr', 'region_start_info', 'region_end_info', 'RecurrenceCode', 'NumRecurrentEvents']],
        on='chr', how='inner' # Merge only matching chromosomes
    )

    # Filter merge results based on coordinate proximity (allow 1bp tolerance)
    coordinate_match_mask = (
        (abs(merged_temp['region_start'] - merged_temp['region_start_info']) <= 1) &
        (abs(merged_temp['region_end'] - merged_temp['region_end_info']) <= 1)
    )
    merged_filtered = merged_temp[coordinate_match_mask].copy()

    # Keep only unambiguous matches (where one pi region matches exactly one info region)
    merged_filtered['match_count'] = merged_filtered.groupby('pi_data_id')['pi_data_id'].transform('count')
    merged_data_wide = merged_filtered[merged_filtered['match_count'] == 1].copy()
    merged_data_wide = merged_data_wide.drop(columns=['region_start_info', 'region_end_info', 'pi_data_id', 'match_count'])

    if merged_data_wide.empty:
        print("ERROR: No matching regions found after coordinate filtering. Exiting.")
        exit(1)
    print(f"Found {len(merged_data_wide)} unique matching inversion regions.")

    # --- Filter for Recurrent Inversions ---
    print("Filtering for recurrent inversions (RecurrenceCode == 1)...")
    initial_count = len(merged_data_wide)
    merged_data_wide = merged_data_wide[merged_data_wide['RecurrenceCode'] == 1.0].copy()
    recurrent_count = len(merged_data_wide)
    print(f"Retained {recurrent_count} recurrent inversion regions (filtered from {initial_count}).")

    # Drop rows where the numeric recurrent event count could not be determined
    merged_data_wide['NumRecurrentEvents'] = pd.to_numeric(merged_data_wide['NumRecurrentEvents'], errors='coerce')
    merged_data_wide.dropna(subset=['NumRecurrentEvents'], inplace=True)
    recurrent_count_final = len(merged_data_wide)
    if recurrent_count_final < recurrent_count:
         print(f"Dropped {recurrent_count - recurrent_count_final} rows due to missing NumRecurrentEvents values.")

    if recurrent_count_final == 0:
        print("ERROR: No recurrent inversions with valid NumRecurrentEvents found. Cannot proceed. Exiting.")
        exit(1)

    merged_data_wide.to_csv(MERGED_DATA_WIDE_PATH, index=False)
    print(f"Filtered wide-format data saved to {MERGED_DATA_WIDE_PATH}")

    # --- Reshape to Long Format ---
    print("Reshaping data to long format for modeling...")
    # Create a unique ID for each inversion region to use as grouping factor in LMM
    merged_data_wide['InversionRegionID'] = merged_data_wide['chr'] + ':' + \
                                             merged_data_wide['region_start'].astype(str) + '-' + \
                                             merged_data_wide['region_end'].astype(str)

    # Melt the dataframe
    data_long = pd.melt(
        merged_data_wide,
        id_vars=['InversionRegionID', 'NumRecurrentEvents'],
        value_vars=['0_pi_filtered', '1_pi_filtered'],
        var_name='OrientationSource',
        value_name='PiValue'
    )
    data_long['Orientation'] = data_long['OrientationSource'].map({'0_pi_filtered': 'Direct', '1_pi_filtered': 'Inverted'})
    data_long = data_long.drop(columns=['OrientationSource'])

    # --- Final Data Cleaning for Modeling ---
    print("Final cleaning before modeling...")
    cols_for_model = ['PiValue', 'NumRecurrentEvents', 'Orientation', 'InversionRegionID']
    data_long = data_long[cols_for_model]
    initial_rows_long = len(data_long)
    data_long.dropna(subset=['PiValue', 'NumRecurrentEvents'], inplace=True) # Drop rows missing essential values
    final_rows_long = len(data_long)
    unique_regions = data_long['InversionRegionID'].nunique()
    print(f"Removed {initial_rows_long - final_rows_long} rows with missing PiValue or NumRecurrentEvents.")
    print(f"Proceeding with {final_rows_long} observations across {unique_regions} unique regions.")

    if final_rows_long < 10 or unique_regions < 3 : # Check for minimum data points for modeling
         print("ERROR: Insufficient data remaining after cleaning to fit reliable models. Exiting.")
         exit(1)

    # Create separate dataframes for each orientation model
    data_direct = data_long[data_long['Orientation'] == 'Direct'].copy()
    data_inverted = data_long[data_long['Orientation'] == 'Inverted'].copy()
    print(f"Direct orientation dataset size: {len(data_direct)}")
    print(f"Inverted orientation dataset size: {len(data_inverted)}")

    data_long.to_csv(LONG_DATA_PATH, index=False)
    print(f"Model-ready long-format data saved to {LONG_DATA_PATH}")

    # --- Fit Separate Linear Mixed-Effects Models ---
    print("\nFitting separate LMMs for each orientation...")
    # Model: PiValue depends on NumRecurrentEvents, accounting for baseline differences between regions
    model_formula = "PiValue ~ NumRecurrentEvents"
    results_dict = {}
    fit_successful = True

    for orientation, data_subset in [('Direct', data_direct), ('Inverted', data_inverted)]:
        print(f"\n--- Fitting Model for {orientation} Orientation ---")
        # Check if subset has enough data and groups for LMM
        if len(data_subset) < 5 or data_subset['InversionRegionID'].nunique() < 2:
             print(f"Skipping {orientation} model: Insufficient data (Obs={len(data_subset)}, Groups={data_subset['InversionRegionID'].nunique()})")
             results_dict[orientation] = None
             continue

        try:
            # Fit LMM with InversionRegionID as the grouping factor (random intercepts)
            mixed_model = smf.mixedlm(model_formula, data_subset,
                                      groups=data_subset["InversionRegionID"])
            result = mixed_model.fit(method=["lbfgs"]) # Try L-BFGS optimizer
            print(f"{orientation} model fitting successful.")
            results_dict[orientation] = result
            print(result.summary())
        except np.linalg.LinAlgError as e:
             print(f"ERROR: Linear algebra error during {orientation} model fitting: {e}")
             print("This might indicate issues like perfect multicollinearity or low variance.")
             print(f"Variance of NumRecurrentEvents in {orientation} data: {data_subset['NumRecurrentEvents'].var()}")
             results_dict[orientation] = None
             fit_successful = False
        except Exception as e:
            print(f"ERROR: Model fitting failed unexpectedly for {orientation}: {e}")
            results_dict[orientation] = None
            fit_successful = False

    # --- Save Model Summaries ---
    print("\n--- Saving Model Summaries ---")
    with open(MODEL_SUMMARY_PATH, 'w') as f:
        f.write("Separate Mixed Linear Model Regression Results: Pi ~ Number of Recurrent Events\n")
        f.write("==================================================================================\n")
        f.write(f"Data: {final_rows_long} observations from {unique_regions} unique recurrent regions.\n")
        f.write(f"Model Formula (for each orientation): {model_formula}\n")
        f.write(f"Grouping Variable (Random Intercept): InversionRegionID\n")
        f.write("==================================================================================\n\n")

        for orientation, result in results_dict.items():
            f.write(f"--- {orientation} Orientation Model Results ---\n")
            if result:
                try:
                    f.write(result.summary().as_text())
                except Exception as e:
                     f.write(f"Summary generation failed: {e}\n")
            else:
                f.write("Model fitting failed or was skipped due to insufficient data.\n")
            f.write("\n\n")
    print(f"Model summaries saved to {MODEL_SUMMARY_PATH}")

    if not fit_successful:
        print("\nSkipping visualization due to model fitting errors.")
        print("\n--- Analysis Complete (with errors) ---")
        print(f"Results saved in directory: {OUTPUT_DIR}")
        exit(1)

    # --- Visualization ---
    print("\nGenerating visualization...")

    # Use a visually appealing seaborn style
    sns.set_theme(style="white", palette="muted")
    plot_colors = {'Direct': sns.color_palette("colorblind")[0], 'Inverted': sns.color_palette("colorblind")[3]} # Blue and Orange/Red

    fig, axs = plt.subplots(1, 2, figsize=(15, 6.5), sharey=True) # 1 row, 2 cols, shared Y axis
    fig.suptitle('Nucleotide Diversity (π) vs. Number of Recurrent Events by Orientation', fontsize=20, y=1.03)

    max_pi_value = data_long['PiValue'].max()

    for i, (orientation, result) in enumerate(results_dict.items()):
        ax = axs[i]
        data_subset = data_direct if orientation == 'Direct' else data_inverted
        color = plot_colors[orientation]

        if result is None or data_subset.empty:
            ax.text(0.5, 0.5, f'No model or data\nfor {orientation}',
                    horizontalalignment='center', verticalalignment='center',
                    transform=ax.transAxes, fontsize=14, color='grey')
            ax.set_title(f'{orientation} Orientation', fontsize=16)
            ax.set_xlabel('Number of Recurrent Events', fontsize=15)
            if i == 0: ax.set_ylabel('Nucleotide Diversity (π)', fontsize=15)
            continue

        # Scatter plot of the actual data points
        sns.scatterplot(
            data=data_subset,
            x='NumRecurrentEvents',
            y='PiValue',
            color=color,
            alpha=0.7,
            s=60,
            edgecolor='black',
            linewidth=0.5,
            ax=ax,
        )

        # Generate predictions for the fixed effects line (population average)
        x_pred = np.linspace(data_subset['NumRecurrentEvents'].min(),
                             data_subset['NumRecurrentEvents'].max(), 100)
        pred_df = pd.DataFrame({'NumRecurrentEvents': x_pred})
        # Need to add Intercept for exog prediction if model wasn't formula-based
        # Since we used formula, statsmodels handles the intercept automatically
        try:
            pred_df['Predicted_PiValue'] = result.predict(exog=pred_df)

            # Plot the LMM fixed effects regression line
            sns.lineplot(
                data=pred_df,
                x='NumRecurrentEvents',
                y='Predicted_PiValue',
                color=color,
                linewidth=3, # Thicker line
                alpha=0.9,
                ax=ax,
                label='LMM Fit' # Add label for potential legend
            )
        except Exception as e:
            print(f"Warning: Could not generate/plot prediction line for {orientation}: {e}")

        # Add model results annotation
        try:
            intercept = result.params['Intercept']
            slope = result.params['NumRecurrentEvents']
            pval_slope = result.pvalues['NumRecurrentEvents']
            # Use scientific notation for p-value if small, otherwise standard format
            pval_text = f"{pval_slope:.2g}" if pval_slope < 0.01 else f"{pval_slope:.3f}"
            annotation = (f"Intercept = {intercept:.3f}\n"
                          f"Slope = {slope:.2e}\n"
                          f"P-value (Slope) = {pval_text}")
            # Place annotation box in upper corner
            ax.text(0.95, 0.95, annotation, transform=ax.transAxes, fontsize=12,
                    verticalalignment='top', horizontalalignment='right',
                    bbox=dict(boxstyle='round,pad=0.4', fc='white', alpha=0.8, ec='grey'))
        except KeyError as e:
             print(f"Warning: Could not retrieve coefficient/p-value for annotation ({orientation}): {e}")
        except Exception as e:
             print(f"Warning: Error during annotation for {orientation}: {e}")


        ax.set_title(f'{orientation} Orientation', fontsize=18, fontweight='bold')
        ax.set_xlabel('Number of Recurrent Events', fontsize=15)
        if i == 0:
            ax.set_ylabel('Nucleotide Diversity (π)', fontsize=15)
        else:
             ax.set_ylabel('') # Avoid repeating Y label

        ax.xaxis.set_major_locator(mticker.MaxNLocator(integer=True)) # Prefer integers for event counts
        ax.tick_params(axis='both', which='major', labelsize=13)

        # ax.set_ylim(bottom=0, top=max_pi_value * 1.1)

    # Adjust layout to prevent overlap and make space for title
    plt.tight_layout(rect=[0, 0.03, 1, 0.95])
    plt.savefig(SCATTER_PLOT_PATH, dpi=300, bbox_inches='tight') # Use bbox_inches for tight saving
    print(f"Scatter plot saved to {SCATTER_PLOT_PATH}")
    plt.close(fig) # Close the figure to free memory

    print("\n--- Analysis Complete ---")
    print(f"Results saved in directory: {OUTPUT_DIR}")

# --- Run Main Analysis ---
if __name__ == "__main__":
    # Suppress common warnings for cleaner output
    warnings.filterwarnings("ignore", category=RuntimeWarning, message=".*invalid value encountered.*")
    warnings.filterwarnings("ignore", category=FutureWarning)
    warnings.filterwarnings("ignore", category=pd.errors.SettingWithCopyWarning)
    warnings.filterwarnings("ignore", category=sm.tools.sm_exceptions.ConvergenceWarning)
    warnings.filterwarnings("ignore", message=".*DataFrame is highly fragmented.*")

    main()<|MERGE_RESOLUTION|>--- conflicted
+++ resolved
@@ -75,10 +75,7 @@
     # Rename columns for clarity and consistency
     inv_info = inv_info.rename(columns={
         'Chromosome': 'chr', 'Start': 'region_start_info', 'End': 'region_end_info',
-<<<<<<< HEAD
         '0_single_1_recur_consensus': 'RecurrenceCode',
-=======
->>>>>>> 69b22a78
         'Number_recurrent_events_.95..C.I..': 'NumRecurrentEventsStr'
     })
 
