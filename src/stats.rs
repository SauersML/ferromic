--- conflicted
+++ resolved
@@ -1203,7 +1203,6 @@
 }
 
 fn calculate_pi_from_summary(summary: &DensePopulationSummary, seq_length: i64) -> f64 {
-<<<<<<< HEAD
     calculate_pi_from_summary_with_precomputed(summary, seq_length, None)
 }
 
@@ -1212,8 +1211,6 @@
     seq_length: i64,
     precomputed: Option<f64>,
 ) -> f64 {
-=======
->>>>>>> 7f1ce071
     if summary.haplotype_capacity() <= 1 {
         log(
             LogLevel::Warning,
@@ -1241,7 +1238,6 @@
         return f64::INFINITY;
     }
 
-<<<<<<< HEAD
     let sum_pi = if let Some(value) = precomputed {
         value
     } else {
@@ -1255,21 +1251,11 @@
         }
         sum
     };
-=======
-    let mut sum_pi = 0.0_f64;
-    for (&alt, &called) in summary.alt_counts().iter().zip(summary.called_counts()) {
-        let alt = alt as usize;
-        let called = called as usize;
-        if let Some(pi) = dense_pi_from_counts(called, alt) {
-            sum_pi += pi;
-        }
-    }
->>>>>>> 7f1ce071
+
 
     sum_pi / seq_length as f64
 }
 
-<<<<<<< HEAD
 #[derive(Clone, Copy, Default)]
 struct HudsonSummaryTotals {
     numerator_sum: f64,
@@ -1283,18 +1269,12 @@
     pop1: &DensePopulationSummary,
     pop2: &DensePopulationSummary,
 ) -> HudsonSummaryTotals {
-=======
-fn aggregate_hudson_components_from_summaries(
-    pop1: &DensePopulationSummary,
-    pop2: &DensePopulationSummary,
-) -> (f64, f64) {
->>>>>>> 7f1ce071
+
     let len = pop1.alt_counts().len().min(pop2.alt_counts().len());
     let alt1 = pop1.alt_counts();
     let alt2 = pop2.alt_counts();
     let called1 = pop1.called_counts();
     let called2 = pop2.called_counts();
-<<<<<<< HEAD
     let mut totals = HudsonSummaryTotals::default();
 
     for idx in 0..len {
@@ -1354,35 +1334,7 @@
     }
 
     totals
-=======
-    let mut num_sum = 0.0;
-    let mut den_sum = 0.0;
-
-    for idx in 0..len {
-        let n1 = called1[idx] as usize;
-        let alt_count1 = alt1[idx] as usize;
-        let n2 = called2[idx] as usize;
-        let alt_count2 = alt2[idx] as usize;
-
-        let pi1 = dense_pi_from_counts(n1, alt_count1);
-        let pi2 = dense_pi_from_counts(n2, alt_count2);
-        let dxy = dense_dxy_from_biallelic_counts(n1, alt_count1, n2, alt_count2);
-
-        if let (Some(d), Some(p1_val), Some(p2_val)) = (dxy, pi1, pi2) {
-            if d > FST_EPSILON {
-                num_sum += d - 0.5 * (p1_val + p2_val);
-                den_sum += d;
-            } else {
-                let pi_avg = 0.5 * (p1_val + p2_val);
-                if pi_avg.abs() <= FST_EPSILON {
-                    // contributes zero to both sums
-                }
-            }
-        }
-    }
-
-    (num_sum, den_sum)
->>>>>>> 7f1ce071
+
 }
 
 fn hudson_component_sums(sites: &[SiteFstHudson]) -> (f64, f64) {
@@ -3160,11 +3112,8 @@
         _ => None,
     };
 
-<<<<<<< HEAD
     let mut summary_totals: Option<HudsonSummaryTotals> = None;
     let mut summary_refs: Option<(&DensePopulationSummary, &DensePopulationSummary)> = None;
-=======
->>>>>>> 7f1ce071
     let dense_shared = match (pop1_context.dense_genotypes, pop2_context.dense_genotypes) {
         (Some(a), Some(b)) if std::ptr::eq(a, b) && a.ploidy() == 2 => Some(a),
         _ => None,
@@ -3175,14 +3124,11 @@
         site_values = calculate_hudson_fst_per_site(pop1_context, pop2_context, reg);
         hudson_component_sums(&site_values)
     } else if let Some((summary1, summary2)) = summary_pair {
-<<<<<<< HEAD
         let totals = aggregate_hudson_components_from_summaries(summary1, summary2);
         summary_totals = Some(totals);
         summary_refs = Some((summary1, summary2));
         (totals.numerator_sum, totals.denominator_sum)
-=======
-        aggregate_hudson_components_from_summaries(summary1, summary2)
->>>>>>> 7f1ce071
+
     } else if let Some(matrix) = dense_shared {
         if pop1_context.variants.is_empty() {
             (0.0, 0.0)
@@ -3216,7 +3162,6 @@
     };
 
     // Calculate auxiliary π and Dxy values for output (but don't use for FST)
-<<<<<<< HEAD
     let (pi1_raw, pi2_raw, dxy_result) = if let (Some((summary1, summary2)), Some(totals)) =
         (summary_refs, summary_totals)
     {
@@ -3256,19 +3201,13 @@
         (pi1_raw, pi2_raw, dxy_result)
     };
 
-=======
-    let pi1_raw = calculate_pi_for_population(pop1_context);
->>>>>>> 7f1ce071
+
     let pi1_opt = if pi1_raw.is_finite() {
         Some(pi1_raw)
     } else {
         None
     };
 
-<<<<<<< HEAD
-=======
-    let pi2_raw = calculate_pi_for_population(pop2_context);
->>>>>>> 7f1ce071
     let pi2_opt = if pi2_raw.is_finite() {
         Some(pi2_raw)
     } else {
