use crate::stats::{
    HudsonFSTOutcome, PopulationContext, PopulationId, SiteDiversity,
    calculate_adjusted_sequence_length, calculate_fst_wc_csv_populations,
    calculate_fst_wc_haplotype_groups, calculate_hudson_fst_for_pair_with_sites,
    calculate_inversion_allele_frequency, calculate_per_site_diversity, calculate_pi,
    calculate_watterson_theta,
};

use crate::parse::{
    find_vcf_file, open_vcf_reader, parse_gtf_file, read_reference_sequence, validate_vcf_header,
};

use crate::progress::{
    LogLevel, ProcessingStage, StatusBox, create_spinner, create_vcf_progress, display_status_box,
    finish_entry_progress, finish_step_progress, finish_variant_progress, init_entry_progress,
    init_step_progress, init_variant_progress, log, set_stage, update_entry_progress,
    update_step_progress, update_variant_progress,
};

use crate::transcripts::{
    TranscriptAnnotationCDS, filter_and_log_transcripts, make_sequences, write_phylip_file,
};

use clap::Parser;
use colored::*;
use crossbeam_channel::bounded;
use csv::WriterBuilder;
use flate2::write::GzEncoder;
use flate2::Compression;
use parking_lot::Mutex;
use prettytable::{Table, row};
use rayon::prelude::*;
use smallvec::SmallVec;
use std::collections::{HashMap, HashSet};
use std::convert::TryFrom;
use std::fs::{self, File, OpenOptions};
use std::io::{self, BufRead};
use std::io::{BufWriter, Write};
use std::path::Path;
use std::sync::Arc;
use std::sync::atomic::{AtomicBool, Ordering};
use std::thread;
use std::time::Duration;
use tempfile::TempDir;

pub fn create_temp_dir() -> Result<TempDir, VcfError> {
    let ramdisk_path = std::env::var("RAMDISK_PATH").unwrap_or_else(|_| "/dev/shm".to_string());
    let temp_dir = match TempDir::new_in(&ramdisk_path) {
        Ok(dir) => dir,
        Err(_) => TempDir::new().map_err(|e| VcfError::Io(e))?,
    };
    Ok(temp_dir)
}

// Define command-line arguments using clap
#[derive(Parser, Debug)]
#[command(author, version, about, long_about = None)]
pub struct Args {
    /// Folder containing VCF files
    #[arg(short, long = "vcf_folder")]
    pub vcf_folder: String,

    /// Chromosome to process
    #[arg(short, long = "chr")]
    pub chr: Option<String>,

    /// Region to process (start-end)
    #[arg(short, long = "region")]
    pub region: Option<String>,

    /// Configuration file
    #[arg(long = "config_file")]
    pub config_file: Option<String>,

    /// Output file
    #[arg(short, long = "output_file")]
    pub output_file: Option<String>,

    /// Minimum genotype quality
    #[arg(long = "min_gq", default_value = "30")]
    pub min_gq: u16,

    /// Mask file (regions to exclude)
    #[arg(long = "mask_file")]
    pub mask_file: Option<String>,

    /// Allow file (regions to include)
    #[arg(long = "allow_file")]
    pub allow_file: Option<String>,

    /// Comma-separated list of samples to exclude
    #[arg(long, value_delimiter = ',')]
    pub exclude: Option<Vec<String>>,

    /// Reference genome .fa file
    #[arg(long = "reference")]
    pub reference_path: String,

    /// GTF or GFF
    #[arg(long = "gtf")]
    pub gtf_path: String,

    /// Enable PCA analysis on all haplotypes
    #[arg(long = "pca", help = "Perform PCA analysis on all haplotypes")]
    pub enable_pca: bool,

    /// Number of principal components to compute
    #[arg(
        long = "pca_components",
        default_value = "10",
        help = "Number of principal components to compute"
    )]
    pub pca_components: usize,

    /// Output file for PCA results
    #[arg(
        long = "pca_output",
        default_value = "pca_results.tsv",
        help = "Output file for PCA results"
    )]
    pub pca_output: String,

    /// Enable FST calculation
    #[arg(long = "fst", help = "Calculate FST")]
    pub enable_fst: bool,

    /// Path to CSV file defining population groups for FST calculation
    #[arg(
        long = "fst_populations",
        help = "Path to CSV file defining population groups for FST calculation"
    )]
    pub fst_populations: Option<String>,
}

/// ZeroBasedHalfOpen represents a half-open interval [start..end).
/// This struct is also used for slicing references safely.
#[derive(Debug, Clone, Copy)]
pub struct ZeroBasedPosition(pub i64);

impl ZeroBasedPosition {
    /// Converts the zero-based coordinate into a 1-based inclusive coordinate.
    pub fn to_one_based(self) -> i64 {
        self.0 + 1
    }
}

#[derive(Debug, Clone, Copy)]
pub struct ZeroBasedHalfOpen {
    pub start: usize,
    pub end: usize,
}

#[inline]
fn clamp_nonnegative_i64_to_usize(value: i64) -> usize {
    if value <= 0 {
        0
    } else {
        let value_u128 = value as u128;
        let max_u128 = usize::MAX as u128;
        if value_u128 > max_u128 {
            usize::MAX
        } else {
            value as usize
        }
    }
}

#[inline]
fn clamp_usize_to_i64(value: usize) -> i64 {
    let value_u128 = value as u128;
    let max_i64_u128 = i64::MAX as u128;
    if value_u128 > max_i64_u128 {
        i64::MAX
    } else {
        value as i64
    }
}

impl ZeroBasedHalfOpen {
    /// Creates a new half-open interval from 1-based inclusive coordinates.
    /// This is for data that uses 1-based inclusive.
    pub fn from_1based_inclusive(start_inclusive: i64, end_inclusive: i64) -> Self {
        let mut adjusted_start = start_inclusive;
        if adjusted_start < 1 {
            adjusted_start = 1;
        }
        let mut adjusted_end = end_inclusive;
        if adjusted_end < adjusted_start {
            adjusted_end = adjusted_start;
        }
        ZeroBasedHalfOpen {
            start: (adjusted_start - 1) as usize,
            end: adjusted_end as usize,
        }
    }

    /// Creates a new half-open interval from 0-based inclusive coordinates.
    /// This converts [start..end] inclusive into [start..end+1) half-open.
    pub fn from_0based_inclusive(start_inclusive: i64, end_inclusive: i64) -> Self {
        let adjusted_start = start_inclusive.max(0);
        let adjusted_end = if end_inclusive < adjusted_start {
            adjusted_start
        } else {
            end_inclusive.saturating_add(1).max(adjusted_start)
        };

        ZeroBasedHalfOpen {
            start: clamp_nonnegative_i64_to_usize(adjusted_start),
            end: clamp_nonnegative_i64_to_usize(adjusted_end),
        }
    }

    /// Creates a zero-length half-open interval representing a single position p (0-based).
    pub fn from_0based_point(p: i64) -> Self {
        let start = p.max(0) as usize;
        ZeroBasedHalfOpen {
            start,
            end: start + 1,
        }
    }

    /// Returns the length of this half-open interval.
    pub fn len(&self) -> usize {
        if self.end > self.start {
            self.end - self.start
        } else {
            0
        }
    }

    /// Returns a slice of `seq` corresponding to this interval.
    /// This will panic if `end` exceeds `seq.len()`.
    pub fn slice<'a>(&self, seq: &'a [u8]) -> &'a [u8] {
        &seq[self.start..self.end]
    }

    /// Returns Some(overlap) if this interval intersects with `other`, or None if no overlap.
    pub fn intersect(&self, other: &ZeroBasedHalfOpen) -> Option<ZeroBasedHalfOpen> {
        let start = self.start.max(other.start);
        let end = self.end.min(other.end);
        if start < end {
            Some(ZeroBasedHalfOpen { start, end })
        } else {
            None
        }
    }

    /// Returns true if `pos` is in [start..end).
    pub fn contains(&self, pos: ZeroBasedPosition) -> bool {
        let p = pos.0 as usize;
        p >= self.start && p < self.end
    }

    /// Returns the 1-based inclusive start coordinate of this interval.
    pub fn start_1based_inclusive(&self) -> i64 {
        self.start as i64 + 1
    }

    /// Returns the 0-based inclusive end coordinate of this 0-based half-open interval [self.start, self.end).
    /// For a non-empty interval [S_0, E_0), this returns E_0 - 1.
    /// For an empty interval where self.end <= self.start (e.g., [0,0) or [5,2) ),
    /// this will result in an end coordinate that is less than self.start,
    /// correctly defining an empty or invalid 0-based inclusive interval [self.start, result].
    pub fn get_0based_inclusive_end_coord(&self) -> i64 {
        // This calculation means that if self.end <= self.start (empty interval),
        // the resulting inclusive end will be less than self.start, making the
        // inclusive interval [self.start, (self.end - 1)] also empty/invalid.
        // E.g., for [0,0), returns -1. For [5,5), returns 4.
        (self.end as i64) - 1
    }

    /// Returns the coordinate value that serves as the 1-based inclusive end
    /// of this 0-based half-open interval [self.start, self.end).
    /// For an interval like [S_0, E_0) (0-based half-open), the corresponding
    /// 1-based inclusive interval is [S_0 + 1, E_0]. This function returns E_0.
    pub fn get_1based_inclusive_end_coord(&self) -> i64 {
        self.end as i64
    }

    /// Returns a tuple (1-based inclusive start, 1-based inclusive end)
    /// representing this 0-based half-open interval.
    /// For an interval like [S_0, E_0) (0-based half-open), this returns (S_0 + 1, E_0).
    pub fn to_1based_inclusive_tuple(&self) -> (i64, i64) {
        (
            self.start_1based_inclusive(),
            self.get_1based_inclusive_end_coord(),
        )
    }

    /// Returns 1-based position of `pos` if inside [start..end), else None.
    // HALF-OPEN. Make clear later.
    pub fn relative_position_1based(&self, pos: i64) -> Option<usize> {
        let p = pos as usize;
        if p >= self.start && p < self.end {
            Some(p - self.start + 1)
        } else {
            None
        }
    }

    /// self is the half-open interval [start..end). self.start is the inclusive lower
    /// bound and self.end is the exclusive upper bound.
    /// It treats the input pos as 1-based inclusive and converts it to 0-based.
    /// Then it checks if the converted position is in [start..end). If so, it
    /// returns the offset plus 1 as the relative 1-based position.
    pub fn relative_position_1based_inclusive(&self, pos: i64) -> Option<usize> {
        let p = (pos - 1) as usize;
        if p >= self.start && p < self.end {
            Some(p - self.start + 1)
        } else {
            None
        }
    }

    // Query region
    pub fn to_zero_based_inclusive(&self) -> ZeroBasedInclusive {
        let start_i64 = clamp_usize_to_i64(self.start);
        let end_i64 = if self.end == 0 {
            -1
        } else {
            let inclusive_end = self.end - 1;
            clamp_usize_to_i64(inclusive_end)
        };

        ZeroBasedInclusive {
            start: start_i64,
            end: end_i64,
        }
    }

    // Make the names e.g. zero vs. 0 consistent later

    /// Creates a new half-open interval from 0-based half-open coordinates.
    /// Takes a start (inclusive) and end (exclusive) as-is, assuming they are already 0-based.
    pub fn from_0based_half_open(start: i64, end: i64) -> Self {
        ZeroBasedHalfOpen {
            start: start as usize,
            end: end as usize,
        }
    }
}

#[derive(Debug, Clone, Copy)]
pub struct ZeroBasedInclusive {
    pub start: i64,
    pub end: i64,
}

impl From<ZeroBasedInclusive> for QueryRegion {
    fn from(interval: ZeroBasedInclusive) -> Self {
        QueryRegion {
            start: interval.start,
            end: interval.end,
        }
    }
}

/// A 1-based VCF position. Guaranteed >= 1, no runtime overhead.
#[derive(Debug, Clone, Copy)]
pub struct OneBasedPosition(i64);

impl OneBasedPosition {
    /// Creates a new 1-based position, returning an error if `val < 1`.
    pub fn new(val: i64) -> Result<Self, VcfError> {
        if val < 1 {
            Err(VcfError::Parse(format!("Invalid 1-based pos: {}", val)))
        } else {
            Ok(Self(val))
        }
    }

    /// Converts to zero-based i64. This is where we do `-1`.
    pub fn zero_based(self) -> i64 {
        self.0 - 1
    }
}

/// Represents the side of a haplotype (left or right) for a sample.
#[derive(Debug, Clone, Copy, PartialEq, Eq, Hash)]
pub enum HaplotypeSide {
    Left,  // The left haplotype of a diploid sample
    Right, // The right haplotype of a diploid sample
}

// Data structures
#[derive(Debug, Clone)]
pub struct ConfigEntry {
    pub seqname: String,
    pub interval: ZeroBasedHalfOpen,
    pub samples_unfiltered: HashMap<String, (u8, u8)>,
    pub samples_filtered: HashMap<String, (u8, u8)>,
}

#[derive(Debug, Default, Clone)]
pub struct FilteringStats {
    pub total_variants: usize,
    pub _filtered_variants: usize,
    pub filtered_due_to_mask: usize,
    pub filtered_due_to_allow: usize,
    pub filtered_positions: HashSet<i64>,
    pub missing_data_variants: usize,
    pub low_gq_variants: usize,
    pub multi_allelic_variants: usize,
    pub filtered_examples: Vec<String>,
}

impl FilteringStats {
    // Adds an example if there are fewer than 5
    fn add_example(&mut self, example: String) {
        if self.filtered_examples.len() < 5 {
            // println!("Adding example - {}", example); // Debug
            self.filtered_examples.push(example);
        }
    }
}

pub type PackedGenotype = SmallVec<[u8; 2]>;

#[derive(Debug, Clone, PartialEq)]
pub struct CompressedGenotypes {
    data: Arc<[u8]>,
    stride: usize,
    num_samples: usize,
}

impl CompressedGenotypes {
    const MISSING: u8 = 0xFF;

    pub fn new(raw: Vec<Option<PackedGenotype>>) -> Self {
        let num_samples = raw.len();
        let mut max_ploidy = raw
            .iter()
            .filter_map(|gt| gt.as_ref().map(|g| g.len()))
            .max()
            .unwrap_or(0);
        if num_samples > 0 {
            max_ploidy = max_ploidy.max(1);
        }

        if num_samples == 0 || max_ploidy == 0 {
            return Self {
                data: Arc::from([]),
                stride: max_ploidy,
                num_samples,
            };
        }

        let mut flat = vec![Self::MISSING; num_samples * max_ploidy];
        for (sample_idx, genotype_opt) in raw.into_iter().enumerate() {
            let start = sample_idx * max_ploidy;
            if let Some(genotype) = genotype_opt {
                for (offset, allele) in genotype.into_iter().enumerate() {
                    if offset >= max_ploidy {
                        break;
                    }
                    flat[start + offset] = allele;
                }
            }
        }

        Self {
            data: Arc::from(flat),
            stride: max_ploidy,
            num_samples,
        }
    }

    pub fn get(&self, index: usize) -> Option<PackedGenotype> {
        if index >= self.num_samples || self.stride == 0 {
            return None;
        }
        let start = index * self.stride;
        if self.data.get(start).copied().unwrap_or(Self::MISSING) == Self::MISSING {
            return None;
        }
        let mut genotype = PackedGenotype::new();
        for offset in 0..self.stride {
            let byte = self.data[start + offset];
            if byte == Self::MISSING {
                break;
            }
            genotype.push(byte);
        }
        Some(genotype)
    }

    pub fn iter(&self) -> CompressedGenotypeIter<'_> {
        CompressedGenotypeIter {
            genotypes: self,
            index: 0,
        }
    }

    pub fn len(&self) -> usize {
        self.num_samples
    }

    pub fn is_empty(&self) -> bool {
        self.num_samples == 0
    }
}

pub struct CompressedGenotypeIter<'a> {
    genotypes: &'a CompressedGenotypes,
    index: usize,
}

impl<'a> Iterator for CompressedGenotypeIter<'a> {
    type Item = Option<PackedGenotype>;

    fn next(&mut self) -> Option<Self::Item> {
        if self.index >= self.genotypes.num_samples {
            return None;
        }
        let idx = self.index;
        self.index += 1;
        Some(self.genotypes.get(idx))
    }
}

#[derive(PartialEq, Debug, Clone)]
pub struct Variant {
    pub position: i64,
    pub genotypes: CompressedGenotypes,
}

#[derive(Debug, Clone)]
pub struct SeqInfo {
    pub sample_index: usize,    // The index of the sample this allele belongs to
    pub haplotype_group: u8,    // 0 or 1 for haplotype group
    pub vcf_allele: Option<u8>, // The VCF allele value (0 or 1) (can be None)
    pub nucleotide: Option<u8>, // The allele nucleotide (A, T, C, G) in u8 form (can be None)
    pub chromosome: String,     // Chromosome identifier
    pub position: i64,          // Chromosome position
    pub filtered: bool,         // Was this allele filtered or not
}

#[derive(Debug, Default, Clone)]
pub struct MissingDataInfo {
    pub total_data_points: usize,
    pub missing_data_points: usize,
    pub positions_with_missing: HashSet<i64>,
}

#[derive(Debug, Clone, Copy)]
/// The user query region for statistics.
/// This region is inclusive of [start..end] positions in 0-based coordinates.
pub struct QueryRegion {
    /// Inclusive 0-based start position
    pub start: i64,
    /// Inclusive 0-based end position
    pub end: i64,
}

impl QueryRegion {
    /// Returns true if the given position lies in [start..end].
    pub fn contains(&self, pos: i64) -> bool {
        pos >= self.start && pos <= self.end
    }

    /// Returns the number of positions in this 0-based inclusive range [start..end].
    pub fn len(&self) -> i64 {
        // self.start and self.end are 0-based inclusive.
        // To calculate length using ZeroBasedHalfOpen, convert to 0-based half-open [start, end+1).
        // The length of [S0, E0) is E0 - S0.
        // So, for [self.start, self.end+1), the length is (self.end + 1) - self.start.
        if self.start > self.end {
            // Catches invalid ranges where start is after end.
            0
        } else {
            ZeroBasedHalfOpen::from_0based_inclusive(self.start, self.end).len() as i64
        }
    }
}

/// Holds all the output columns for writing one row in the CSV.
#[derive(Debug, Clone)]
struct CsvRowData {
    seqname: String,
    region_start: i64, // 1-based inclusive start of the processed region
    region_end: i64,   // 1-based inclusive end of the processed region
    seq_len_0: i64,
    seq_len_1: i64,
    seq_len_adj_0: i64,
    seq_len_adj_1: i64,
    seg_sites_0: usize,
    seg_sites_1: usize,
    w_theta_0: f64,
    w_theta_1: f64,
    pi_0: f64,
    pi_1: f64,
    seg_sites_0_f: usize,
    seg_sites_1_f: usize,
    w_theta_0_f: f64,
    w_theta_1_f: f64,
    pi_0_f: f64,
    pi_1_f: f64,
    n_hap_0_unf: usize,
    n_hap_1_unf: usize,
    n_hap_0_f: usize,
    n_hap_1_f: usize,
    inv_freq_no_filter: f64,
    inv_freq_filter: f64,
    // Weir & Cockerham FST components for haplotype groups (e.g., 0 vs 1)
    haplotype_overall_fst_wc: Option<f64>,
    haplotype_between_pop_variance_wc: Option<f64>, // Component 'A' from W&C
    haplotype_within_pop_variance_wc: Option<f64>,  // Component 'B' from W&C
    haplotype_num_informative_sites_wc: Option<usize>,
    // Hudson FST components for haplotype groups 0 vs 1
    hudson_fst_hap_group_0v1: Option<f64>,
    hudson_dxy_hap_group_0v1: Option<f64>,
    hudson_pi_hap_group_0: Option<f64>,
    hudson_pi_hap_group_1: Option<f64>,
    hudson_pi_avg_hap_group_0v1: Option<f64>,
    // Fields for population FST from CSV have been removed as per request to only include haplotype group (0vs1) info here.
    // The full FstWcResults for CSV populations are still processed for other outputs (e.g., .falsta), but not summarized in this main CSV row.
}

// Custom error types
#[derive(Debug)]
pub enum VcfError {
    Io(io::Error),
    Parse(String),
    InvalidRegion(String),
    NoVcfFiles,
    InvalidVcfFormat(String),
    ChannelSend,
    ChannelRecv,
}

impl<T> From<crossbeam_channel::SendError<T>> for VcfError {
    fn from(_: crossbeam_channel::SendError<T>) -> Self {
        VcfError::ChannelSend
    }
}

impl From<crossbeam_channel::RecvError> for VcfError {
    fn from(_: crossbeam_channel::RecvError) -> Self {
        VcfError::ChannelRecv
    }
}

impl std::fmt::Display for VcfError {
    fn fmt(&self, f: &mut std::fmt::Formatter) -> std::fmt::Result {
        match self {
            VcfError::Io(err) => write!(f, "IO error: {}", err),
            VcfError::Parse(msg) => write!(f, "Parse error: {}", msg),
            VcfError::InvalidRegion(msg) => write!(f, "Invalid region: {}", msg),
            VcfError::NoVcfFiles => write!(f, "No VCF files found"),
            VcfError::InvalidVcfFormat(msg) => write!(f, "Invalid VCF format: {}", msg),
            VcfError::ChannelSend => write!(f, "Error sending data through channel"),
            VcfError::ChannelRecv => write!(f, "Error receiving data from channel"),
        }
    }
}

impl From<io::Error> for VcfError {
    fn from(err: io::Error) -> VcfError {
        VcfError::Io(err)
    }
}

impl From<csv::Error> for VcfError {
    fn from(e: csv::Error) -> Self {
        VcfError::Parse(format!("CSV error: {}", e))
    }
}

pub fn display_seqinfo_entries(seqinfo: &[SeqInfo], limit: usize) {
    // Create a buffer for the table output
    let mut output = Vec::new();
    let mut table = Table::new();

    // Set headers
    table.add_row(row![
        "Index",
        "Sample Index",
        "Haplotype Group",
        "VCF Allele",
        "Nucleotide",
        "Chromosome",
        "Position",
        "Filtered"
    ]);

    // Add rows
    for (i, info) in seqinfo.iter().take(limit).enumerate() {
        table.add_row(row![
            i + 1,
            info.sample_index,
            info.haplotype_group,
            info.vcf_allele
                .map(|a| a.to_string())
                .unwrap_or("-".to_string()),
            info.nucleotide.map(|n| n as char).unwrap_or('N'),
            info.chromosome,
            info.position,
            info.filtered
        ]);
    }

    // Render the table to our buffer
    table
        .print(&mut output)
        .expect("Failed to print table to buffer");

    // Now print everything atomically as a single block
    let table_string = String::from_utf8(output).expect("Failed to convert table to string");

    // Combine all output into a single print statement
    print!(
        "\n{}\n{}",
        "Sample SeqInfo Entries:".green().bold(),
        table_string
    );

    // Add the count of remaining entries if any
    if seqinfo.len() > limit {
        println!("... and {} more entries.", seqinfo.len() - limit);
    }

    // Everything is flushed
    std::io::stdout().flush().expect("Failed to flush stdout");
}

// Function to check if a position is within any of the regions
fn position_in_regions(pos: i64, regions: &[(i64, i64)]) -> bool {
    // `pos` is zero-based and regions are half-open [start, end)
    // Use a linear scan to avoid assumptions about sorting or overlap
    regions
        .iter()
        .any(|&(start, end)| pos >= start && pos < end)
}

/*
When the code calls something like:
        let filename = format!(
            "group_{}_{}_chr_{}_start_{}_end_{}_combined.phy",
            haplotype_group,
            cds.transcript_id,
            chromosome,
            transcript_cds_start,
            transcript_cds_end
        );
);
it creates one .phy file per combination of haplotype_group (0 or 1), transcript_id, and chromosome. This file can contain sequences from many samples, as long as their config entries say those samples’ haplotypes belong to that group.

Inside the file, each line is written by something like:
    writeln!(writer, "{}{}", padded_name, sequence);
where padded_name = format!("{:<10}", sample_name).

Now, the final sample_name is constructed with “_L” or “_R” to distinguish the left or right haplotype.

Here, hap_idx of 0 means the sample’s left haplotype belongs to that inversion group; 1 means its right haplotype belongs. This logic comes from comparing haplotype_group (the “0 or 1” being processed) against the config file’s HashMap<String, (u8, u8)>, which might store (left_tsv, right_tsv) as (0,1) or (1,1). If the left_tsv matches haplotype_group, you push (sample_index, 0). If the right_tsv matches, you push (sample_index, 1).

Therefore, the “_L” or “_R” in the sample name is purely about left vs. right sides in the VCF and avoids collisions in naming. Meanwhile, the config’s “0” or “1” refers to which inversion group each side belongs to, not left/right in the final file name.

If a sample’s config entry says (left_tsv=0, right_tsv=1), that sample appears in group_0’s file as SampleName_L (if the left side belongs to group 0) and in group_1’s file as SampleName_R (if the right side belongs to group 1). Any side not matching the requested group is skipped.

Keep in mind that 0 or 1 in the config is about which haplotype group (e.g., reference or inverted) each side belongs to, whereas the “0|1” in the VCF refers to ref vs. alt alleles at a position. The config tells you which side (left or right) to collect into group_0 or group_1, and the VCF tells you whether that haplotype is ref or alt at each site.

Hence the files named group_0_<transcript>_chr_<...>.phy gather all haplotypes labeled as group 0, with lines like “SampleA_L” or “SampleB_R” (whichever sides matched group 0). Meanwhile, group_1_<transcript>_chr_<...>.phy holds group 1 haplotypes, labeled “SampleA_R,” “SampleB_L,” and so on, depending on each sample’s config. If your config uses 1 to mean “inversion,” then group_1_... will contain inverted haplotypes, while group_0_... contains non-inverted.
*/

pub fn process_variants(
    variants: &[Variant],
    sample_names: &[String],
    haplotype_group: u8,
    sample_filter: &HashMap<String, (u8, u8)>,
    inversion_interval: ZeroBasedHalfOpen,
    extended_region: ZeroBasedHalfOpen,
    adjusted_sequence_length: Option<i64>,
    position_allele_map: Arc<Mutex<HashMap<i64, (char, Vec<char>)>>>,
    chromosome: String,
    is_filtered_set: bool,
    reference_sequence: &[u8],
    cds_regions: &[TranscriptAnnotationCDS],
    filtered_positions: &HashSet<i64>,
    mask_intervals: Option<&[(i64, i64)]>,
    temp_path: &Path,
) -> Result<Option<(usize, f64, f64, usize, Vec<SiteDiversity>)>, VcfError> {
    set_stage(ProcessingStage::VariantAnalysis);

    let group_type = if is_filtered_set {
        "filtered"
    } else {
        "unfiltered"
    };
    log(
        LogLevel::Info,
        &format!(
            "Processing {} variants for group {} in {}:{}-{}",
            variants.len(),
            haplotype_group,
            chromosome,
            inversion_interval.start,
            inversion_interval.end
        ),
    );

    // Map sample names to indices
    init_step_progress(&format!("Mapping samples for group {}", haplotype_group), 3);

    let mut index_map = HashMap::new();
    for (sample_index, name) in sample_names.iter().enumerate() {
        let trimmed_id = name.rsplit('_').next().unwrap_or(name);
        index_map.insert(trimmed_id, sample_index);
    }

    // List of haplotype indices and their sides (left or right) for the given haplotype_group
    let mut group_haps: Vec<(usize, HaplotypeSide)> = Vec::new();
    let mut missing_samples = Vec::new();
    for (config_sample_name, &(left_side, right_side)) in sample_filter {
        match index_map.get(config_sample_name.as_str()) {
            Some(&mapped_index) => {
                if left_side == haplotype_group {
                    group_haps.push((mapped_index, HaplotypeSide::Left));
                }
                if right_side == haplotype_group {
                    group_haps.push((mapped_index, HaplotypeSide::Right));
                }
            }
            None => {
                missing_samples.push(config_sample_name.clone());
                log(
                    LogLevel::Warning,
                    &format!(
                        "Sample '{}' from config not found in VCF - skipping",
                        config_sample_name
                    ),
                );
            }
        }
    }

    if !missing_samples.is_empty() {
        log(
            LogLevel::Warning,
            &format!(
                "Missing {} samples for chromosome {}: {}",
                missing_samples.len(),
                chromosome,
                missing_samples.join(", ")
            ),
        );
    }

    if group_haps.is_empty() {
        log(
            LogLevel::Warning,
            &format!("No haplotypes found for group {}", haplotype_group),
        );
        finish_step_progress("No haplotypes found");
        return Ok(None);
    }

    update_step_progress(
        1,
        &format!(
            "Found {} haplotypes for group {}",
            group_haps.len(),
            haplotype_group
        ),
    );

    // Count segregating sites
    let mut region_segsites = 0;
    let region_hap_count = group_haps.len();

    if variants.is_empty() {
        log(
            LogLevel::Info,
            &format!(
                "No variants found for {}:{}-{} in group {}",
                chromosome, inversion_interval.start, inversion_interval.end, haplotype_group
            ),
        );
        finish_step_progress("No variants to analyze");
        return Ok(Some((0, 0.0, 0.0, region_hap_count, Vec::new())));
    }

    let variants_in_region: Vec<Variant> = variants
        .iter()
        .filter(|v| inversion_interval.contains(ZeroBasedPosition(v.position)))
        .cloned()
        .collect();

    init_variant_progress(
        &format!("Analyzing {} variants in region", variants_in_region.len()),
        variants_in_region.len() as u64,
    );

    for (i, current_variant) in variants_in_region.iter().enumerate() {
        if i % 100 == 0 {
            update_variant_progress(
                i as u64,
                &format!(
                    "Processing variant {} of {}",
                    i + 1,
                    variants_in_region.len()
                ),
            );
        }

        let mut allele_values = Vec::new();

        // Iterate over haplotype group indices, borrowing each tuple
        for (mapped_index, side) in &group_haps {
            // Access genotypes using the dereferenced index and respect haplotype side
            if let Some(genotype) = current_variant.genotypes.get(*mapped_index) {
                let allele_idx = match side {
                    HaplotypeSide::Left => 0,
                    HaplotypeSide::Right => 1,
                };
                if let Some(&val) = genotype.get(allele_idx) {
                    allele_values.push(val);
                }
            }
        }
        let distinct_alleles: HashSet<u8> = allele_values.iter().copied().collect();
        if distinct_alleles.len() > 1 {
            region_segsites += 1;
        }
    }

    finish_variant_progress(&format!("Found {} segregating sites", region_segsites));

    // Calculate diversity statistics
    update_step_progress(2, "Calculating diversity statistics");

    // Define the precise QueryRegion for per-site diversity calculation,
    // matching the original entry.interval.
    let query_region_for_diversity =
        QueryRegion::from(inversion_interval.to_zero_based_inclusive());

    // The 'final_length' for overall theta/pi should also be based on the precise entry.interval
    // 'adjusted_sequence_length' is already calculated based on entry.interval and passed in.
    // If 'adjusted_sequence_length' is None, it means we use the raw length of entry.interval.
    let length_for_overall_stats =
        adjusted_sequence_length.unwrap_or(inversion_interval.len() as i64);

    let final_theta =
        calculate_watterson_theta(region_segsites, region_hap_count, length_for_overall_stats);
    let final_pi = calculate_pi(&variants_in_region, &group_haps, length_for_overall_stats);

    log(
        LogLevel::Info,
        &format!(
            "Group {} ({}): θ={:.6}, π={:.6}, with {} segregating sites ({} haplotypes, length {}bp)",
            haplotype_group,
            group_type,
            final_theta,
            final_pi,
            region_segsites,
            region_hap_count,
            length_for_overall_stats
        ),
    );

    // Step 4: Process transcripts for this region
    if !cds_regions.is_empty() {
        update_step_progress(3, &format!("Processing {} CDS regions", cds_regions.len()));
    }

    for transcript in cds_regions {
        // Map of haplotype labels to their assembled CDS sequences
        let mut assembled: HashMap<String, Vec<u8>> = HashMap::new();
        for (mapped_index, side) in &group_haps {
            // Generate haplotype label based on side (Left -> _L, Right -> _R)
            let label = match side {
                HaplotypeSide::Left => format!("{}_L", sample_names[*mapped_index]),
                HaplotypeSide::Right => format!("{}_R", sample_names[*mapped_index]),
            };
            assembled.insert(label, Vec::new());
        }

        let mut offset_map = Vec::new();
        let mut accumulated_length = 0;
        for seg in transcript.segments.iter() {
            let seg_start = seg.start as i64;
            let seg_end = seg.end as i64;
            let seg_strand = transcript.strand;
            let mut seg_len = seg_end.saturating_sub(seg_start).saturating_add(1) as usize;

            if seg_start < 0 {
                // Log to file instead of printing to terminal
                log(
                    LogLevel::Warning,
                    &format!(
                        "Skipping negative start {} for transcript {} on {}",
                        seg_start, transcript.transcript_id, chromosome
                    ),
                );
                continue;
            }
            let base_idx = {
                let offset = seg_start as i64 - (extended_region.start as i64);
                if offset < 0 {
                    let overlap = seg_len.saturating_sub((-offset) as usize);
                    if overlap == 0 {
                        eprintln!(
                            "Skipping partial out-of-bounds {}..{} for transcript {} on {}",
                            seg_start, seg_end, transcript.transcript_id, chromosome
                        );
                        continue;
                    }
                    seg_len = overlap;
                }

                offset as usize
            };
            let end_idx = base_idx + seg_len;
            if end_idx > reference_sequence.len() {
                let overlap2 = reference_sequence.len().saturating_sub(base_idx);
                if overlap2 == 0 {
                    eprintln!(
                        "Skipping partial out-of-bounds {}..{} for transcript {} on {}",
                        seg_start, seg_end, transcript.transcript_id, chromosome
                    );
                    continue;
                }
                seg_len = overlap2;
            }

            for (mapped_index, side) in &group_haps {
                let label = match *side {
                    HaplotypeSide::Left => format!("{}_L", sample_names[*mapped_index]),
                    HaplotypeSide::Right => format!("{}_R", sample_names[*mapped_index]),
                };
                let mutable_vec = assembled
                    .get_mut(&label)
                    .expect("Missing sample in assembled map");
                let mut slice_portion = reference_sequence[base_idx..base_idx + seg_len].to_vec();
                if seg_strand == '-' {
                    slice_portion.reverse();
                    for byte_ref in slice_portion.iter_mut() {
                        *byte_ref = match *byte_ref {
                            b'A' | b'a' => b'T',
                            b'T' | b't' => b'A',
                            b'C' | b'c' => b'G',
                            b'G' | b'g' => b'C',
                            _ => b'N',
                        };
                    }
                }
                mutable_vec.extend_from_slice(&slice_portion);
            }
            offset_map.push((seg_start, seg_end, accumulated_length));
            accumulated_length += seg_len;
        }
    }

    // Generate sequence files if this is the filtered set
    if is_filtered_set {
        log(
            LogLevel::Info,
            &format!(
                "Generating sequence files for {} CDS regions, group {}",
                cds_regions.len(),
                haplotype_group
            ),
        );

        if chromosome.contains("X") || chromosome.contains("x") {
            log(
                LogLevel::Info,
                &format!(
                    "DEBUG X: Processing sequence files for chrX:{}-{}, group {}, with {} CDS regions",
                    inversion_interval.start,
                    inversion_interval.end,
                    haplotype_group,
                    cds_regions.len()
                ),
            );
        }

        let spinner = create_spinner(&format!(
            "Creating sequences for group {} haplotypes",
            haplotype_group
        ));

        if let Err(e) = make_sequences(
            variants,
            sample_names,
            haplotype_group,
            sample_filter,
            extended_region,
            reference_sequence,
            cds_regions,
            position_allele_map.clone(),
            &chromosome,
            inversion_interval,
            temp_path,
        ) {
            log(
                LogLevel::Warning,
                &format!(
                    "ERROR generating sequences for group {} on {}: {}",
                    haplotype_group, chromosome, e
                ),
            );
            // Continue processing - don't let sequence generation errors affect main analysis
        }

        spinner.finish_and_clear();
        log(
            LogLevel::Info,
            &format!(
                "Created sequence files for group {} haplotypes",
                haplotype_group
            ),
        );
    }

    // Calculate per-site diversity
    let spinner = create_spinner("Calculating per-site diversity");
    // query_region_for_diversity was defined earlier based on entry.interval.start and entry.interval.end
    // to correctly represent the 0-based inclusive range [entry.interval.start, entry.interval.end - 1].
    let site_diversities = calculate_per_site_diversity(
        variants,
        &group_haps,
        query_region_for_diversity,
        filtered_positions,
        mask_intervals,
    );
    spinner.finish_and_clear();
    log(
        LogLevel::Info,
        &format!("Calculated diversity for {} sites", site_diversities.len()),
    );

    log(
        LogLevel::Info,
        &format!(
            "Completed analysis for {} group {}: {} segregating sites, θ={:.6}, π={:.6}",
            group_type, haplotype_group, region_segsites, final_theta, final_pi
        ),
    );

    finish_step_progress(&format!("Completed group {} analysis", haplotype_group));

    Ok(Some((
        region_segsites,
        final_theta,
        final_pi,
        region_hap_count,
        site_diversities,
    )))
}

pub fn map_sample_names_to_indices(
    sample_names: &[String],
) -> Result<HashMap<String, usize>, VcfError> {
    let mut vcf_sample_id_to_index = HashMap::new();
    for (i, name) in sample_names.iter().enumerate() {
        // Convert to String to so the HashMap owns its keys.
        let sample_id = name.rsplit('_').next().unwrap_or(name).to_string();
        vcf_sample_id_to_index.insert(sample_id, i);
    }
    Ok(vcf_sample_id_to_index)
}

/// Retrieves VCF sample indices and HaplotypeSides for samples belonging to a specific haplotype group (0 or 1),
/// based on the sample filter definitions from the configuration.
///
/// # Arguments
/// * `haplotype_group` - The target haplotype group (0 or 1).
/// * `sample_filter` - A map from sample names (String) to their (left_haplotype_group, right_haplotype_group) assignments.
/// * `vcf_sample_id_to_index` - A map from core VCF sample IDs (String) to their 0-based VCF column indices.
///
/// # Returns
/// A `Result` containing a `Vec` of `(vcf_sample_index, HaplotypeSide)` tuples.
pub fn get_haplotype_indices_for_group(
    haplotype_group: u8,
    sample_filter: &HashMap<String, (u8, u8)>,
    vcf_sample_id_to_index: &HashMap<String, usize>,
) -> Result<Vec<(usize, HaplotypeSide)>, VcfError> {
    let mut haplotype_indices = Vec::new();
    let mut missing_samples = Vec::new();

    for (sample_name, &(left_tsv, right_tsv)) in sample_filter {
        match vcf_sample_id_to_index.get(sample_name.as_str()) {
            Some(&idx) => {
                if left_tsv == haplotype_group {
                    haplotype_indices.push((idx, HaplotypeSide::Left));
                }
                if right_tsv == haplotype_group {
                    haplotype_indices.push((idx, HaplotypeSide::Right));
                }
            }
            None => {
                missing_samples.push(sample_name.clone());
                // Log warning instead of returning error
                log(
                    LogLevel::Warning,
                    &format!(
                        "Sample '{}' from config not found in VCF - skipping (haplotype indices)",
                        sample_name
                    ),
                );
            }
        }
    }

    if !missing_samples.is_empty() {
        log(
            LogLevel::Warning,
            &format!(
                "Missing {} samples when getting haplotype indices: {}",
                missing_samples.len(),
                missing_samples.join(", ")
            ),
        );
    }

    Ok(haplotype_indices)
}

pub fn process_config_entries(
    config_entries: &[ConfigEntry],
    vcf_folder: &str,
    output_file: &Path,
    min_gq: u16,
    mask: Option<Arc<HashMap<String, Vec<(i64, i64)>>>>,
    allow: Option<Arc<HashMap<String, Vec<(i64, i64)>>>>,
    args: &Args,
    exclusion_set: &HashSet<String>,
    temp_path: &Path,
) -> Result<(), VcfError> {
    // For PCA, collect filtered variants across chromosomes
    let global_filtered_variants: Arc<Mutex<HashMap<String, Vec<Variant>>>> =
        Arc::new(Mutex::new(HashMap::new()));
    let global_sample_names: Arc<Mutex<Vec<String>>> = Arc::new(Mutex::new(Vec::new()));

    // Create CSV writer and write the header once in the temporary directory
    let temp_output_file = temp_path.join(output_file.file_name().unwrap());
    let mut writer = create_and_setup_csv_writer(&temp_output_file)?;
    write_csv_header(&mut writer)?;
    // Ensure the header is written to disk immediately before any row data.
    writer.flush().map_err(|e| VcfError::Io(e.into()))?;

    // Group config entries by chromosome for efficiency
    let grouped = group_config_entries_by_chr(config_entries);

    // Log the count of entries per chromosome
    log(LogLevel::Info, "STATISTICS: Input regions by chromosome:");
    for (chr, entries) in &grouped {
        log(
            LogLevel::Info,
            &format!("  - {}: {} regions", chr, entries.len()),
        );

        if chr.contains("X") || chr.contains("x") {
            for (i, entry) in entries.iter().enumerate() {
                log(
                    LogLevel::Info,
                    &format!(
                        "DEBUG X: chrX input region {}: {}:{}-{} ({} filtered samples, {} unfiltered samples)",
                        i + 1,
                        entry.seqname,
                        entry.interval.start,
                        entry.interval.end,
                        entry.samples_filtered.len(),
                        entry.samples_unfiltered.len()
                    ),
                );
            }
        }
    }
    let mut all_regional_hudson_outcomes: Vec<RegionalHudsonFSTOutcome> = Vec::new();

    // Parse population CSV once if --fst and --fst_populations are provided.
    // This parsed data will be passed to each chromosome's processing.
    let parsed_csv_populations_arc: Option<Arc<HashMap<String, Vec<String>>>> = if args.enable_fst {
        if let Some(csv_path_str) = &args.fst_populations {
            log(
                LogLevel::Info,
                &format!(
                    "Parsing population definition file for FST: {}",
                    csv_path_str
                ),
            );
            match crate::stats::parse_population_csv(Path::new(csv_path_str)) {
                Ok(mut parsed_map) => {
                    for samples in parsed_map.values_mut() {
                        samples.retain(|s| !exclusion_set.contains(s));
                    }
                    Some(Arc::new(parsed_map))
                }
                Err(e) => {
                    log(
                        LogLevel::Error,
                        &format!(
                            "Failed to parse population CSV '{}': {}. FST calculations for CSV-defined populations will be skipped.",
                            csv_path_str, e
                        ),
                    );
                    None
                }
            }
        } else {
            None
        }
    } else {
        None
    };

    // The map operation collects results per chromosome.
    // Each result is a tuple: (main_csv_data_for_this_chr, hudson_data_for_this_chr)
    let per_chromosome_collected_results: Vec<(
        Vec<(
            CsvRowData,
            Vec<(i64, f64, f64, u8, bool)>,
            Vec<(i64, f64, f64)>,
            Vec<(i64, f64, f64, f64)>,
        )>,
        Vec<RegionalHudsonFSTOutcome>,
    )> = grouped
        .par_iter()
        .map(|(chr, chr_entries)| {
            match process_chromosome_entries(
                chr,
                chr_entries,
                vcf_folder,
                min_gq,
                &mask,
                &allow,
                args,
                exclusion_set,
                if args.enable_pca {
                    Some((
                        global_filtered_variants.clone(),
                        global_sample_names.clone(),
                    ))
                } else {
                    None
                },
                parsed_csv_populations_arc.clone(), // Pass the Arc'd map
                temp_path,
            ) {
                Ok(data_tuple_for_chr) => Some(data_tuple_for_chr),
                Err(e) => {
                    eprintln!("Error processing chromosome {}: {}", chr, e);
                    None // This chromosome processing failed
                }
            }
        })
        .filter_map(|optional_result| optional_result) // Remove None entries (failed chromosomes)
        .collect();

    // BEFORE: big aggregation into all_main_csv_data_tuples + later write
    // AFTER:
    for (mut main_data_for_chr, mut hudson_data_for_chr) in per_chromosome_collected_results {
        // write each main CSV row + per-site outputs now
        for (csv_row, per_site_diversity_vec, fst_data_wc, fst_data_hudson) in
            main_data_for_chr.drain(..)
        {
            write_csv_row(&mut writer, &csv_row)?; // CSV (temp) immediate

            append_diversity_falsta(
                &temp_path.join("per_site_diversity_output.falsta.gz"),
                &csv_row,
                &per_site_diversity_vec,
            )?;

            append_fst_falsta(
                &temp_path.join("per_site_fst_output.falsta.gz"),
                &csv_row,
                &fst_data_wc,
                &fst_data_hudson,
            )?;
        }

        // Hudson TSV append for this chromosome
        if args.enable_fst && !hudson_data_for_chr.is_empty() {
            let hudson_output_filename = "hudson_fst_results.tsv.gz".to_string();
            let hudson_output_path = if let Some(main_output_parent) = output_file.parent() {
                main_output_parent.join(&hudson_output_filename)
            } else {
                std::path::Path::new(&hudson_output_filename).to_path_buf()
            };
            append_hudson_tsv(&hudson_output_path, &hudson_data_for_chr)?;
            all_regional_hudson_outcomes.append(&mut hudson_data_for_chr);
        }
        // all per-chr vectors drop here ✅
    }

    writer.flush().map_err(|e| VcfError::Io(e.into()))?;
    println!(
        "Wrote FASTA-style per-site diversity data to per_site_diversity_output.falsta.gz"
    );
    println!("Wrote FASTA-style per-site FST data to per_site_fst_output.falsta.gz");
    println!(
        "Processing complete. Check the output file: {:?}",
        output_file
    );

    // Copy CSV file
    let temp_csv = temp_path.join(output_file.file_name().unwrap());
    if let Some(parent) = output_file.parent() {
        std::fs::create_dir_all(parent)?;
    }
    if temp_csv != output_file {
        std::fs::copy(&temp_csv, output_file)?;
    }

    // Determine the directory for sidecar files based on the output file location
    let output_dir = output_file.parent().unwrap_or(Path::new("."));

    // Copy FASTA files
    let temp_fasta = temp_path.join("per_site_diversity_output.falsta.gz");
    let dest_fasta = output_dir.join("per_site_diversity_output.falsta.gz");
    if temp_fasta.exists() && temp_fasta != dest_fasta {
        std::fs::copy(&temp_fasta, &dest_fasta)?;
    }

    let temp_fst_fasta = temp_path.join("per_site_fst_output.falsta.gz");
    let dest_fst_fasta = output_dir.join("per_site_fst_output.falsta.gz");
    if temp_fst_fasta.exists() && temp_fst_fasta != dest_fst_fasta {
        std::fs::copy(&temp_fst_fasta, &dest_fst_fasta)?;
    }

    // Copy PHYLIP files
    for entry in std::fs::read_dir(&temp_path)? {
        let entry = entry?;
        let path = entry.path();
        if let Some(file_name) = path.file_name().and_then(|n| n.to_str()) {
            if file_name.ends_with(".phy.gz") {
                let dest_path = output_dir.join(file_name);
                if path != dest_path {
                    std::fs::copy(&path, &dest_path)?;
                }
            }
        }
    }

    // Copy log files
    for log_file in ["cds_validation.log", "transcript_overlap.log"] {
        let temp_log = temp_path.join(log_file);
        let dest_log = output_dir.join(log_file);
        if temp_log.exists() && temp_log != dest_log {
            std::fs::copy(&temp_log, &dest_log)?;
        }
    }

    // Write Hudson FST results if FST calculations were enabled
    if args.enable_fst {
        let hudson_output_filename = "hudson_fst_results.tsv.gz".to_string();

        // Place the Hudson FST output file in the same directory as the main output file.
        let hudson_output_path = if let Some(main_output_parent) = output_file.parent() {
            main_output_parent.join(&hudson_output_filename)
        } else {
            Path::new(&hudson_output_filename).to_path_buf()
        };

        log(
            LogLevel::Info,
            &format!(
                "Writing Hudson FST results to: {}",
                hudson_output_path.display()
            ),
        );

        let hudson_file = File::create(&hudson_output_path).map_err(|e| VcfError::Io(e.into()))?;
        let encoder = GzEncoder::new(hudson_file, Compression::default());
        let mut hudson_writer = WriterBuilder::new()
            .delimiter(b'\t')
            .from_writer(BufWriter::new(encoder));

        // Write Hudson FST header
        hudson_writer.write_record(&[
            "chr",
            "region_start_0based",
            "region_end_0based",
            "pop1_id_type",
            "pop1_id_name",
            "pop2_id_type",
            "pop2_id_name",
            "Dxy",
            "pi_pop1",
            "pi_pop2",
            "pi_xy_avg",
            "FST",
        ])?;

        // Write Hudson FST data rows
        for regional_outcome in &all_regional_hudson_outcomes {
            let (pop1_type, pop1_name) = format_population_id(&regional_outcome.outcome.pop1_id);
            let (pop2_type, pop2_name) = format_population_id(&regional_outcome.outcome.pop2_id);
            hudson_writer.write_record(&[
                regional_outcome.chr.clone(),
                regional_outcome.region_start.to_string(), // region_start is 0-based inclusive
                regional_outcome.region_end.to_string(),   // region_end is 0-based inclusive
                pop1_type,
                pop1_name,
                pop2_type,
                pop2_name,
                format_optional_float(regional_outcome.outcome.d_xy),
                format_optional_float(regional_outcome.outcome.pi_pop1),
                format_optional_float(regional_outcome.outcome.pi_pop2),
                format_optional_float(regional_outcome.outcome.pi_xy_avg),
                format_optional_float(regional_outcome.outcome.fst),
            ])?;
        }
        hudson_writer.flush()?;
        log(
            LogLevel::Info,
            &format!(
                "Successfully wrote {} Hudson FST records to {}",
                all_regional_hudson_outcomes.len(),
                hudson_output_path.display()
            ),
        );
    }

    Ok(())
}

fn create_and_setup_csv_writer(
    output_file: &Path,
) -> Result<csv::Writer<BufWriter<File>>, VcfError> {
    // Create the file, wrap in BufWriter, then build the CSV writer from that.
    let file = File::create(output_file).map_err(|e| VcfError::Io(e.into()))?;
    let buf_writer = BufWriter::new(file);
    let writer = WriterBuilder::new()
        .has_headers(false)
        .from_writer(buf_writer);
    Ok(writer)
}

/// Writes the CSV header row.
fn write_csv_header<W: Write>(writer: &mut csv::Writer<W>) -> Result<(), VcfError> {
    writer
        .write_record(&[
            "chr",
            "region_start", // 1-based inclusive
            "region_end",   // 1-based inclusive
            "0_sequence_length",
            "1_sequence_length",
            "0_sequence_length_adjusted",
            "1_sequence_length_adjusted",
            "0_segregating_sites",
            "1_segregating_sites",
            "0_w_theta",
            "1_w_theta",
            "0_pi",
            "1_pi",
            "0_segregating_sites_filtered",
            "1_segregating_sites_filtered",
            "0_w_theta_filtered",
            "1_w_theta_filtered",
            "0_pi_filtered",
            "1_pi_filtered",
            "0_num_hap_no_filter",
            "1_num_hap_no_filter",
            "0_num_hap_filter",
            "1_num_hap_filter",
            "inversion_freq_no_filter",
            "inversion_freq_filter",
            // Weir & Cockerham FST components for haplotype groups
            "haplotype_overall_fst_wc",
            "haplotype_between_pop_variance_wc",
            "haplotype_within_pop_variance_wc",
            "haplotype_num_informative_sites_wc",
            // Hudson FST components for haplotype groups 0 vs 1
            "hudson_fst_hap_group_0v1",
            "hudson_dxy_hap_group_0v1",
            "hudson_pi_hap_group_0",
            "hudson_pi_hap_group_1",
            "hudson_pi_avg_hap_group_0v1",
        ])
        .map_err(|e| VcfError::Io(e.into()))?;
    Ok(())
}

/// Writes a single row of data to the CSV.
fn write_csv_row<W: Write>(writer: &mut csv::Writer<W>, row: &CsvRowData) -> Result<(), VcfError> {
    writer
        .write_record(&[
            &row.seqname,
            &row.region_start.to_string(), // 1-based inclusive
            &row.region_end.to_string(),   // 1-based inclusive
            &row.seq_len_0.to_string(),
            &row.seq_len_1.to_string(),
            &row.seq_len_adj_0.to_string(),
            &row.seq_len_adj_1.to_string(),
            &row.seg_sites_0.to_string(),
            &row.seg_sites_1.to_string(),
            &format!("{:.6}", row.w_theta_0),
            &format!("{:.6}", row.w_theta_1),
            &format!("{:.6}", row.pi_0),
            &format!("{:.6}", row.pi_1),
            &row.seg_sites_0_f.to_string(),
            &row.seg_sites_1_f.to_string(),
            &format!("{:.6}", row.w_theta_0_f),
            &format!("{:.6}", row.w_theta_1_f),
            &format!("{:.6}", row.pi_0_f),
            &format!("{:.6}", row.pi_1_f),
            &row.n_hap_0_unf.to_string(),
            &row.n_hap_1_unf.to_string(),
            &row.n_hap_0_f.to_string(),
            &row.n_hap_1_f.to_string(),
            &format!("{:.6}", row.inv_freq_no_filter),
            &format!("{:.6}", row.inv_freq_filter),
            // Weir & Cockerham FST components for haplotype groups
            &format_optional_float(row.haplotype_overall_fst_wc),
            &format_optional_float(row.haplotype_between_pop_variance_wc),
            &format_optional_float(row.haplotype_within_pop_variance_wc),
            &format_optional_usize(row.haplotype_num_informative_sites_wc),
            // Write Hudson FST components for haplotype groups 0 vs 1
            &format_optional_float(row.hudson_fst_hap_group_0v1),
            &format_optional_float(row.hudson_dxy_hap_group_0v1),
            &format_optional_float(row.hudson_pi_hap_group_0),
            &format_optional_float(row.hudson_pi_hap_group_1),
            &format_optional_float(row.hudson_pi_avg_hap_group_0v1),
        ])
        .map_err(|e| VcfError::Io(e.into()))?;
    Ok(())
}

/// Groups `ConfigEntry` objects by chromosome name.
/// Returns a HashMap<chr_name, Vec<ConfigEntry>>.
fn group_config_entries_by_chr(
    config_entries: &[ConfigEntry],
) -> HashMap<String, Vec<ConfigEntry>> {
    let mut regions_per_chr: HashMap<String, Vec<ConfigEntry>> = HashMap::new();
    for entry in config_entries {
        regions_per_chr
            .entry(entry.seqname.clone())
            .or_insert_with(Vec::new)
            .push(entry.clone());
    }
    regions_per_chr
}

fn find_n_regions(seq: &[u8], start_offset: i64) -> Vec<(i64, i64)> {
    let mut regions = Vec::new();
    let mut in_n = false;
    let mut start_n = 0;

    for (i, &b) in seq.iter().enumerate() {
        let is_n = matches!(b, b'N' | b'n');
        if is_n && !in_n {
            in_n = true;
            start_n = i;
        } else if !is_n && in_n {
            in_n = false;
            // 0-based half-open interval [start, end)
            regions.push((start_offset + start_n as i64, start_offset + i as i64));
        }
    }

    if in_n {
        regions.push((
            start_offset + start_n as i64,
            start_offset + seq.len() as i64,
        ));
    }

    regions
}

/// Loads the reference sequence, transcripts, finds the VCF, then processes
/// each config entry for that chromosome. Returns a Vec of row data for each entry.
fn process_chromosome_entries(
    chr: &str,
    entries: &[ConfigEntry],
    vcf_folder: &str,
    min_gq: u16,
    mask: &Option<Arc<HashMap<String, Vec<(i64, i64)>>>>,
    allow: &Option<Arc<HashMap<String, Vec<(i64, i64)>>>>,
    args: &Args,
    exclusion_set: &HashSet<String>,
    pca_storage: Option<(
        Arc<Mutex<HashMap<String, Vec<Variant>>>>,
        Arc<Mutex<Vec<String>>>,
    )>,
    // Arc containing the parsed population definitions from the CSV file, if provided.
    // Key: Population Name (String), Value: List of Sample IDs (String) in that population.
    parsed_csv_populations_arc: Option<Arc<HashMap<String, Vec<String>>>>,
    temp_path: &Path,
) -> Result<
    (
        Vec<(
            CsvRowData,
            Vec<(i64, f64, f64, u8, bool)>,
            Vec<(i64, f64, f64)>,
            Vec<(i64, f64, f64, f64)>,
        )>,
        Vec<RegionalHudsonFSTOutcome>,
    ),
    VcfError,
> {
    set_stage(ProcessingStage::ConfigEntry);
    log(LogLevel::Info, &format!("Processing chromosome: {}", chr));

    init_step_progress(&format!("Loading resources for chr{}", chr), 3);

    // Load entire chromosome length from reference index
    update_step_progress(0, &format!("Reading reference index for chr{}", chr));
    let chr_length = {
        let fasta_reader =
            bio::io::fasta::IndexedReader::from_file(&args.reference_path).map_err(|e| {
                log(
                    LogLevel::Error,
                    &format!("Failed to open reference file: {}", e),
                );
                VcfError::Io(std::io::Error::new(
                    std::io::ErrorKind::Other,
                    e.to_string(),
                ))
            })?;
        let sequences = fasta_reader.index.sequences();
        let seq_info = sequences
            .iter()
            .find(|seq| seq.name == chr || seq.name == format!("chr{}", chr))
            .ok_or_else(|| {
                log(
                    LogLevel::Error,
                    &format!("Chromosome {} not found in reference", chr),
                );
                VcfError::Io(std::io::Error::new(
                    std::io::ErrorKind::Other,
                    format!("Chromosome {} not found in reference", chr),
                ))
            })?;
        seq_info.len as i64
    };

    // Read the full reference sequence for that chromosome.
    update_step_progress(1, &format!("Loading reference sequence for chr{}", chr));
    let ref_sequence = {
        let entire_chrom = ZeroBasedHalfOpen {
            start: 0,
            end: chr_length as usize,
        };
        read_reference_sequence(Path::new(&args.reference_path), chr, entire_chrom)?
    };
    log(
        LogLevel::Info,
        &format!(
            "Loaded {}bp reference sequence for chr{}",
            ref_sequence.len(),
            chr
        ),
    );

    // Parse all transcripts for that chromosome from the GTF
    update_step_progress(2, &format!("Loading transcript annotations for chr{}", chr));
    let all_transcripts = parse_gtf_file(Path::new(&args.gtf_path), chr)?;
    // We'll keep them in `cds_regions` for subsequent filtering
    let cds_regions = all_transcripts;
    log(
        LogLevel::Info,
        &format!(
            "Loaded {} transcript annotations for chr{}",
            cds_regions.len(),
            chr
        ),
    );

    // Locate the VCF file for this chromosome
    let vcf_file = match find_vcf_file(vcf_folder, chr) {
        Ok(file) => {
            log(
                LogLevel::Info,
                &format!("Found VCF file for chr{}: {}", chr, file.display()),
            );
            file
        }
        Err(e) => {
            log(
                LogLevel::Error,
                &format!("Error finding VCF file for chr{}: {:?}", chr, e),
            );
            finish_step_progress(&format!("Failed to find VCF for chr{}", chr));
            return Ok((Vec::new(), Vec::new())); // Return empty tuple for all results
        }
    };

    finish_step_progress(&format!("Loaded resources for chr{}", chr));

    // Stores tuples for the main CSV output (W&C FST, diversity stats, Hudson per-site FST)
    let mut main_csv_tuples: Vec<(
        CsvRowData,
        Vec<(i64, f64, f64, u8, bool)>,
        Vec<(i64, f64, f64)>,
        Vec<(i64, f64, f64, f64)>,
    )> = Vec::with_capacity(entries.len());
    // Stores RegionalHudsonFSTOutcome for the dedicated Hudson FST output file for this chromosome
    let mut chromosome_hudson_fst_results: Vec<RegionalHudsonFSTOutcome> = Vec::new();

    // Store filtered variants for PCA if enabled
    if let Some((_, sample_names_storage)) = &pca_storage {
        let vcf_file = match find_vcf_file(vcf_folder, chr) {
            Ok(file) => file,
            Err(e) => {
                log(
                    LogLevel::Error,
                    &format!("Error finding VCF file for chr{} for PCA: {:?}", chr, e),
                );
                return Ok((Vec::new(), Vec::new())); // Return empty tuple for all results
            }
        };

        // Open VCF reader to get sample names
        let mut reader = open_vcf_reader(&vcf_file)?;
        let mut buffer = String::new();
        let mut sample_names = Vec::new();

        // Extract sample names from VCF header
        while reader.read_line(&mut buffer)? > 0 {
            if buffer.starts_with("##") {
                // Skip metadata lines
            } else if buffer.starts_with("#CHROM") {
                validate_vcf_header(&buffer)?;
                sample_names = buffer
                    .split_whitespace()
                    .skip(9)
                    .filter(|name| !exclusion_set.contains(*name))
                    .map(String::from)
                    .collect();
                break;
            }
            buffer.clear();
        }

        if sample_names.is_empty() {
            return Err(VcfError::Parse(
                "No samples remain after applying exclusions".to_string(),
            ));
        }

        // Store sample names (once)
        {
            let mut names_storage = sample_names_storage.lock();
            if names_storage.is_empty() {
                *names_storage = sample_names;
            }
        }
    }

    // Initialize progress for config entries
    init_entry_progress(
        &format!("Processing {} regions on chr{}", entries.len(), chr),
        entries.len() as u64,
    );

    // For each config entry in this chromosome, do the work
    //    (We could also parallelize here...)
    // Should this be for entry in entries instead?
    for (idx, entry) in entries.iter().enumerate() {
        let region_desc = format!("{}:{}-{}", chr, entry.interval.start, entry.interval.end);
        update_entry_progress(idx as u64, &format!("Processing region {}", region_desc));

        let result = process_single_config_entry(
            entry.clone(),
            &vcf_file,
            min_gq,
            mask,
            allow,
            &ref_sequence,
            &cds_regions,
            chr,
            args,
            exclusion_set,
            pca_storage.as_ref(),
            parsed_csv_populations_arc.clone(), // Pass down the Arc<HashMap<String, Vec<String>>>
            temp_path,
        );

        match result {
            Ok(Some((
                main_csv_tuple_content,
                per_site_diversity_data,
                per_site_wc_fst_data,
                per_site_hudson_fst_records,
                mut hudson_outcomes_for_entry,
            ))) => {
                main_csv_tuples.push((
                    main_csv_tuple_content,
                    per_site_diversity_data,
                    per_site_wc_fst_data,
                    per_site_hudson_fst_records,
                ));
                chromosome_hudson_fst_results.append(&mut hudson_outcomes_for_entry);
                log(
                    LogLevel::Info,
                    &format!("Successfully processed region {}", region_desc),
                );

                if entry.seqname.contains("X") || entry.seqname.contains("x") {
                    log(
                        LogLevel::Info,
                        &format!(
                            "ADDED chrX region {} to output rows (now {} main CSV tuples)",
                            region_desc,
                            main_csv_tuples.len()
                        ),
                    );
                }
            }
            Ok(None) => {
                log(
                    LogLevel::Warning,
                    &format!(
                        "DROPPED: Region {} was skipped (no matching haplotypes)",
                        region_desc
                    ),
                );

                if entry.seqname.contains("X") || entry.seqname.contains("x") {
                    log(
                        LogLevel::Warning,
                        &format!(
                            "DEBUG X: DROPPED chrX region {} from output (returned Ok(None))",
                            region_desc
                        ),
                    );
                }
            }
            Err(e) => {
                log(
                    LogLevel::Error,
                    &format!("DROPPED: Error processing region {}: {}", region_desc, e),
                );

                if entry.seqname.contains("X") || entry.seqname.contains("x") {
                    log(
                        LogLevel::Error,
                        &format!(
                            "DEBUG X: DROPPED chrX region {} due to error: {}",
                            region_desc, e
                        ),
                    );
                }
            }
        }

        update_entry_progress(
            (idx + 1) as u64,
            &format!("Global progress for region {}", region_desc),
        );
    }

    finish_entry_progress(
        &format!("Processed {} regions on chr{}", entries.len(), chr),
        entries.len(),
    );

    display_status_box(StatusBox {
        title: format!("Chromosome {} Statistics", chr),
        stats: vec![
            ("Total regions".to_string(), entries.len().to_string()),
            (
                "Successful regions".to_string(),
                main_csv_tuples.len().to_string(),
            ),
            (
                "Skipped/failed".to_string(),
                (entries.len() - main_csv_tuples.len()).to_string(),
            ),
        ],
    });

    if args.enable_pca {
        if let Some((filtered_variants_map, sample_names_storage)) = &pca_storage {
            let spinner_pca = create_spinner(&format!(
                "Performing single PCA after all regions for chromosome {}",
                chr
            ));
            let sample_names_for_pca = {
                let stored = sample_names_storage.lock();
                stored.clone()
            };
            let filtered_variants_for_chr = {
                let stored = filtered_variants_map.lock();
                stored.get(chr).cloned().unwrap_or_else(Vec::new)
            };
            log(
                LogLevel::Info,
                &format!(
                    "DEBUG: entire chromosome {} has {} total filtered variants",
                    chr,
                    filtered_variants_for_chr.len()
                ),
            );
            if !filtered_variants_for_chr.is_empty() {
                match crate::pca::compute_chromosome_pca(
                    &filtered_variants_for_chr,
                    &sample_names_for_pca,
                    args.pca_components,
                ) {
                    Ok(pca_result) => {
                        let out_dir = Path::new("pca_per_chr_outputs");
                        if !out_dir.exists() {
                            std::fs::create_dir_all(out_dir)?;
                        }
                        crate::pca::write_chromosome_pca_to_file(&pca_result, chr, out_dir)?;
                    }
                    Err(err) => {
                        log(
                            LogLevel::Warning,
                            &format!("Chromosome {} PCA error: {}", chr, err),
                        );
                    }
                }
            } else {
                log(
                    LogLevel::Warning,
                    &format!(
                        "No filtered variants remain for chromosome {}. Skipping PCA.",
                        chr
                    ),
                );
            }
            spinner_pca.finish_and_clear();
        } else {
            log(LogLevel::Warning, "PCA is enabled but pca_storage is None.");
        }
    }

    // This function returns a tuple:
    // 1. Data for the main CSV output file.
    // 2. Data for the dedicated Hudson FST output file, specific to this chromosome.
    Ok((main_csv_tuples, chromosome_hudson_fst_results))
}

fn generate_full_region_alignment(
    entry: &ConfigEntry,
    haplotype_group: u8,
    region_variants: &[Variant],
    sample_names: &[String],
    full_ref_sequence: &[u8],
    position_allele_map: &Arc<Mutex<HashMap<i64, (char, Vec<char>)>>>,
    mask: &Option<Arc<HashMap<String, Vec<(i64, i64)>>>>,
    allow: &Option<Arc<HashMap<String, Vec<(i64, i64)>>>>,
    vcf_sample_id_to_index: &HashMap<String, usize>,
    temp_path: &Path,
) -> Result<(), VcfError> {
    let group_haps = get_haplotype_indices_for_group(
        haplotype_group,
        &entry.samples_filtered,
        vcf_sample_id_to_index,
    )?;

    if group_haps.is_empty() {
        log(
            LogLevel::Warning,
            &format!(
                "No haplotypes for group {} to write alignment",
                haplotype_group
            ),
        );
        return Ok(());
    }

    let region_start = entry.interval.start as usize;
    let region_end = entry.interval.end as usize;
    let reference_slice = &full_ref_sequence[region_start..region_end];

    let pos_map = position_allele_map.lock();
    let mask_map = mask.as_ref().map(|m| m.as_ref());
    let allow_map = allow.as_ref().map(|a| a.as_ref());

    let mut seq_map: HashMap<String, Vec<char>> = HashMap::new();

    for (sample_idx, side) in group_haps {
        let mut seq = reference_slice.to_vec();
        for variant in region_variants {
            if let Some(genotype_vec) = variant.genotypes.get(sample_idx) {
                let allele_opt = match side {
                    HaplotypeSide::Left => genotype_vec.get(0),
                    HaplotypeSide::Right => genotype_vec.get(1),
                };
                if let Some(&allele_idx) = allele_opt {
                    if allele_idx > 0 {
                        if let Some((_ref_allele, alt_alleles)) = pos_map.get(&variant.position) {
                            let rel = (variant.position - entry.interval.start as i64) as usize;
                            if rel < seq.len() {
                                // allele_idx is 1-based index into alt_alleles (1 => 0th element)
                                if let Some(alt_char) = alt_alleles.get((allele_idx - 1) as usize) {
                                    seq[rel] = *alt_char as u8;
                                }
                            }
                        }
                    }
                }
            }
        }

        // Apply mask and allow regions
        for (i, base) in seq.iter_mut().enumerate() {
            let abs_pos = entry.interval.start as i64 + i as i64;
            if let Some(mmap) = mask_map.and_then(|m| m.get(&entry.seqname)) {
                if position_in_regions(abs_pos, mmap) {
                    *base = b'N';
                    continue;
                }
            }
            if let Some(amap) = allow_map.and_then(|a| a.get(&entry.seqname)) {
                if !position_in_regions(abs_pos, amap) {
                    *base = b'N';
                }
            } else if allow_map.is_some() {
                *base = b'N';
            }
        }

        let sample_name = match side {
            HaplotypeSide::Left => format!("{}_L", sample_names[sample_idx]),
            HaplotypeSide::Right => format!("{}_R", sample_names[sample_idx]),
        };
        let seq_chars = seq.iter().map(|&b| b as char).collect::<Vec<char>>();
        seq_map.insert(sample_name, seq_chars);
    }

    if seq_map.is_empty() {
        log(
            LogLevel::Warning,
            &format!("No sequences generated for group {}", haplotype_group),
        );
        return Ok(());
    }

    let start_1based = entry.interval.start_1based_inclusive();
    let end_1based = entry.interval.get_1based_inclusive_end_coord();
    let filename = format!(
        "inversion_group{}_{}_start{}_end{}.phy",
        haplotype_group, entry.seqname, start_1based, end_1based
    );

    write_phylip_file(&filename, &seq_map, &filename, temp_path)?;
    Ok(())
}

/// Processes a single config entry's region and sample sets for a given chromosome.
///  - Filters transcripts to the region
///  - Calls `process_vcf` to get unfiltered vs. filtered variants
///  - Computes population-genetic stats for group 0/1 (unfiltered & filtered)
///  - Returns one `CsvRowData` if successful, or None if e.g. no haplotypes matched
fn process_single_config_entry(
    entry: ConfigEntry,
    vcf_file: &Path,
    min_gq: u16,
    mask: &Option<Arc<HashMap<String, Vec<(i64, i64)>>>>,
    allow: &Option<Arc<HashMap<String, Vec<(i64, i64)>>>>,
    ref_sequence: &[u8],
    cds_regions: &[TranscriptAnnotationCDS],
    chr: &str,
    args: &Args,
    exclusion_set: &HashSet<String>,
    pca_storage: Option<&(
        Arc<Mutex<HashMap<String, Vec<Variant>>>>,
        Arc<Mutex<Vec<String>>>,
    )>,
    // Arc containing the parsed population definitions from the CSV file, if provided.
    // Key: Population Name (String), Value: List of Sample IDs (String) in that population.
    parsed_csv_populations_arc: Option<Arc<HashMap<String, Vec<String>>>>,
    temp_path: &Path,
) -> Result<
    Option<(
        CsvRowData, // Data for the main CSV output (W&C FST, diversity stats, etc.)
        Vec<(i64, f64, f64, u8, bool)>, // Per-site diversity data (pos, pi, theta, group_id, is_filtered) for falsta output
        Vec<(i64, f64, f64)>, // Per-site W&C FST data (pos, overall_wc_fst, pairwise_wc_fst_0vs1) for falsta output
        Vec<(i64, f64, f64, f64)>, // Per-site Hudson data (pos_1based, fst, numerator, denominator) for haplotype groups
        Vec<RegionalHudsonFSTOutcome>, // Hudson FST results specific to this config entry
    )>,
    VcfError,
> {
    set_stage(ProcessingStage::ConfigEntry);
    let region_desc = format!(
        "{}:{}-{}",
        entry.seqname, entry.interval.start, entry.interval.end
    );

    log(
        LogLevel::Info,
        &format!("Processing region: {}", region_desc),
    );

    init_step_progress(&format!("Filtering transcripts for {}", region_desc), 2);

    let local_cds = filter_and_log_transcripts(
        cds_regions.to_vec(),
        entry.interval.to_zero_based_inclusive().into(),
        temp_path,
    );

    log(
        LogLevel::Info,
        &format!(
            "Found {} transcripts overlapping region {}",
            local_cds.len(),
            region_desc
        ),
    );

    update_step_progress(1, "Preparing extended region");

    if entry.seqname.contains("X") || entry.seqname.contains("x") {
        log(
            LogLevel::Info,
            &format!(
                "DEBUG X: Processing chrX region: {}:{}-{}",
                entry.seqname, entry.interval.start, entry.interval.end
            ),
        );
    }

    let chr_length = ref_sequence.len() as i64;
    let extended_region = ZeroBasedHalfOpen::from_1based_inclusive(
        (entry.interval.start as i64 - 3_000_000).max(0),
        ((entry.interval.end as i64) + 3_000_000).min(chr_length),
    );

    finish_step_progress(&format!(
        "Extended region: {}:{}-{}",
        chr,
        extended_region.start_1based_inclusive(),
        extended_region.get_1based_inclusive_end_coord()
    ));

    let position_allele_map = Arc::new(Mutex::new(HashMap::<i64, (char, Vec<char>)>::new()));

    // Gatekeeper Rule: Scan reference for 'N' blocks and add them to the mask.
    // This ensures that:
    // 1. process_vcf discards variants in 'N' regions.
    // 2. calculate_adjusted_sequence_length subtracts 'N' regions from the denominator.
    let extended_start = extended_region.start;
    let extended_end = extended_region.end.min(ref_sequence.len());
    let ref_slice = &ref_sequence[extended_start..extended_end];
    let n_regions = find_n_regions(ref_slice, extended_start as i64);

    if !n_regions.is_empty() {
        log(
            LogLevel::Info,
            &format!(
                "Identified {} N-regions in reference for {}, adding to mask.",
                n_regions.len(),
                region_desc
            ),
        );
    }

    let mut local_mask_map = mask
        .as_ref()
        .map(|m| m.as_ref().clone())
        .unwrap_or_default();
    local_mask_map
        .entry(chr.to_string())
        .or_default()
        .extend(n_regions);
    let local_mask_arc = Some(Arc::new(local_mask_map));

    set_stage(ProcessingStage::VcfProcessing);
    init_step_progress(&format!("Processing VCF for {}", region_desc), 2);

    log(
        LogLevel::Info,
        &format!(
            "Processing VCF for {}:{}-{} (extended: {}-{})",
            chr,
            entry.interval.start,
            entry.interval.end,
            extended_region.start,
            extended_region.end
        ),
    );

    let (all_variants, filtered_idxs, sample_names, _, _, filtering_stats) = match process_vcf(
        vcf_file,
        Path::new(&args.reference_path),
        chr.to_string(),
        extended_region,
        min_gq,
        local_mask_arc.clone(),
        allow.clone(),
        exclusion_set,
        position_allele_map.clone(),
    ) {
        Ok(data) => data,
        Err(e) => {
            log(
                LogLevel::Error,
                &format!("Error processing VCF for {}: {}", chr, e),
            );
            finish_step_progress("VCF processing failed");
            return Ok(None);
        }
    };

    let vcf_sample_id_to_index = map_sample_names_to_indices(&sample_names)?;

    update_step_progress(1, "Analyzing variant statistics");

    // UNFILTERED (unchanged behavior)
    let region_variants_unfiltered: Vec<Variant> = all_variants
        .iter()
        .filter(|v| entry.interval.contains(ZeroBasedPosition(v.position)))
        .cloned()
        .collect();

    // FILTERED (new): project indices -> variants, then restrict to region
    let region_variants_filtered: Vec<Variant> = filtered_idxs
        .iter()
        .map(|&i| &all_variants[i])
        .filter(|v| entry.interval.contains(ZeroBasedPosition(v.position)))
        .cloned()
        .collect();

    let allow_regions_chr = allow.as_ref().and_then(|a| a.get(chr));
    // Use the local_mask_arc which includes 'N' regions from the reference
    let mask_regions_chr = local_mask_arc.as_ref().and_then(|m| m.get(chr));
    let mask_intervals_slice = mask_regions_chr.map(|regions| regions.as_slice());

    // Track callable sites that failed quality filters within the region.
    let filtered_positions_in_region: HashSet<i64> = filtering_stats
        .filtered_positions
        .iter()
        .copied()
        .filter(|&pos| entry.interval.contains(ZeroBasedPosition(pos)))
        .collect();

    let num_excluded_sites = filtered_positions_in_region
        .iter()
        .filter(|&&pos| {
            let pos_1based = pos.saturating_add(1);

            if let Some(allow_regions) = allow_regions_chr {
                if !allow_regions
                    .iter()
                    .any(|&(start, end)| pos_1based >= start && pos_1based <= end)
                {
                    return false;
                }
            }

            if let Some(mask_regions) = mask_regions_chr {
                if mask_regions
                    .iter()
                    .any(|&(start, end)| pos_1based >= start && pos_1based <= end)
                {
                    return false;
                }
            }

            true
        })
        .count();
    let num_excluded_sites = i64::try_from(num_excluded_sites).unwrap_or(i64::MAX);

    if !region_variants_filtered.is_empty() {
        let is_sorted = region_variants_filtered
            .windows(2)
            .all(|w| w[0].position <= w[1].position);
        if !is_sorted {
            // This should not happen if process_vcf sorts them.
            // Log an error or panic, as this is a critical pre-condition for efficient and correct sub-slicing.
            log(
                LogLevel::Error,
                "CRITICAL: region_variants_filtered are not sorted by position in process_single_config_entry. Hudson FST results may be incorrect.",
            );
        }
    }

    // Define the precise genomic region for Hudson FST analysis, corresponding to entry.interval.
    // This region's effective length is `adjusted_sequence_length`.
    let hudson_analysis_region_start_0based = entry.interval.start as i64;
    // entry.interval.end is exclusive for ZeroBasedHalfOpen.
    let hudson_analysis_region_end_0based_exclusive = entry.interval.end as i64;

    // The variants for Hudson FST should be the filtered variants within the specific region of the entry.
    let variants_for_hudson_slice: &[Variant] = &region_variants_filtered[..];

    let hudson_query_region =
        if hudson_analysis_region_end_0based_exclusive > hudson_analysis_region_start_0based {
            QueryRegion {
                start: hudson_analysis_region_start_0based,
                end: hudson_analysis_region_end_0based_exclusive - 1,
            }
        } else {
            // Empty or invalid region
            QueryRegion { start: 0, end: -1 }
        };
    let hudson_region_is_valid = hudson_query_region.start <= hudson_query_region.end;

    // Calculate FST if enabled
    let (fst_results_filtered, _) = if args.enable_fst {
        let spinner = create_spinner("Calculating FST statistics");

        // Define the FST analysis region.
        // entry.interval is ZeroBasedHalfOpen [start, end), meaning 0-based inclusive start and 0-based exclusive end.
        // QueryRegion for FST calculations requires a 0-based inclusive start and 0-based inclusive end.
        // Convert entry.interval to ZeroBasedInclusive, then to QueryRegion.
        let fst_query_region_zbi = entry.interval.to_zero_based_inclusive();
        let fst_query_region: QueryRegion = fst_query_region_zbi.into();

        // FST between haplotype groups (0 vs 1)
        log(
            LogLevel::Info,
            "Calculating FST between haplotype groups (0 vs 1)",
        );
        let haplotype_fst = calculate_fst_wc_haplotype_groups(
            &region_variants_filtered,
            &sample_names,
            &entry.samples_filtered,
            fst_query_region,
        );

        // FST between population groups if CSV is provided
        let population_fst = if let Some(pop_csv) = &args.fst_populations {
            log(
                LogLevel::Info,
                &format!("Calculating FST between population groups from {}", pop_csv),
            );
            match calculate_fst_wc_csv_populations(
                &region_variants_filtered,
                &sample_names,
                Path::new(pop_csv),
                fst_query_region,
            ) {
                Ok(results) => {
                    // Log successful population FST calculation
                    log(
                        LogLevel::Info,
                        &format!(
                            "Successfully calculated population FST with {} populations and {} sites",
                            results.pairwise_fst.len(),
                            results.site_fst.len()
                        ),
                    );
                    Some(results)
                }
                Err(e) => {
                    log(
                        LogLevel::Error,
                        &format!("Error calculating population FST: {}", e),
                    );
                    None
                }
            }
        } else {
            None
        };

        spinner.finish_and_clear();
        log(LogLevel::Info, "FST calculations complete");

        (Some(haplotype_fst), population_fst)
    } else {
        (None, None)
    };

    // Store filtered variants for PCA if enabled and the pca_storage is provided
    if args.enable_pca {
        if let Some((variants_storage, sample_names_storage)) = &pca_storage {
            let filtered_for_chr: Vec<Variant> = filtered_idxs
                .iter()
                .map(|&i| all_variants[i].clone())
                .collect();
            variants_storage
                .lock()
                .insert(chr.to_string(), filtered_for_chr);

            // Store sample names if not already stored
            let mut names = sample_names_storage.lock();
            if names.is_empty() {
                *names = sample_names.clone();
            }
        }
    }

    // Display variant filtering statistics
    display_status_box(StatusBox {
        title: format!("Variant Statistics for {}", region_desc),
        stats: vec![
            (
                "Total variants".to_string(),
                filtering_stats.total_variants.to_string(),
            ),
            (
                "Filtered variants".to_string(),
                filtering_stats._filtered_variants.to_string(),
            ),
            (
                "% Filtered".to_string(),
                format!(
                    "{:.1}%",
                    (filtering_stats._filtered_variants as f64
                        / filtering_stats.total_variants.max(1) as f64)
                        * 100.0
                ),
            ),
            (
                "Due to mask".to_string(),
                filtering_stats.filtered_due_to_mask.to_string(),
            ),
            (
                "Due to allow".to_string(),
                filtering_stats.filtered_due_to_allow.to_string(),
            ),
            (
                "Multi-allelic".to_string(),
                filtering_stats.multi_allelic_variants.to_string(),
            ),
            (
                "Low GQ".to_string(),
                filtering_stats.low_gq_variants.to_string(),
            ),
            (
                "Missing data".to_string(),
                filtering_stats.missing_data_variants.to_string(),
            ),
        ],
    });

    log(
        LogLevel::Info,
        &format!(
            "Variant statistics: {} total, {} filtered (mask={}, allow={}, multi={}, lowGQ={}, missing={})",
            filtering_stats.total_variants,
            filtering_stats._filtered_variants,
            filtering_stats.filtered_due_to_mask,
            filtering_stats.filtered_due_to_allow,
            filtering_stats.multi_allelic_variants,
            filtering_stats.low_gq_variants,
            filtering_stats.missing_data_variants
        ),
    );

    let sequence_length = (entry.interval.end - entry.interval.start) as i64;
    // Calculate adjusted sequence length.
    // entry.interval is ZeroBasedHalfOpen { start: S_0, end: E_0 }, representing the 0-based interval [S_0, E_0).
    // calculate_adjusted_sequence_length expects its region_start and region_end arguments to be 1-based inclusive.
    // For a 0-based half-open interval [S_0, E_0):
    //  - The 1-based inclusive start is S_0 + 1.
    //  - The 1-based inclusive end is E_0.
    // We use methods from ZeroBasedHalfOpen to get these 1-based coordinates.
    let adj_seq_len_start_1based_inclusive = entry.interval.start_1based_inclusive();
    let adj_seq_len_end_1based_inclusive = entry.interval.get_1based_inclusive_end_coord();
    let adjusted_sequence_length = calculate_adjusted_sequence_length(
        adj_seq_len_start_1based_inclusive,
        adj_seq_len_end_1based_inclusive,
        allow_regions_chr,
        mask_regions_chr,
    );

    let filtered_adjusted_sequence_length =
        adjusted_sequence_length.saturating_sub(num_excluded_sites);

    log(
        LogLevel::Info,
        &format!(
            "Region length: {}bp (adjusted: {}bp after masking)",
            sequence_length, adjusted_sequence_length
        ),
    );

    if num_excluded_sites > 0 {
        log(
            LogLevel::Info,
            &format!(
                "Excluding {} additional low-quality positions from callable length ({}bp)",
                num_excluded_sites, filtered_adjusted_sequence_length
            ),
        );
    }

    log(
        LogLevel::Info,
        &format!(
            "Found {} unfiltered variants in precise region {}:{}-{}",
            region_variants_unfiltered.len(),
            chr,
            entry.interval.start,
            entry.interval.end
        ),
    );

    finish_step_progress(&format!(
        "Found {} variants in region",
        region_variants_unfiltered.len()
    ));

    #[derive(Clone)]
    struct VariantInvocation<'a> {
        group_id: u8,
        is_filtered: bool,
        variants: &'a [Variant],
        sample_filter: &'a HashMap<String, (u8, u8)>,
        maybe_adjusted_len: Option<i64>,
        filtered_positions: &'a HashSet<i64>,
        position_allele_map: Arc<Mutex<HashMap<i64, (char, Vec<char>)>>>,
    }

    // Set up the four analysis invocations (filtered/unfiltered × group 0/1)
    set_stage(ProcessingStage::VariantAnalysis);
    init_step_progress("Analyzing haplotype groups", 4);

    let empty_filtered_positions: HashSet<i64> = HashSet::new();

    let invocations = [
        VariantInvocation {
            group_id: 0,
            is_filtered: true,
            variants: &region_variants_filtered,
            sample_filter: &entry.samples_filtered,
            maybe_adjusted_len: Some(filtered_adjusted_sequence_length),
            filtered_positions: &filtered_positions_in_region,
            position_allele_map: position_allele_map.clone(),
        },
        VariantInvocation {
            group_id: 1,
            is_filtered: true,
            variants: &region_variants_filtered,
            sample_filter: &entry.samples_filtered,
            maybe_adjusted_len: Some(filtered_adjusted_sequence_length),
            filtered_positions: &filtered_positions_in_region,
            position_allele_map: position_allele_map.clone(),
        },
        VariantInvocation {
            group_id: 0,
            is_filtered: false,
            variants: &region_variants_unfiltered,
            sample_filter: &entry.samples_unfiltered,
            maybe_adjusted_len: Some(adjusted_sequence_length),
            filtered_positions: &empty_filtered_positions,
            position_allele_map: position_allele_map.clone(),
        },
        VariantInvocation {
            group_id: 1,
            is_filtered: false,
            variants: &region_variants_unfiltered,
            sample_filter: &entry.samples_unfiltered,
            maybe_adjusted_len: Some(adjusted_sequence_length),
            filtered_positions: &empty_filtered_positions,
            position_allele_map: position_allele_map.clone(),
        },
    ];

    let mut results: [Option<(usize, f64, f64, usize, Vec<SiteDiversity>)>; 4] =
        [None, None, None, None];

    for (i, call) in invocations.iter().enumerate() {
        let filter_type = if call.is_filtered {
            "filtered"
        } else {
            "unfiltered"
        };
        update_step_progress(
            i as u64,
            &format!("Analyzing {} group {}", filter_type, call.group_id),
        );

        let stats_opt = process_variants(
            call.variants,
            &sample_names,
            call.group_id,
            call.sample_filter,
            entry.interval,
            extended_region,
            call.maybe_adjusted_len,
            call.position_allele_map.clone(),
            entry.seqname.clone(),
            call.is_filtered,
            ref_sequence,
            &local_cds,
            call.filtered_positions,
            mask_intervals_slice,
            temp_path,
        )?;

        if let Some(x) = stats_opt {
            results[i] = Some(x);
        } else {
            let label = match (call.group_id, call.is_filtered) {
                (0, true) => "filtered group 0",
                (1, true) => "filtered group 1",
                (0, false) => "unfiltered group 0",
                (1, false) => "unfiltered group 1",
                _ => "unknown scenario",
            };
            log(
                LogLevel::Warning,
                &format!(
                    "No haplotypes found for {} in region {}-{}",
                    label, entry.interval.start, entry.interval.end
                ),
            );
            // finish_step_progress("No matching haplotypes found");
            // return Ok(None);
            // Not returning here in case some of the groups succeed
        }
    }

    // After the loop, check if ANY groups had results
    if results.iter().all(|r| r.is_none()) {
        log(
            LogLevel::Warning,
            &format!(
                "No haplotypes found for any group in region {}-{}",
                entry.interval.start, entry.interval.end
            ),
        );

        // Calculate detailed statistics about why regions failed
        let mut reasons = Vec::new();
        if entry.samples_filtered.is_empty() {
            reasons.push("No filtered samples in config");
        }
        if entry.samples_unfiltered.is_empty() {
            reasons.push("No unfiltered samples in config");
        }

        if entry.seqname.contains("X") || entry.seqname.contains("x") {
            log(
                LogLevel::Warning,
                &format!(
                    "DEBUG X: DROPPED chrX region {}:{}-{} - ALL groups had no haplotypes. Reasons: {}",
                    entry.seqname,
                    entry.interval.start,
                    entry.interval.end,
                    if reasons.is_empty() {
                        "Unknown".to_string()
                    } else {
                        reasons.join(", ")
                    }
                ),
            );
        }

        finish_step_progress("No matching haplotypes found");
        return Ok(None);
    }

    // Extract all results with default values for missing ones
    let (num_segsites_0_f, w_theta_0_f, pi_0_f, n_hap_0_f, site_divs_0_f) =
        results[0].take().unwrap_or((0, 0.0, 0.0, 0, Vec::new()));

    let (num_segsites_1_f, w_theta_1_f, pi_1_f, n_hap_1_f, site_divs_1_f) =
        results[1].take().unwrap_or((0, 0.0, 0.0, 0, Vec::new()));

    let (num_segsites_0_u, w_theta_0_u, pi_0_u, n_hap_0_u, site_divs_0_u) =
        results[2].take().unwrap_or((0, 0.0, 0.0, 0, Vec::new()));

    let (num_segsites_1_u, w_theta_1_u, pi_1_u, n_hap_1_u, site_divs_1_u) =
        results[3].take().unwrap_or((0, 0.0, 0.0, 0, Vec::new()));

    // Calculate inversion frequencies
    log(LogLevel::Info, "Calculating inversion frequencies");
    let inversion_freq_filt =
        calculate_inversion_allele_frequency(&entry.samples_filtered).unwrap_or(-1.0);
    let inversion_freq_no_filter =
        calculate_inversion_allele_frequency(&entry.samples_unfiltered).unwrap_or(-1.0);

    log(
        LogLevel::Info,
        &format!(
            "Inversion frequency: {:.2}% (unfiltered), {:.2}% (filtered)",
            inversion_freq_no_filter * 100.0,
            inversion_freq_filt * 100.0
        ),
    );

    // Initialize Hudson FST components for haplotype groups 0 vs 1 to None
    let mut hudson_fst_hap_group_0v1_val: Option<f64> = None;
    let mut hudson_dxy_hap_group_0v1_val: Option<f64> = None;
    let mut hudson_pi_hap_group_0_val: Option<f64> = None;
    let mut hudson_pi_hap_group_1_val: Option<f64> = None;
    let mut hudson_pi_avg_hap_group_0v1_val: Option<f64> = None;

    let mut local_regional_hudson_outcomes: Vec<RegionalHudsonFSTOutcome> = Vec::new();
    // (pos_1based, fst, hudson numerator, hudson denominator)
    let mut per_site_hudson_fst_records: Vec<(i64, f64, f64, f64)> = Vec::new();

    if args.enable_fst {
        log(
            LogLevel::Info,
            &format!(
                "Initiating Hudson FST calculations for region: {}",
                region_desc
            ),
        );

        // A. Hudson FST for Haplotype Groups (0 vs. 1) using filtered samples and variants
        let haplotypes_group_0_res =
            get_haplotype_indices_for_group(0, &entry.samples_filtered, &vcf_sample_id_to_index);
        let haplotypes_group_1_res =
            get_haplotype_indices_for_group(1, &entry.samples_filtered, &vcf_sample_id_to_index);

        if let (Ok(haplotypes_group_0), Ok(haplotypes_group_1)) =
            (haplotypes_group_0_res, haplotypes_group_1_res)
        {
            // Check if both groups have at least two haplotypes, required for `calculate_pi`.
            if haplotypes_group_0.len() >= 2 && haplotypes_group_1.len() >= 2 {
                let pop0_context = PopulationContext {
                    id: PopulationId::HaplotypeGroup(0),
                    haplotypes: haplotypes_group_0,
                    variants: variants_for_hudson_slice, // Use the correctly scoped variant slice
                    sample_names: &sample_names,
                    sequence_length: filtered_adjusted_sequence_length,
                    dense_genotypes: None,
                    dense_summary: None,
                };
                let pop1_context = PopulationContext {
                    id: PopulationId::HaplotypeGroup(1),
                    haplotypes: haplotypes_group_1,
                    variants: variants_for_hudson_slice, // Use the correctly scoped variant slice
                    sample_names: &sample_names,
                    sequence_length: filtered_adjusted_sequence_length,
                    dense_genotypes: None,
                    dense_summary: None,
                };

                if hudson_region_is_valid {
                    match calculate_hudson_fst_for_pair_with_sites(
                        &pop0_context,
                        &pop1_context,
                        hudson_query_region,
                    ) {
                        Ok((outcome, site_values)) => {
                            local_regional_hudson_outcomes.push(RegionalHudsonFSTOutcome {
                                chr: entry.seqname.clone(),
                                region_start: entry.interval.start as i64, // 0-based inclusive
                                region_end: entry.interval.get_0based_inclusive_end_coord(), // 0-based inclusive
                                outcome: outcome.clone(),
                            });
                            for site in site_values {
                                let fst_val = site.fst.unwrap_or(f64::NAN);
                                let numerator = site.num_component.unwrap_or(f64::NAN);
                                let denominator = site.den_component.unwrap_or(f64::NAN);
                                per_site_hudson_fst_records.push((
                                    site.position,
                                    fst_val,
                                    numerator,
                                    denominator,
                                ));
                            }
                            hudson_fst_hap_group_0v1_val = outcome.fst;
                            hudson_dxy_hap_group_0v1_val = outcome.d_xy;
                            hudson_pi_hap_group_0_val = outcome.pi_pop1;
                            hudson_pi_hap_group_1_val = outcome.pi_pop2;
                            hudson_pi_avg_hap_group_0v1_val = outcome.pi_xy_avg;
                        }
                        Err(e) => log(
                            LogLevel::Error,
                            &format!(
                                "Error calculating Hudson FST for haplotype groups 0 vs 1 in region {}: {}",
                                region_desc, e
                            ),
                        ),
                    }
                }
            } else {
                log(
                    LogLevel::Warning,
                    &format!(
                        "Skipping Hudson FST for haplotype groups 0 vs 1 in region {}: one or both groups have fewer than 2 haplotypes.",
                        region_desc
                    ),
                );
            }
        } else {
            log(
                LogLevel::Error,
                &format!(
                    "Failed to get haplotype indices for Hudson FST (haplotype groups) in region {}.",
                    region_desc
                ),
            );
        }

        // B. Hudson FST for CSV-Defined Populations using filtered samples and variants
        if let Some(csv_populations_map_arc_ref) = &parsed_csv_populations_arc {
            let csv_populations_map = csv_populations_map_arc_ref.as_ref(); // Dereference Arc

            // Map population names to their actual haplotype lists (VCF index, Side) present in this VCF.
            let mut population_name_to_haplotypes_map: HashMap<
                String,
                Vec<(usize, HaplotypeSide)>,
            > = HashMap::new();
            for pop_name in csv_populations_map.keys() {
                let pop_haplotypes = get_haplotype_indices_for_csv_population(
                    pop_name,
                    csv_populations_map,
                    &vcf_sample_id_to_index,
                );
                if !pop_haplotypes.is_empty() {
                    // Only consider populations with present samples
                    population_name_to_haplotypes_map.insert(pop_name.clone(), pop_haplotypes);
                }
            }

            let mut valid_pop_names: Vec<String> =
                population_name_to_haplotypes_map.keys().cloned().collect();
            valid_pop_names.sort(); // consistent order for generating pairs

            for i in 0..valid_pop_names.len() {
                for j in (i + 1)..valid_pop_names.len() {
                    let pop_name_a = &valid_pop_names[i];
                    let pop_name_b = &valid_pop_names[j];

                    // These unwraps are safe because valid_pop_names comes from the map's keys.
                    let haplotypes_pop_a =
                        population_name_to_haplotypes_map.get(pop_name_a).unwrap();
                    let haplotypes_pop_b =
                        population_name_to_haplotypes_map.get(pop_name_b).unwrap();

                    if haplotypes_pop_a.len() >= 2 && haplotypes_pop_b.len() >= 2 {
                        let pop_a_context_csv = PopulationContext {
                            id: PopulationId::Named(pop_name_a.clone()),
                            haplotypes: haplotypes_pop_a.clone(), // Clone Vec for ownership
                            variants: variants_for_hudson_slice, // Use the correctly scoped variant slice
                            sample_names: &sample_names,
                            sequence_length: filtered_adjusted_sequence_length,
                            dense_genotypes: None,
                            dense_summary: None,
                        };
                        let pop_b_context_csv = PopulationContext {
                            id: PopulationId::Named(pop_name_b.clone()),
                            haplotypes: haplotypes_pop_b.clone(), // Clone Vec for ownership
                            variants: variants_for_hudson_slice, // Use the correctly scoped variant slice
                            sample_names: &sample_names,
                            sequence_length: filtered_adjusted_sequence_length,
                            dense_genotypes: None,
                            dense_summary: None,
                        };

                        if hudson_region_is_valid {
                            match calculate_hudson_fst_for_pair_with_sites(
                                &pop_a_context_csv,
                                &pop_b_context_csv,
                                hudson_query_region,
                            ) {
                                Ok((outcome, _)) => {
                                    local_regional_hudson_outcomes.push(RegionalHudsonFSTOutcome {
                                        chr: entry.seqname.clone(),
                                        region_start: entry.interval.start as i64, // entry.interval.start is 0-based inclusive start
                                        region_end: entry.interval.get_0based_inclusive_end_coord(), // get_0based_inclusive_end_coord provides the 0-based inclusive end
                                        outcome: outcome.clone(),
                                    });
                                    // No per-site Hudson TSV output for CSV-defined populations
                                }
                                Err(e) => log(
                                    LogLevel::Error,
                                    &format!(
                                        "Error calculating Hudson FST for CSV populations '{}' vs '{}' in region {}: {}",
                                        pop_name_a, pop_name_b, region_desc, e
                                    ),
                                ),
                            }
                        }
                    } else {
                        log(
                            LogLevel::Warning,
                            &format!(
                                "Skipping Hudson FST for CSV populations '{}' vs '{}' in region {}: one or both groups have fewer than 2 haplotypes.",
                                pop_name_a, pop_name_b, region_desc
                            ),
                        );
                    }
                }
            }
        }
    }

    // Generate full inversion region alignments for each haplotype group
    log(
        LogLevel::Info,
        "Generating full inversion region alignments...",
    );
    for haplotype_group in [0u8, 1u8] {
        generate_full_region_alignment(
            &entry,
            haplotype_group,
            &region_variants_filtered,
            &sample_names,
            ref_sequence,
            &position_allele_map,
            mask,
            allow,
            &vcf_sample_id_to_index,
            temp_path,
        )?;
    }

    // This is the FstEstimate enum for overall haplotype W&C FST
    let haplotype_overall_fst_estimate_enum = fst_results_filtered.as_ref().map_or(
        crate::stats::FstEstimate::InsufficientDataForEstimation {
            sum_a: 0.0,
            sum_b: 0.0,
            sites_attempted: 0,
        },
        |res| res.overall_fst,
    );

    // Extract components for CSV output
    let (hap_fst_val, hap_sum_a, hap_sum_b, hap_num_sites) =
        crate::stats::extract_wc_fst_components(&haplotype_overall_fst_estimate_enum);

    let row_data = CsvRowData {
        seqname: entry.seqname.clone(),
        region_start: entry.interval.start_1based_inclusive(), // Represents the 1-based inclusive start of the entry interval
        region_end: entry.interval.get_1based_inclusive_end_coord(), // Represents the 1-based inclusive end of the entry interval
        seq_len_0: sequence_length,
        seq_len_1: sequence_length,
        seq_len_adj_0: adjusted_sequence_length,
        seq_len_adj_1: adjusted_sequence_length,
        seg_sites_0: num_segsites_0_u,
        seg_sites_1: num_segsites_1_u,
        w_theta_0: w_theta_0_u,
        w_theta_1: w_theta_1_u,
        pi_0: pi_0_u,
        pi_1: pi_1_u,
        seg_sites_0_f: num_segsites_0_f,
        seg_sites_1_f: num_segsites_1_f,
        w_theta_0_f,
        w_theta_1_f,
        pi_0_f,
        pi_1_f,
        n_hap_0_unf: n_hap_0_u,
        n_hap_1_unf: n_hap_1_u,
        n_hap_0_f,
        n_hap_1_f,
        inv_freq_no_filter: inversion_freq_no_filter,
        inv_freq_filter: inversion_freq_filt,
        // Weir & Cockerham FST components for haplotype groups
        haplotype_overall_fst_wc: hap_fst_val,
        haplotype_between_pop_variance_wc: hap_sum_a,
        haplotype_within_pop_variance_wc: hap_sum_b,
        haplotype_num_informative_sites_wc: hap_num_sites,
        // Hudson FST components for haplotype groups
        hudson_fst_hap_group_0v1: hudson_fst_hap_group_0v1_val,
        hudson_dxy_hap_group_0v1: hudson_dxy_hap_group_0v1_val,
        hudson_pi_hap_group_0: hudson_pi_hap_group_0_val,
        hudson_pi_hap_group_1: hudson_pi_hap_group_1_val,
        hudson_pi_avg_hap_group_0v1: hudson_pi_avg_hap_group_0v1_val,
    };

    // Display summary of results
    display_status_box(StatusBox {
        title: format!("Results for {}", region_desc),
        stats: vec![
            (
                "Unfiltered θ Group 0".to_string(),
                format!("{:.6}", w_theta_0_u),
            ),
            (
                "Unfiltered θ Group 1".to_string(),
                format!("{:.6}", w_theta_1_u),
            ),
            ("Unfiltered π Group 0".to_string(), format!("{:.6}", pi_0_u)),
            ("Unfiltered π Group 1".to_string(), format!("{:.6}", pi_1_u)),
            (
                "Filtered θ Group 0".to_string(),
                format!("{:.6}", w_theta_0_f),
            ),
            (
                "Filtered θ Group 1".to_string(),
                format!("{:.6}", w_theta_1_f),
            ),
            ("Filtered π Group 0".to_string(), format!("{:.6}", pi_0_f)),
            ("Filtered π Group 1".to_string(), format!("{:.6}", pi_1_f)),
            (
                "Inversion Frequency".to_string(),
                format!("{:.2}%", inversion_freq_filt * 100.0),
            ),
        ],
    });

    finish_step_progress(&format!("Completed analysis for {}", region_desc));

    // Collect per-site diversity records
    log(LogLevel::Info, "Collecting per-site diversity statistics");
    let mut per_site_diversity_records = Vec::new();
    for sd in site_divs_0_u {
        per_site_diversity_records.push((sd.position, sd.pi, sd.watterson_theta, 0, false));
    }
    for sd in site_divs_1_u {
        per_site_diversity_records.push((sd.position, sd.pi, sd.watterson_theta, 1, false));
    }
    for sd in site_divs_0_f {
        per_site_diversity_records.push((sd.position, sd.pi, sd.watterson_theta, 0, true));
    }
    for sd in site_divs_1_f {
        per_site_diversity_records.push((sd.position, sd.pi, sd.watterson_theta, 1, true));
    }

    // Collect per-site FST records specifically for the haplotype group analysis (0 vs. 1)
    // for summary FALSTA output.
    // Stores (1-based position, Overall_Haplotype_FstEstimate_as_f64, Pairwise_0v1_Haplotype_FstEstimate_as_f64).
    let mut per_site_fst_records: Vec<(i64, f64, f64)> = Vec::new();

    if let Some(fst_results_hap_groups) = &fst_results_filtered {
        // fst_results_hap_groups is &FstWcResults
        log(
            LogLevel::Info,
            &format!(
                "Collecting per-site FST data for haplotype groups (0 vs 1) for region {}",
                region_desc
            ),
        );
        for site_fst_wc in &fst_results_hap_groups.site_fst {
            // site_fst_wc is &SiteFstWc
            let overall_site_hap_fst_val = match site_fst_wc.overall_fst {
                crate::stats::FstEstimate::Calculable { value, .. } => value, // Extract the value field
                _ => f64::NAN, // Use NaN for other FstEstimate variants.
            };
            let pairwise_0_vs_1_hap_fst_val = match site_fst_wc.pairwise_fst.get("0_vs_1") {
                Some(&crate::stats::FstEstimate::Calculable { value, .. }) => value, // Extract the value field
                _ => f64::NAN, // Use NaN if the pair is not found or its FstEstimate is not Calculable.
            };
            per_site_fst_records.push((
                site_fst_wc.position,
                overall_site_hap_fst_val,
                pairwise_0_vs_1_hap_fst_val,
            ));
        }
    }

    // Note: Per-site FST data from CSV-defined populations (pop_fst_results_filtered)
    // is NOT added to this specific `per_site_fst_records` vector.
    // That data is fully contained within `row_data.population_fst_wc_results`
    // and is used directly in `process_config_entries` for detailed per-population-pair FALSTA output.
    // The overall FST for CSV populations is in `row_data.population_overall_fst_wc`.

    log(
        LogLevel::Info,
        &format!(
            "Collected {} per-site diversity records and {} per-site haplotype FST summary records for {}",
            per_site_diversity_records.len(),
            per_site_fst_records.len(),
            region_desc
        ),
    );

    Ok(Some((
        row_data,
        per_site_diversity_records,
        per_site_fst_records, // Vec<(i64, FstEstimate, FstEstimate)> containing only haplotype group FSTs
        per_site_hudson_fst_records, // Vec<(i64, fst, numerator, denominator)> for Hudson haplotype groups
        local_regional_hudson_outcomes,
    )))
}

/// Helper struct to associate a HudsonFSTOutcome with its genomic region.
/// Used internally for collecting results before writing to file.
#[derive(Debug, Clone)]
struct RegionalHudsonFSTOutcome {
    chr: String,
    region_start: i64, // 0-based inclusive, from ConfigEntry.interval.start
    region_end: i64,   // 0-based inclusive, from ConfigEntry.interval.end
    outcome: HudsonFSTOutcome,
}

/// Formats an Option<PopulationId> into type and name strings for output.
fn format_population_id(pop_id_opt: &Option<PopulationId>) -> (String, String) {
    match pop_id_opt {
        Some(PopulationId::HaplotypeGroup(g)) => ("HaplotypeGroup".to_string(), g.to_string()),
        Some(PopulationId::Named(n)) => ("NamedPopulation".to_string(), n.clone()),
        None => ("NA".to_string(), "NA".to_string()),
    }
}

/// Formats an Option<f64> to a string, representing None or NaN as "NA".
/// Floating point values are formatted to six decimal places.
fn format_optional_float(val_opt: Option<f64>) -> String {
    match val_opt {
        Some(f) => {
            if f.is_nan() {
                "NA".to_string()
            } else {
                format!("{:.6}", f)
            }
        }
        None => "NA".to_string(),
    }
}

/// Formats an Option<usize> to a string, representing None as "NA".
fn format_optional_usize(val_opt: Option<usize>) -> String {
    match val_opt {
        Some(u) => u.to_string(),
        None => "NA".to_string(),
    }
}

fn open_append_compressed(
    path: &std::path::Path,
) -> std::io::Result<BufWriter<GzEncoder<std::fs::File>>> {
    let f = OpenOptions::new().create(true).append(true).open(path)?;
    let encoder = GzEncoder::new(f, Compression::default());
    Ok(BufWriter::new(encoder))
}

// ── FALSTA helpers (use your existing header/value formats) ───────────────────
fn build_fasta_header(prefix: &str, row: &CsvRowData, group_id: u8) -> String {
    format!(
        ">{}chr_{}_start_{}_end_{}_group_{}",
        prefix, row.seqname, row.region_start, row.region_end, group_id
    )
}

// per-site diversity: (pos_1based, pi, theta, group_id, is_filtered)
fn append_diversity_falsta<P: AsRef<std::path::Path>>(
    path: P,
    row: &CsvRowData,
    per_site: &[(i64, f64, f64, u8, bool)],
) -> Result<(), VcfError> {
    let mut w = open_append_compressed(path.as_ref()).map_err(VcfError::Io)?;
    // region in 0-based half-open for mapping
    let region = ZeroBasedHalfOpen::from_1based_inclusive(row.region_start, row.region_end);
    let region_len = region.len();

    // group ids present
    let mut gids = std::collections::BTreeSet::<u8>::new();
    for &(_, _, _, g, _) in per_site {
        gids.insert(g);
    }

    // for each group × {unfiltered,filtered} × {pi,theta}
    for &g in &gids {
        for &(is_filtered, which, prefix) in &[
            (false, "pi", "unfiltered_pi_"),
            (false, "theta", "unfiltered_theta_"),
            (true, "pi", "filtered_pi_"),
            (true, "theta", "filtered_theta_"),
        ] {
            // allocate a line of zeros (monomorphic sites) by default
            let mut line = vec![String::from("0"); region_len];
            let mut any = false;

            for &(pos1, pi, th, gg, filt) in per_site {
                if gg != g || filt != is_filtered {
                    continue;
                }
                if let Some(rel1) = region.relative_position_1based_inclusive(pos1) {
                    let idx = (rel1 - 1) as usize;
                    let v = if which == "pi" { pi } else { th };
                    line[idx] = if v.is_nan() {
                        "NA".into()
                    } else if v == 0.0 {
                        "0".into()
                    } else {
                        format!("{:.6}", v)
                    };
                    any = true;
                }
            }

            if any {
                writeln!(w, "{}", build_fasta_header(prefix, row, g)).map_err(VcfError::Io)?;
                writeln!(w, "{}", line.join(",")).map_err(VcfError::Io)?;
            }
        }
    }
    w.flush().map_err(VcfError::Io)?;
    let encoder = w
        .into_inner()
        .map_err(|e| VcfError::Io(e.into_error()))?;
    encoder.finish().map_err(VcfError::Io).map(|_| ())
}

// per-site WC FST: (pos_1based, overall_wc, pairwise_0v1_wc)
// and Hudson hap FST components: (pos_1based, fst, numerator, denominator)
fn append_fst_falsta<P: AsRef<std::path::Path>>(
    path: P,
    row: &CsvRowData,
    wc_sites: &[(i64, f64, f64)],
    hudson_sites: &[(i64, f64, f64, f64)],
) -> Result<(), VcfError> {
    let mut w = open_append_compressed(path.as_ref()).map_err(VcfError::Io)?;
    let region = ZeroBasedHalfOpen::from_1based_inclusive(row.region_start, row.region_end);
    let n = region.len();

    // WC overall
    if !wc_sites.is_empty() {
        writeln!(
            w,
            ">haplotype_overall_fst_summary_chr_{}_start_{}_end_{}",
            row.seqname, row.region_start, row.region_end
        )
        .map_err(VcfError::Io)?;
        let mut v = vec![String::from("NA"); n];
        for &(p1, ovl, _) in wc_sites {
            if let Some(rel1) = region.relative_position_1based_inclusive(p1) {
                let i = (rel1 - 1) as usize;
                v[i] = if ovl.is_nan() {
                    "NA".into()
                } else {
                    format!("{:.6}", ovl)
                };
            }
        }
        writeln!(w, "{}", v.join(",")).map_err(VcfError::Io)?;

        // WC pairwise 0v1
        writeln!(
            w,
            ">haplotype_0v1_pairwise_fst_summary_chr_{}_start_{}_end_{}",
            row.seqname, row.region_start, row.region_end
        )
        .map_err(VcfError::Io)?;
        let mut pv = vec![String::from("NA"); n];
        for &(p1, _, pair) in wc_sites {
            if let Some(rel1) = region.relative_position_1based_inclusive(p1) {
                let i = (rel1 - 1) as usize;
                pv[i] = if pair.is_nan() {
                    "NA".into()
                } else {
                    format!("{:.6}", pair)
                };
            }
        }
        writeln!(w, "{}", pv.join(",")).map_err(VcfError::Io)?;
    }

    // Hudson per-site hap FST 0v1
    if !hudson_sites.is_empty() {
        let format_value = |value: f64| -> String {
            if value.is_nan() {
                "NA".into()
            } else if value.is_infinite() {
                if value.is_sign_positive() {
                    "Infinity".into()
                } else {
                    "-Infinity".into()
                }
            } else if value == 0.0 {
                "0".into()
            } else {
                format!("{:.6}", value)
            }
        };

        writeln!(
            w,
            ">hudson_pairwise_fst_hap_0v1_chr_{}_start_{}_end_{}",
            row.seqname, row.region_start, row.region_end
        )
        .map_err(VcfError::Io)?;
        let mut hv = vec![String::from("NA"); n];
        for &(p1, fst, _, _) in hudson_sites {
            if let Some(rel1) = region.relative_position_1based_inclusive(p1) {
                let i = (rel1 - 1) as usize;
                hv[i] = format_value(fst);
            }
        }
        writeln!(w, "{}", hv.join(",")).map_err(VcfError::Io)?;

        writeln!(
            w,
            ">hudson_pairwise_fst_hap_0v1_numerator_chr_{}_start_{}_end_{}",
            row.seqname, row.region_start, row.region_end
        )
        .map_err(VcfError::Io)?;
        let mut numerators = vec![String::from("NA"); n];
        for &(p1, _, numerator, _) in hudson_sites {
            if let Some(rel1) = region.relative_position_1based_inclusive(p1) {
                let i = (rel1 - 1) as usize;
                numerators[i] = format_value(numerator);
            }
        }
        writeln!(w, "{}", numerators.join(",")).map_err(VcfError::Io)?;

        writeln!(
            w,
            ">hudson_pairwise_fst_hap_0v1_denominator_chr_{}_start_{}_end_{}",
            row.seqname, row.region_start, row.region_end
        )
        .map_err(VcfError::Io)?;
        let mut denominators = vec![String::from("NA"); n];
        for &(p1, _, _, denominator) in hudson_sites {
            if let Some(rel1) = region.relative_position_1based_inclusive(p1) {
                let i = (rel1 - 1) as usize;
                denominators[i] = format_value(denominator);
            }
        }
        writeln!(w, "{}", denominators.join(",")).map_err(VcfError::Io)?;
    }

    w.flush().map_err(VcfError::Io)?;
    let encoder = w
        .into_inner()
        .map_err(|e| VcfError::Io(e.into_error()))?;
    encoder.finish().map_err(VcfError::Io).map(|_| ())
}

// write Hudson TSV rows (the “regional outcomes”)
fn append_hudson_tsv(
    out_path: &std::path::Path,
    rows: &[RegionalHudsonFSTOutcome],
) -> Result<(), VcfError> {
    let f = open_append_compressed(out_path).map_err(VcfError::Io)?;
    let mut w = csv::WriterBuilder::new()
        .delimiter(b'\t')
        .has_headers(false)
        .from_writer(f);

    for r in rows {
        let (p1t, p1n) = format_population_id(&r.outcome.pop1_id);
        let (p2t, p2n) = format_population_id(&r.outcome.pop2_id);
        w.write_record(&[
            &r.chr,
            &r.region_start.to_string(),
            &r.region_end.to_string(),
            &p1t,
            &p1n,
            &p2t,
            &p2n,
            &format_optional_float(r.outcome.d_xy),
            &format_optional_float(r.outcome.pi_pop1),
            &format_optional_float(r.outcome.pi_pop2),
            &format_optional_float(r.outcome.pi_xy_avg),
            &format_optional_float(r.outcome.fst),
        ])
        .map_err(|e| VcfError::Io(e.into()))?;
    }
    w.flush().map_err(VcfError::Io)?;
    let buf_writer = w.into_inner().map_err(|e| VcfError::Io(e.into_error()))?;
    let encoder = buf_writer
        .into_inner()
        .map_err(|e| VcfError::Io(e.into_error()))?;
    encoder.finish().map_err(VcfError::Io).map(|_| ())
}

/// Retrieves VCF sample indices and HaplotypeSides for samples belonging to a specified population
/// as defined in a population definition CSV file.
///
/// # Arguments
/// * `pop_name` - The name of the population to retrieve haplotypes for.
/// * `parsed_csv_populations` - A map where keys are population names and values are lists of sample IDs (from CSV).
/// * `vcf_sample_id_to_index` - A map where keys are core VCF sample IDs and values are their 0-based VCF column indices.
///
/// # Returns
/// A vector of tuples, where each tuple is `(vcf_sample_index, HaplotypeSide)`.
/// Both Left and Right haplotypes are included for each matched sample.
fn get_haplotype_indices_for_csv_population(
    pop_name: &str,
    parsed_csv_populations: &HashMap<String, Vec<String>>,
    vcf_sample_id_to_index: &HashMap<String, usize>,
) -> Vec<(usize, HaplotypeSide)> {
    let mut haplotype_indices = Vec::new();

    if let Some(sample_ids_for_pop) = parsed_csv_populations.get(pop_name) {
        for csv_sample_id in sample_ids_for_pop {
            // The vcf_sample_id_to_index keys are core VCF sample IDs (e.g., "NA12878").
            // The csv_sample_id is also expected to be a core sample ID.
            if let Some(&vcf_idx) = vcf_sample_id_to_index.get(csv_sample_id) {
                haplotype_indices.push((vcf_idx, HaplotypeSide::Left));
                haplotype_indices.push((vcf_idx, HaplotypeSide::Right));
            } else {
                log(
                    LogLevel::Warning,
                    &format!(
                        "Sample '{}' defined for population '{}' in CSV not found in VCF sample list. This sample will be skipped for population '{}'.",
                        csv_sample_id, pop_name, pop_name
                    ),
                );
            }
        }
    } else {
        // This case should ideally not be reached if pop_name is derived from parsed_csv_populations.keys()
        log(
            LogLevel::Warning,
            &format!(
                "Population name '{}' was queried but not found in parsed CSV definitions during haplotype gathering.",
                pop_name
            ),
        );
    }
    haplotype_indices
}

// Function to process a VCF file
pub fn process_vcf(
    file: &Path,
    reference_path: &Path,
    chr: String,
    region: ZeroBasedHalfOpen,
    min_gq: u16,
    mask_regions: Option<Arc<HashMap<String, Vec<(i64, i64)>>>>,
    allow_regions: Option<Arc<HashMap<String, Vec<(i64, i64)>>>>,
    exclusion_set: &HashSet<String>,
    position_allele_map: Arc<Mutex<HashMap<i64, (char, Vec<char>)>>>,
) -> Result<
    (
        Vec<Variant>,
        Vec<usize>,
        Vec<String>,
        i64,
        MissingDataInfo,
        FilteringStats,
    ),
    VcfError,
> {
    set_stage(ProcessingStage::VcfProcessing);
    log(
        LogLevel::Info,
        &format!(
            "Processing VCF file {} for chr{}:{}-{}",
            file.display(),
            chr,
            region.start,
            region.end
        ),
    );

    // Initialize the VCF reader
    let mut reader = open_vcf_reader(file)?;
    let mut sample_names = Vec::new();
    let mut kept_col_indices = Vec::new();

    // Get chromosome length from reference
    let chr_length = {
        let fasta_reader = bio::io::fasta::IndexedReader::from_file(&reference_path)
            .map_err(|e| VcfError::Parse(e.to_string()))?;
        let sequences = fasta_reader.index.sequences().to_vec();
        let seq_info = sequences
            .iter()
            .find(|seq| seq.name == chr || seq.name == format!("chr{}", chr))
            .ok_or_else(|| VcfError::Parse(format!("Chromosome {} not found in reference", chr)))?;
        seq_info.len as i64
    };
    // Log without terminal message to reduce spam
    log(
        LogLevel::Info,
        &format!("Chromosome {} length: {}bp", chr, chr_length),
    );

    // Small vectors to hold variants in batches, limiting memory usage
    let all_variants = Arc::new(Mutex::new(Vec::<(Variant, bool)>::with_capacity(10000)));

    // Shared stats
    let missing_data_info = Arc::new(Mutex::new(MissingDataInfo::default()));
    let _filtering_stats = Arc::new(Mutex::new(FilteringStats::default()));

    // Create a shared progress bar that plays nicely with multi-threaded rendering
    let is_gzipped = file.extension().and_then(|s| s.to_str()) == Some("gz");
    let total_bytes = if is_gzipped {
        None
    } else {
        Some(fs::metadata(file)?.len())
    };
    let progress_message = format!("Reading VCF for chr{}:{}-{}", chr, region.start, region.end);
    let progress_bar = Arc::new(create_vcf_progress(total_bytes, &progress_message));

    let processing_complete = Arc::new(AtomicBool::new(false));
    let processing_complete_clone = Arc::clone(&processing_complete);
    let progress_bar_clone = Arc::clone(&progress_bar); // Clone Arc for progress thread
    let finish_message = format!(
        "Finished reading VCF for chr{}:{}-{}",
        chr, region.start, region.end
    );
    let progress_thread = thread::spawn(move || {
        while !processing_complete_clone.load(Ordering::Relaxed) {
            // Less frequent updates to prevent overprinting
            thread::sleep(Duration::from_millis(200));
        }
        // Finish with a clean message once processing is complete
        progress_bar_clone.finish_with_message(finish_message);
    });

    // Parse header lines.
    let mut buffer = String::new();
    while reader.read_line(&mut buffer)? > 0 {
        if buffer.starts_with("##") {
        } else if buffer.starts_with("#CHROM") {
            validate_vcf_header(&buffer)?;
            let header_fields: Vec<&str> = buffer.split_whitespace().collect();
            for (idx, name) in header_fields.iter().enumerate().skip(9) {
                if !exclusion_set.contains(*name) {
                    sample_names.push((*name).to_string());
                    kept_col_indices.push(idx);
                }
            }
            break;
        }
        buffer.clear();
    }
    buffer.clear();

    if sample_names.is_empty() {
        return Err(VcfError::Parse(
            "No samples remain after applying exclusions".to_string(),
        ));
    }

    // Bounded channels for lines and results.
    let (line_sender, line_receiver) = bounded(2000);
    let (result_sender, result_receiver) = bounded(2000);

    // Producer for reading lines from VCF.
    let producer_thread = thread::spawn({
        let mut local_buffer = String::new();
        let mut local_reader = reader;
        move || -> Result<(), VcfError> {
            while local_reader.read_line(&mut local_buffer)? > 0 {
                line_sender
                    .send(local_buffer.clone())
                    .map_err(|_| VcfError::ChannelSend)?;
                if total_bytes.is_some() {
                    progress_bar.inc(local_buffer.len() as u64);
                }
                local_buffer.clear();
            }
            drop(line_sender);
            Ok(())
        }
    });

    // Consumers for variant lines.
    let num_threads = num_cpus::get();
    let arc_sample_names = Arc::new(sample_names);
    let arc_kept_col_indices = Arc::new(kept_col_indices);
    let mut consumers = Vec::with_capacity(num_threads);
    for _ in 0..num_threads {
        let line_receiver = line_receiver.clone();
        let rs = result_sender.clone();
        let arc_names = Arc::clone(&arc_sample_names);
        let arc_indices = Arc::clone(&arc_kept_col_indices);
        let arc_mask = mask_regions.clone();
        let arc_allow = allow_regions.clone();
        let chr_copy = chr.to_string();
        consumers.push(thread::spawn(move || -> Result<HashMap<i64, (char, Vec<char>)>, VcfError> {
            let mut local_allele_map: HashMap<i64, (char, Vec<char>)> = HashMap::new();
            while let Ok(line) = line_receiver.recv() {
                let mut single_line_miss_info = MissingDataInfo::default();
                let mut single_line_filt_stats = FilteringStats::default();

                // Construct a ZeroBasedHalfOpen region for the consumer thread
                let consumer_region = ZeroBasedHalfOpen {
                    start: region.start,
                    end: region.end,
                };

                match process_variant(
                    &line,
                    &chr_copy,
                    consumer_region,
                    &mut single_line_miss_info,
                    &arc_names,
                    &arc_indices,
                    min_gq,
                    &mut single_line_filt_stats,
                    arc_allow.as_ref().map(|x| x.as_ref()),
                    arc_mask.as_ref().map(|x| x.as_ref()),
                ) {
                    Ok(variant_opt) => {
                        let variant_for_channel = match variant_opt {
                            Some((variant, passes, allele_info)) => {
                                if let Some((pos, ref_allele, alt_alleles)) = allele_info {
                                    local_allele_map.insert(pos, (ref_allele, alt_alleles));
                                }
                                Some((variant, passes))
                            }
                            None => None,
                        };
                        rs.send(Ok((
                            variant_for_channel,
                            single_line_miss_info.clone(),
                            single_line_filt_stats.clone(),
                        )))
                        .map_err(|_| VcfError::ChannelSend)?;
                    }
                    Err(e) => {
                        rs.send(Err(e)).map_err(|_| VcfError::ChannelSend)?;
                    }
                }
            }
            Ok(local_allele_map)
        }));
    }

    // Collector merges results from consumers.
    let collector_thread = thread::spawn({
        let all_variants = Arc::clone(&all_variants);
        let missing_data_info = Arc::clone(&missing_data_info);
        let _filtering_stats = Arc::clone(&_filtering_stats);
        move || -> Result<(), VcfError> {
            while let Ok(msg) = result_receiver.recv() {
                match msg {
                    Ok((Some((variant, passes)), local_miss, mut local_stats)) => {
                        let mut u = all_variants.lock();
                        u.push((variant, passes)); // single owner of the heavy genotypes

                        {
                            let mut global_miss = missing_data_info.lock();
                            global_miss.total_data_points += local_miss.total_data_points;
                            global_miss.missing_data_points += local_miss.missing_data_points;
                            global_miss
                                .positions_with_missing
                                .extend(local_miss.positions_with_missing);
                        }
                        {
                            let mut gs = _filtering_stats.lock();
                            gs.total_variants += local_stats.total_variants;
                            gs._filtered_variants += local_stats._filtered_variants;
                            gs.filtered_positions.extend(local_stats.filtered_positions);
                            gs.filtered_due_to_mask += local_stats.filtered_due_to_mask;
                            gs.filtered_due_to_allow += local_stats.filtered_due_to_allow;
                            gs.missing_data_variants += local_stats.missing_data_variants;
                            gs.low_gq_variants += local_stats.low_gq_variants;
                            gs.multi_allelic_variants += local_stats.multi_allelic_variants;
                            for ex in local_stats.filtered_examples.drain(..) {
                                gs.add_example(ex);
                            }
                        }
                    }

                    Ok((None, local_miss, mut local_stats)) => {
                        let mut global_miss = missing_data_info.lock();
                        global_miss.total_data_points += local_miss.total_data_points;
                        global_miss.missing_data_points += local_miss.missing_data_points;
                        global_miss
                            .positions_with_missing
                            .extend(local_miss.positions_with_missing);
                        let mut gs = _filtering_stats.lock();
                        gs.total_variants += local_stats.total_variants;
                        gs._filtered_variants += local_stats._filtered_variants;
                        gs.filtered_positions.extend(local_stats.filtered_positions);
                        gs.filtered_due_to_mask += local_stats.filtered_due_to_mask;
                        gs.filtered_due_to_allow += local_stats.filtered_due_to_allow;
                        gs.missing_data_variants += local_stats.missing_data_variants;
                        gs.low_gq_variants += local_stats.low_gq_variants;
                        gs.multi_allelic_variants += local_stats.multi_allelic_variants;
                        for ex in local_stats.filtered_examples.drain(..) {
                            gs.add_example(ex);
                        }
                    }
                    Err(e) => {
                        eprintln!("{}", e);
                    }
                }
            }
            Ok(())
        }
    });

    // Wait for producer.
    producer_thread.join().expect("Producer thread panicked")?;
    // Wait for consumers.
    drop(line_receiver);
    drop(result_sender);
    let mut merged_local_maps: Vec<HashMap<i64, (char, Vec<char>)>> = Vec::with_capacity(num_threads);
    for c in consumers {
        match c.join() {
            Ok(Ok(local_map)) => merged_local_maps.push(local_map),
            Ok(Err(e)) => return Err(e),
            Err(_) => {
                return Err(VcfError::Parse(
                    "Consumer thread panicked while processing variants".to_string(),
                ))
            }
        }
    }
    {
        let mut global_map = position_allele_map.lock();
        for local_map in merged_local_maps {
            global_map.extend(local_map);
        }
    }
    // Signal done, wait for collector.
    processing_complete.store(true, Ordering::Relaxed);
    collector_thread
        .join()
        .expect("Collector thread panicked")?;
    progress_thread.join().expect("Progress thread panicked");

    // Extract final variant vectors.
    let mut final_all_with_flags = Arc::try_unwrap(all_variants)
        .map_err(|_| VcfError::Parse("Variants still have multiple owners".to_string()))?
        .into_inner();

    // sort the (variant, pass) tuples by genomic position while preserving their filter status
    final_all_with_flags.sort_by_key(|(variant, _)| variant.position);

    let mut final_all = Vec::with_capacity(final_all_with_flags.len());
    let mut final_filtered_idxs = Vec::new();
    for (idx, (variant, passes)) in final_all_with_flags.into_iter().enumerate() {
        final_all.push(variant);
        if passes {
            final_filtered_idxs.push(idx);
        }
    }

    // Extract stats.
    let final_miss = Arc::try_unwrap(missing_data_info)
        .map_err(|_| VcfError::Parse("Missing data info still has multiple owners".to_string()))?
        .into_inner();
    let final_stats = Arc::try_unwrap(_filtering_stats)
        .map_err(|_| VcfError::Parse("Filtering stats still have multiple owners".to_string()))?
        .into_inner();
    let final_names = Arc::try_unwrap(arc_sample_names)
        .map_err(|_| VcfError::Parse("Sample names have multiple owners".to_string()))?;

    log(
        LogLevel::Info,
        &format!(
            "VCF processing complete for chr{}:{}-{}: {} variants loaded, {} filtered",
            chr,
            region.start,
            region.end,
            final_all.len(),
            final_filtered_idxs.len()
        ),
    );

    if chr.contains("X") || chr.contains("x") {
        log(
            LogLevel::Info,
            &format!(
                "DEBUG X: chrX VCF processing complete with {} unfiltered and {} filtered variants",
                final_all.len(),
                final_filtered_idxs.len()
            ),
        );
    }

    log(
        LogLevel::Info,
        &format!(
            "VCF statistics: missing data points: {}/{} ({:.2}%)",
            final_miss.missing_data_points,
            final_miss.total_data_points,
            (final_miss.missing_data_points as f64 / final_miss.total_data_points.max(1) as f64)
                * 100.0
        ),
    );

    Ok((
        final_all,
        final_filtered_idxs,
        final_names,
        chr_length,
        final_miss,
        final_stats,
    ))
}

pub fn process_variant(
    line: &str,
    chr: &str,
    region: ZeroBasedHalfOpen,
    missing_data_info: &mut MissingDataInfo,
    sample_names: &[String],
    kept_col_indices: &[usize],
    min_gq: u16,
    filtering_stats: &mut FilteringStats,
    allow_regions: Option<&HashMap<String, Vec<(i64, i64)>>>,
    mask_regions: Option<&HashMap<String, Vec<(i64, i64)>>>,
) -> Result<Option<(Variant, bool, Option<(i64, char, Vec<char>)>)>, VcfError> {
    let fields: Vec<&str> = line.split('\t').collect();

    let required_fixed_fields = 9;
    if fields.len() < required_fixed_fields {
        return Err(VcfError::Parse(format!(
            "Invalid VCF line format: expected at least {} fixed fields, found {}",
            required_fixed_fields,
            fields.len()
        )));
    }

    if let Some(&max_idx) = kept_col_indices.iter().max() {
        if fields.len() <= max_idx {
            return Err(VcfError::Parse(format!(
                "Invalid VCF line format: expected genotype field at column {}, found {} columns",
                max_idx + 1,
                fields.len()
            )));
        }
    }

    let vcf_chr = fields[0].trim().trim_start_matches("chr");

    if vcf_chr != chr.trim_start_matches("chr") {
        return Ok(None);
    }

    // parse a 1-based VCF position
    let one_based_vcf_position = OneBasedPosition::new(
        fields[1]
            .parse()
            .map_err(|_| VcfError::Parse("Invalid position".to_string()))?,
    )?;

    // call region.contains using zero-based
    if !region.contains(ZeroBasedPosition(one_based_vcf_position.zero_based())) {
        return Ok(None);
    }

    filtering_stats.total_variants += 1; // DO NOT MOVE THIS LINE ABOVE THE CHECK FOR WITHIN RANGE

    // Only variants within the range get passed the collector which increments statistics.
    // For variants outside the range, the consumer thread does not send any result to the collector.
    // If this line is moved above the early return return Ok(None) in the range check, then it would increment all variants, not just those in the regions
    // This would mean that the maximum number of variants filtered could be below the maximum number of variants,
    // in the case that there are variants outside of the ranges (which would not even get far enough to need to be filtered, but would be included in the total).
    //
    // Only variants within the range get counted toward totals.
    // For variants outside the range, we return early.

    let zero_based_position = one_based_vcf_position.zero_based(); // Zero-based coordinate

    // Check allow regions
    if let Some(allow_regions_chr) = allow_regions.and_then(|ar| ar.get(vcf_chr)) {
        if !position_in_regions(zero_based_position, allow_regions_chr) {
            filtering_stats._filtered_variants += 1;
            filtering_stats.filtered_due_to_allow += 1;
            filtering_stats
                .filtered_positions
                .insert(zero_based_position);
            filtering_stats.add_example(format!("{}: Filtered due to allow", line.trim()));
            return Ok(None);
        }
    } else if allow_regions.is_some() {
        filtering_stats._filtered_variants += 1;
        filtering_stats.filtered_due_to_allow += 1;
        filtering_stats
            .filtered_positions
            .insert(zero_based_position);
        filtering_stats.add_example(format!("{}: Filtered due to allow", line.trim()));
        return Ok(None);
    }

    // Check mask regions
    if let Some(mask_regions_chr) = mask_regions.and_then(|mr| mr.get(vcf_chr)) {
        // Create a ZeroBasedHalfOpen point interval for the position
        let position_interval = ZeroBasedHalfOpen {
            start: zero_based_position as usize,
            end: (zero_based_position + 1) as usize,
        };

        // Check if position is masked using the ZeroBasedHalfOpen type
        let is_masked = mask_regions_chr.iter().any(|&(start, end)| {
            let mask_interval = ZeroBasedHalfOpen {
                start: start as usize,
                end: end as usize,
            };
            position_interval.intersect(&mask_interval).is_some()
        });

        if is_masked {
            filtering_stats._filtered_variants += 1;
            filtering_stats.filtered_due_to_mask += 1;
            filtering_stats
                .filtered_positions
                .insert(zero_based_position);
            filtering_stats.add_example(format!("{}: Filtered due to mask", line.trim()));
            return Ok(None);
        }
    } else if mask_regions.is_some() {
        // Chromosome not found in mask regions, but mask was provided
        // This is a warning condition - the chromosome exists in the VCF but not in the mask
        eprintln!(
            "{}",
            format!(
                "Warning: Chromosome {} not found in mask file. No positions will be masked for this chromosome.",
                vcf_chr
            ).yellow()
        );
    }

    // --- START LENGTH GUARD ---
    // Move alt_alleles split up
    let alt_alleles: Vec<&str> = fields[4].split(',').collect();

    // Check REF length
    if fields[3].len() != 1 {
        filtering_stats._filtered_variants += 1;
        filtering_stats
            .filtered_positions
            .insert(zero_based_position);
        filtering_stats.add_example(format!("{}: Filtered due to REF INDEL", line.trim()));
        return Ok(None);
    }

    // Check ALT length (any of them)
    if alt_alleles.iter().any(|a| a.len() != 1) {
        filtering_stats._filtered_variants += 1;
        filtering_stats
            .filtered_positions
            .insert(zero_based_position);
        filtering_stats.add_example(format!("{}: Filtered due to ALT INDEL/MNP", line.trim()));
        return Ok(None);
    }
    // --- END LENGTH GUARD ---

    // Capture reference and alternate alleles for downstream sequence rendering.
    let allele_info = if !fields[3].is_empty() && !fields[4].is_empty() {
        let ref_allele = match fields[3].chars().next().unwrap_or('N') {
            'A' | 'a' => 'A',
            'C' | 'c' => 'C',
            'G' | 'g' => 'G',
            'T' | 't' => 'T',
            _ => 'N',
        };
        let alt_alleles_vec: Vec<char> = fields[4]
            .split(',')
            .map(|s| match s.chars().next().unwrap_or('N') {
                'A' | 'a' => 'A',
                'C' | 'c' => 'C',
                'G' | 'g' => 'G',
                'T' | 't' => 'T',
                _ => 'N',
            })
            .collect();
        Some((zero_based_position, ref_allele, alt_alleles_vec))
    } else {
        None
    };
<<<<<<< HEAD

    let alt_alleles: Vec<&str> = fields[4].split(',').collect();
    // Removed multiallelic filter here.
    // We still filter MNPs (Multi-Nucleotide Polymorphisms) below.
    // Ensure ALL alt alleles are single nucleotides.
    if alt_alleles.iter().any(|s| s.len() > 1) {
=======
    let is_multiallelic = alt_alleles.len() > 1;
    if is_multiallelic {
        filtering_stats.multi_allelic_variants += 1;
        eprintln!(
            "{}",
            format!(
                "Warning: Multi-allelic site detected at position {}, which is not supported. Skipping.",
                one_based_vcf_position.0
            ).yellow()
        );
        filtering_stats.add_example(format!(
            "{}: Filtered due to multi-allelic variant",
            line.trim()
        ));
        filtering_stats
            .filtered_positions
            .insert(zero_based_position);
        return Ok(None);
    }
    if alt_alleles.get(0).map_or(false, |s| s.len() > 1) {
>>>>>>> 7019e4b7
        filtering_stats.multi_allelic_variants += 1;
        eprintln!(
            "{}",
            format!(
                "Warning: Multi-nucleotide ALT detected at position {}, which is not supported. Skipping.",
                one_based_vcf_position.0
            ).yellow()
        );
        filtering_stats.add_example(format!(
            "{}: Filtered due to multi-nucleotide alt allele",
            line.trim()
        ));
        filtering_stats
            .filtered_positions
            .insert(zero_based_position);
        return Ok(None);
    }

    let format_fields: Vec<&str> = fields[8].split(':').collect();
    let gq_index = format_fields.iter().position(|&s| s == "GQ");
    if gq_index.is_none() {
        return Err(VcfError::Parse("GQ field not found in FORMAT".to_string()));
    }
    let gq_index = gq_index.unwrap();

    let mut raw_genotypes: Vec<Option<Vec<u8>>> = Vec::with_capacity(sample_names.len());
    for &idx in kept_col_indices {
        let gt = fields
            .get(idx)
            .ok_or_else(|| "Missing genotype field")
            .unwrap();
        missing_data_info.total_data_points += 1;
        let alleles_str = gt.split(':').next().unwrap_or(".");
        if alleles_str == "." || alleles_str == "./." || alleles_str == ".|." {
            missing_data_info.missing_data_points += 1;
            missing_data_info
                .positions_with_missing
                .insert(zero_based_position);
            raw_genotypes.push(None);
            continue;
        }
        let alleles = alleles_str
            .split(|c| c == '|' || c == '/')
            .map(|allele| allele.parse::<u8>().ok())
            .collect::<Option<Vec<u8>>>();
        if alleles.is_none() {
            missing_data_info.missing_data_points += 1;
            missing_data_info
                .positions_with_missing
                .insert(zero_based_position);
        }
        raw_genotypes.push(alleles);
    }

    let mut sample_has_low_gq = false;
    for &idx in kept_col_indices {
        let gt_field = fields
            .get(idx)
            .ok_or_else(|| VcfError::Parse("Missing genotype field".to_string()))?;
        let gt_subfields: Vec<&str> = gt_field.split(':').collect();
        if gq_index >= gt_subfields.len() {
            return Err(VcfError::Parse(format!(
                "GQ value missing in sample genotype field at chr{}:{}",
                chr, one_based_vcf_position.0
            )));
        }
        let gq_str = gt_subfields[gq_index].trim();

        // Attempt to parse GQ value as u16
        // Parse GQ value, treating '.' or empty string as 0
        // If you have no GQ, we treat as GQ=0 → (probably) filtered out.
        let gq_value: u16 = match gq_str {
            "." | "" => 0,
            _ => match gq_str.parse() {
                Ok(val) => val,
                Err(_) => {
                    eprintln!(
                        "Missing GQ value '{}' at {}:{}. Treating as 0.",
                        gq_str, chr, one_based_vcf_position.0
                    );
                    0
                }
            },
        };
        // Check if GQ value is below the minimum threshold
        if gq_value < min_gq {
            sample_has_low_gq = true;
        }
    }

    let has_missing_genotypes = raw_genotypes.iter().any(|gt| gt.is_none());
    let passes_filters = !sample_has_low_gq && !has_missing_genotypes;

    if sample_has_low_gq {
        // Skip this variant
        filtering_stats.low_gq_variants += 1;
        filtering_stats._filtered_variants += 1;
        filtering_stats
            .filtered_positions
            .insert(zero_based_position);
        filtering_stats.add_example(format!("{}: Filtered due to low GQ", line.trim()));

        let packed_genotypes: Vec<Option<PackedGenotype>> = raw_genotypes
            .into_iter()
            .map(|gt| gt.map(PackedGenotype::from_vec))
            .collect();
        let variant = Variant {
            position: zero_based_position,
            genotypes: CompressedGenotypes::new(packed_genotypes),
        };
        return Ok(Some((variant, passes_filters, allele_info)));
    }

    if has_missing_genotypes {
        filtering_stats.missing_data_variants += 1;
        filtering_stats.add_example(format!("{}: Filtered due to missing data", line.trim()));
    }

    // Update filtering stats if variant is filtered out
    if !passes_filters {
        filtering_stats._filtered_variants += 1;
        filtering_stats
            .filtered_positions
            .insert(zero_based_position);

        if has_missing_genotypes {
            filtering_stats.missing_data_variants += 1;
            filtering_stats.add_example(format!("{}: Filtered due to missing data", line.trim()));
        }
    }

    let packed_genotypes: Vec<Option<PackedGenotype>> = raw_genotypes
        .into_iter()
        .map(|gt| gt.map(PackedGenotype::from_vec))
        .collect();
    let variant = Variant {
        position: zero_based_position,
        genotypes: CompressedGenotypes::new(packed_genotypes),
    };

    // Return the parsed variant and whether it passes filters
    Ok(Some((variant, passes_filters, allele_info)))
}<|MERGE_RESOLUTION|>--- conflicted
+++ resolved
@@ -4011,35 +4011,11 @@
     } else {
         None
     };
-<<<<<<< HEAD
 
     let alt_alleles: Vec<&str> = fields[4].split(',').collect();
-    // Removed multiallelic filter here.
     // We still filter MNPs (Multi-Nucleotide Polymorphisms) below.
     // Ensure ALL alt alleles are single nucleotides.
     if alt_alleles.iter().any(|s| s.len() > 1) {
-=======
-    let is_multiallelic = alt_alleles.len() > 1;
-    if is_multiallelic {
-        filtering_stats.multi_allelic_variants += 1;
-        eprintln!(
-            "{}",
-            format!(
-                "Warning: Multi-allelic site detected at position {}, which is not supported. Skipping.",
-                one_based_vcf_position.0
-            ).yellow()
-        );
-        filtering_stats.add_example(format!(
-            "{}: Filtered due to multi-allelic variant",
-            line.trim()
-        ));
-        filtering_stats
-            .filtered_positions
-            .insert(zero_based_position);
-        return Ok(None);
-    }
-    if alt_alleles.get(0).map_or(false, |s| s.len() > 1) {
->>>>>>> 7019e4b7
         filtering_stats.multi_allelic_variants += 1;
         eprintln!(
             "{}",
