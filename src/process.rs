--- conflicted
+++ resolved
@@ -1191,7 +1191,6 @@
     let mut alias_candidates: HashMap<String, Option<usize>> = HashMap::new();
 
     for (i, name) in sample_names.iter().enumerate() {
-<<<<<<< HEAD
         exact_map.insert(name.clone(), i);
 
         if let Some(suffix) = name.rsplit('_').next() {
@@ -1208,17 +1207,15 @@
                 }
             }
         }
-=======
         // Convert to String so the HashMap owns its keys.
         // 1) Store the core ID (last underscore-delimited token) to match config TSV entries
         //    such as "HG12345" when the VCF contains "AFR_ACB_HG12345".
-        let core_id = name.rsplit('_').next().unwrap_or(name).to_string();
-        vcf_sample_id_to_index.entry(core_id).or_insert(i);
+        //let core_id = name.rsplit('_').next().unwrap_or(name).to_string();
+        //vcf_sample_id_to_index.entry(core_id).or_insert(i);
 
         // 2) Also store the full VCF sample name to support direct lookups using the exact label
         //    provided in the VCF header.
-        vcf_sample_id_to_index.entry(name.clone()).or_insert(i);
->>>>>>> 875f4437
+        //vcf_sample_id_to_index.entry(name.clone()).or_insert(i);
     }
 
     for (alias, target) in alias_candidates {
