use crate::stats::{
    DenseGenotypeMatrix, HudsonFSTOutcome, PopulationContext, PopulationId, SiteDiversity,
    calculate_adjusted_sequence_length, calculate_fst_wc_csv_populations,
    calculate_fst_wc_haplotype_groups, calculate_hudson_fst_for_pair_with_sites,
    calculate_inversion_allele_frequency, calculate_per_site_diversity, calculate_pi,
    calculate_pi_for_population, calculate_watterson_theta,
};

use crate::parse::{
    find_vcf_file, open_vcf_reader, parse_gtf_file, read_reference_sequence, validate_vcf_header,
};

use crate::progress::{
    LogLevel, ProcessingStage, StatusBox, create_spinner, create_vcf_progress, display_status_box,
    finish_entry_progress, finish_step_progress, finish_variant_progress, init_entry_progress,
    init_step_progress, init_variant_progress, log, set_stage, update_entry_progress,
    update_step_progress, update_variant_progress,
};

use crate::transcripts::{
    TranscriptAnnotationCDS, filter_and_log_transcripts, make_sequences, write_phylip_file,
};

use clap::Parser;
use colored::*;
use crossbeam_channel::bounded;
use csv::WriterBuilder;
use flate2::write::GzEncoder;
use flate2::Compression;
use parking_lot::Mutex;
use prettytable::{Table, row};
use rayon::prelude::*;
use smallvec::SmallVec;
use std::collections::{HashMap, HashSet};
use std::convert::TryFrom;
use std::fs::{self, File, OpenOptions};
use std::io::{self, BufRead};
use std::io::{BufWriter, Write};
use std::path::Path;
use std::sync::Arc;
use std::sync::atomic::{AtomicBool, Ordering};
use std::thread;
use std::time::Duration;
use tempfile::TempDir;

pub fn create_temp_dir() -> Result<TempDir, VcfError> {
    let ramdisk_path = std::env::var("RAMDISK_PATH").unwrap_or_else(|_| "/dev/shm".to_string());
    let temp_dir = match TempDir::new_in(&ramdisk_path) {
        Ok(dir) => dir,
        Err(_) => TempDir::new().map_err(|e| VcfError::Io(e))?,
    };
    Ok(temp_dir)
}

// Define command-line arguments using clap
#[derive(Parser, Debug)]
#[command(author, version, about, long_about = None)]
pub struct Args {
    /// Folder containing VCF files
    #[arg(short, long = "vcf_folder")]
    pub vcf_folder: String,

    /// Chromosome to process
    #[arg(short, long = "chr")]
    pub chr: Option<String>,

    /// Region to process (start-end)
    #[arg(short, long = "region")]
    pub region: Option<String>,

    /// Configuration file
    #[arg(long = "config_file")]
    pub config_file: Option<String>,

    /// Output file
    #[arg(short, long = "output_file")]
    pub output_file: Option<String>,

    /// Minimum genotype quality
    #[arg(long = "min_gq", default_value = "30")]
    pub min_gq: u16,

    /// Mask file (regions to exclude)
    #[arg(long = "mask_file")]
    pub mask_file: Option<String>,

    /// Allow file (regions to include)
    #[arg(long = "allow_file")]
    pub allow_file: Option<String>,

    /// Comma-separated list of samples to exclude
    #[arg(long, value_delimiter = ',')]
    pub exclude: Option<Vec<String>>,

    /// Reference genome .fa file
    #[arg(long = "reference")]
    pub reference_path: String,

    /// GTF or GFF
    #[arg(long = "gtf")]
    pub gtf_path: String,

    /// Enable PCA analysis on all haplotypes
    #[arg(long = "pca", help = "Perform PCA analysis on all haplotypes")]
    pub enable_pca: bool,

    /// Number of principal components to compute
    #[arg(
        long = "pca_components",
        default_value = "10",
        help = "Number of principal components to compute"
    )]
    pub pca_components: usize,

    /// Output file for PCA results
    #[arg(
        long = "pca_output",
        default_value = "pca_results.tsv",
        help = "Output file for PCA results"
    )]
    pub pca_output: String,

    /// Enable FST calculation
    #[arg(long = "fst", help = "Calculate FST")]
    pub enable_fst: bool,

    /// Path to CSV file defining population groups for FST calculation
    #[arg(
        long = "fst_populations",
        help = "Path to CSV file defining population groups for FST calculation"
    )]
    pub fst_populations: Option<String>,
}

/// ZeroBasedHalfOpen represents a half-open interval [start..end).
/// This struct is also used for slicing references safely.
#[derive(Debug, Clone, Copy)]
pub struct ZeroBasedPosition(pub i64);

impl ZeroBasedPosition {
    /// Converts the zero-based coordinate into a 1-based inclusive coordinate.
    pub fn to_one_based(self) -> i64 {
        self.0 + 1
    }
}

#[derive(Debug, Clone, Copy)]
pub struct ZeroBasedHalfOpen {
    pub start: usize,
    pub end: usize,
}

#[inline]
fn clamp_nonnegative_i64_to_usize(value: i64) -> usize {
    if value <= 0 {
        0
    } else {
        let value_u128 = value as u128;
        let max_u128 = usize::MAX as u128;
        if value_u128 > max_u128 {
            usize::MAX
        } else {
            value as usize
        }
    }
}

#[inline]
fn clamp_usize_to_i64(value: usize) -> i64 {
    let value_u128 = value as u128;
    let max_i64_u128 = i64::MAX as u128;
    if value_u128 > max_i64_u128 {
        i64::MAX
    } else {
        value as i64
    }
}

impl ZeroBasedHalfOpen {
    /// Creates a new half-open interval from 1-based inclusive coordinates.
    /// This is for data that uses 1-based inclusive.
    pub fn from_1based_inclusive(start_inclusive: i64, end_inclusive: i64) -> Self {
        let mut adjusted_start = start_inclusive;
        if adjusted_start < 1 {
            adjusted_start = 1;
        }
        let mut adjusted_end = end_inclusive;
        if adjusted_end < adjusted_start {
            adjusted_end = adjusted_start;
        }
        ZeroBasedHalfOpen {
            start: (adjusted_start - 1) as usize,
            end: adjusted_end as usize,
        }
    }

    /// Creates a new half-open interval from 0-based inclusive coordinates.
    /// This converts [start..end] inclusive into [start..end+1) half-open.
    pub fn from_0based_inclusive(start_inclusive: i64, end_inclusive: i64) -> Self {
        let adjusted_start = start_inclusive.max(0);
        let adjusted_end = if end_inclusive < adjusted_start {
            adjusted_start
        } else {
            end_inclusive.saturating_add(1).max(adjusted_start)
        };

        ZeroBasedHalfOpen {
            start: clamp_nonnegative_i64_to_usize(adjusted_start),
            end: clamp_nonnegative_i64_to_usize(adjusted_end),
        }
    }

    /// Creates a zero-length half-open interval representing a single position p (0-based).
    pub fn from_0based_point(p: i64) -> Self {
        let start = p.max(0) as usize;
        ZeroBasedHalfOpen {
            start,
            end: start + 1,
        }
    }

    /// Returns the length of this half-open interval.
    pub fn len(&self) -> usize {
        if self.end > self.start {
            self.end - self.start
        } else {
            0
        }
    }

    /// Returns a slice of `seq` corresponding to this interval.
    /// This will panic if `end` exceeds `seq.len()`.
    pub fn slice<'a>(&self, seq: &'a [u8]) -> &'a [u8] {
        &seq[self.start..self.end]
    }

    /// Returns Some(overlap) if this interval intersects with `other`, or None if no overlap.
    pub fn intersect(&self, other: &ZeroBasedHalfOpen) -> Option<ZeroBasedHalfOpen> {
        let start = self.start.max(other.start);
        let end = self.end.min(other.end);
        if start < end {
            Some(ZeroBasedHalfOpen { start, end })
        } else {
            None
        }
    }

    /// Returns true if `pos` is in [start..end).
    pub fn contains(&self, pos: ZeroBasedPosition) -> bool {
        let p = pos.0 as usize;
        p >= self.start && p < self.end
    }

    /// Returns the 1-based inclusive start coordinate of this interval.
    pub fn start_1based_inclusive(&self) -> i64 {
        self.start as i64 + 1
    }

    /// Returns the 0-based inclusive end coordinate of this 0-based half-open interval [self.start, self.end).
    /// For a non-empty interval [S_0, E_0), this returns E_0 - 1.
    /// For an empty interval where self.end <= self.start (e.g., [0,0) or [5,2) ),
    /// this will result in an end coordinate that is less than self.start,
    /// correctly defining an empty or invalid 0-based inclusive interval [self.start, result].
    pub fn get_0based_inclusive_end_coord(&self) -> i64 {
        // This calculation means that if self.end <= self.start (empty interval),
        // the resulting inclusive end will be less than self.start, making the
        // inclusive interval [self.start, (self.end - 1)] also empty/invalid.
        // E.g., for [0,0), returns -1. For [5,5), returns 4.
        (self.end as i64) - 1
    }

    /// Returns the coordinate value that serves as the 1-based inclusive end
    /// of this 0-based half-open interval [self.start, self.end).
    /// For an interval like [S_0, E_0) (0-based half-open), the corresponding
    /// 1-based inclusive interval is [S_0 + 1, E_0]. This function returns E_0.
    pub fn get_1based_inclusive_end_coord(&self) -> i64 {
        self.end as i64
    }

    /// Returns a tuple (1-based inclusive start, 1-based inclusive end)
    /// representing this 0-based half-open interval.
    /// For an interval like [S_0, E_0) (0-based half-open), this returns (S_0 + 1, E_0).
    pub fn to_1based_inclusive_tuple(&self) -> (i64, i64) {
        (
            self.start_1based_inclusive(),
            self.get_1based_inclusive_end_coord(),
        )
    }

    /// Returns 1-based position of `pos` if inside [start..end), else None.
    // HALF-OPEN. Make clear later.
    pub fn relative_position_1based(&self, pos: i64) -> Option<usize> {
        let p = pos as usize;
        if p >= self.start && p < self.end {
            Some(p - self.start + 1)
        } else {
            None
        }
    }

    /// self is the half-open interval [start..end). self.start is the inclusive lower
    /// bound and self.end is the exclusive upper bound.
    /// It treats the input pos as 1-based inclusive and converts it to 0-based.
    /// Then it checks if the converted position is in [start..end). If so, it
    /// returns the offset plus 1 as the relative 1-based position.
    pub fn relative_position_1based_inclusive(&self, pos: i64) -> Option<usize> {
        let p = (pos - 1) as usize;
        if p >= self.start && p < self.end {
            Some(p - self.start + 1)
        } else {
            None
        }
    }

    // Query region
    pub fn to_zero_based_inclusive(&self) -> ZeroBasedInclusive {
        let start_i64 = clamp_usize_to_i64(self.start);
        let end_i64 = if self.end == 0 {
            -1
        } else {
            let inclusive_end = self.end - 1;
            clamp_usize_to_i64(inclusive_end)
        };

        ZeroBasedInclusive {
            start: start_i64,
            end: end_i64,
        }
    }

    // Make the names e.g. zero vs. 0 consistent later

    /// Creates a new half-open interval from 0-based half-open coordinates.
    /// Takes a start (inclusive) and end (exclusive) as-is, assuming they are already 0-based.
    pub fn from_0based_half_open(start: i64, end: i64) -> Self {
        ZeroBasedHalfOpen {
            start: start as usize,
            end: end as usize,
        }
    }
}

#[derive(Debug, Clone, Copy)]
pub struct ZeroBasedInclusive {
    pub start: i64,
    pub end: i64,
}

impl From<ZeroBasedInclusive> for QueryRegion {
    fn from(interval: ZeroBasedInclusive) -> Self {
        QueryRegion {
            start: interval.start,
            end: interval.end,
        }
    }
}

/// A 1-based VCF position. Guaranteed >= 1, no runtime overhead.
#[derive(Debug, Clone, Copy)]
pub struct OneBasedPosition(i64);

impl OneBasedPosition {
    /// Creates a new 1-based position, returning an error if `val < 1`.
    pub fn new(val: i64) -> Result<Self, VcfError> {
        if val < 1 {
            Err(VcfError::Parse(format!("Invalid 1-based pos: {}", val)))
        } else {
            Ok(Self(val))
        }
    }

    /// Converts to zero-based i64. This is where we do `-1`.
    pub fn zero_based(self) -> i64 {
        self.0 - 1
    }
}

/// Represents the side of a haplotype (left or right) for a sample.
#[derive(Debug, Clone, Copy, PartialEq, Eq, Hash)]
pub enum HaplotypeSide {
    Left,  // The left haplotype of a diploid sample
    Right, // The right haplotype of a diploid sample
}

// Data structures
#[derive(Debug, Clone)]
pub struct ConfigEntry {
    pub seqname: String,
    pub interval: ZeroBasedHalfOpen,
    pub samples_unfiltered: HashMap<String, (u8, u8)>,
    pub samples_filtered: HashMap<String, (u8, u8)>,
}

#[derive(Debug, Default, Clone)]
pub struct FilteringStats {
    pub total_variants: usize,
    pub _filtered_variants: usize,
    pub filtered_due_to_mask: usize,
    pub filtered_due_to_allow: usize,
    pub filtered_positions: HashSet<i64>,
    pub missing_data_variants: usize,
    pub low_gq_variants: usize,
    pub mnp_variants: usize,
    pub filtered_examples: Vec<String>,
}

impl FilteringStats {
    // Adds an example if there are fewer than 5
    fn add_example(&mut self, example: String) {
        if self.filtered_examples.len() < 5 {
            // println!("Adding example - {}", example); // Debug
            self.filtered_examples.push(example);
        }
    }
}

pub type PackedGenotype = SmallVec<[u8; 2]>;

#[derive(Debug, Clone, PartialEq)]
pub struct CompressedGenotypes {
    data: Arc<[u8]>,
    stride: usize,
    num_samples: usize,
}

impl CompressedGenotypes {
    const MISSING: u8 = 0xFF;

    pub fn new(raw: Vec<Option<PackedGenotype>>) -> Self {
        let num_samples = raw.len();
        let mut max_ploidy = raw
            .iter()
            .filter_map(|gt| gt.as_ref().map(|g| g.len()))
            .max()
            .unwrap_or(0);
        if num_samples > 0 {
            max_ploidy = max_ploidy.max(1);
        }

        if num_samples == 0 || max_ploidy == 0 {
            return Self {
                data: Arc::from([]),
                stride: max_ploidy,
                num_samples,
            };
        }

        let mut flat = vec![Self::MISSING; num_samples * max_ploidy];
        for (sample_idx, genotype_opt) in raw.into_iter().enumerate() {
            let start = sample_idx * max_ploidy;
            if let Some(genotype) = genotype_opt {
                for (offset, allele) in genotype.into_iter().enumerate() {
                    if offset >= max_ploidy {
                        break;
                    }
                    flat[start + offset] = allele;
                }
            }
        }

        Self {
            data: Arc::from(flat),
            stride: max_ploidy,
            num_samples,
        }
    }

    pub fn get(&self, index: usize) -> Option<PackedGenotype> {
        if index >= self.num_samples || self.stride == 0 {
            return None;
        }
        let start = index * self.stride;
        if self.data.get(start).copied().unwrap_or(Self::MISSING) == Self::MISSING {
            return None;
        }
        let mut genotype = PackedGenotype::new();
        for offset in 0..self.stride {
            let byte = self.data[start + offset];
            if byte == Self::MISSING {
                break;
            }
            genotype.push(byte);
        }
        Some(genotype)
    }

    pub fn iter(&self) -> CompressedGenotypeIter<'_> {
        CompressedGenotypeIter {
            genotypes: self,
            index: 0,
        }
    }

    pub fn len(&self) -> usize {
        self.num_samples
    }

    pub fn is_empty(&self) -> bool {
        self.num_samples == 0
    }
}

pub struct CompressedGenotypeIter<'a> {
    genotypes: &'a CompressedGenotypes,
    index: usize,
}

impl<'a> Iterator for CompressedGenotypeIter<'a> {
    type Item = Option<PackedGenotype>;

    fn next(&mut self) -> Option<Self::Item> {
        if self.index >= self.genotypes.num_samples {
            return None;
        }
        let idx = self.index;
        self.index += 1;
        Some(self.genotypes.get(idx))
    }
}

#[derive(PartialEq, Debug, Clone)]
pub struct Variant {
    pub position: i64,
    pub genotypes: CompressedGenotypes,
}

#[derive(Debug, Clone)]
pub struct SeqInfo {
    pub sample_index: usize,    // The index of the sample this allele belongs to
    pub haplotype_group: u8,    // 0 or 1 for haplotype group
    pub vcf_allele: Option<u8>, // The VCF allele value (0 or 1) (can be None)
    pub nucleotide: Option<u8>, // The allele nucleotide (A, T, C, G) in u8 form (can be None)
    pub chromosome: String,     // Chromosome identifier
    pub position: i64,          // Chromosome position
    pub filtered: bool,         // Was this allele filtered or not
}

#[derive(Debug, Default, Clone)]
pub struct MissingDataInfo {
    pub total_data_points: usize,
    pub missing_data_points: usize,
    pub positions_with_missing: HashSet<i64>,
}

#[derive(Debug, Clone, Copy)]
/// The user query region for statistics.
/// This region is inclusive of [start..end] positions in 0-based coordinates.
pub struct QueryRegion {
    /// Inclusive 0-based start position
    pub start: i64,
    /// Inclusive 0-based end position
    pub end: i64,
}

impl QueryRegion {
    /// Returns true if the given position lies in [start..end].
    pub fn contains(&self, pos: i64) -> bool {
        pos >= self.start && pos <= self.end
    }

    /// Returns the number of positions in this 0-based inclusive range [start..end].
    pub fn len(&self) -> i64 {
        // self.start and self.end are 0-based inclusive.
        // To calculate length using ZeroBasedHalfOpen, convert to 0-based half-open [start, end+1).
        // The length of [S0, E0) is E0 - S0.
        // So, for [self.start, self.end+1), the length is (self.end + 1) - self.start.
        if self.start > self.end {
            // Catches invalid ranges where start is after end.
            0
        } else {
            ZeroBasedHalfOpen::from_0based_inclusive(self.start, self.end).len() as i64
        }
    }
}

/// Holds all the output columns for writing one row in the CSV.
#[derive(Debug, Clone)]
struct CsvRowData {
    seqname: String,
    region_start: i64, // 1-based inclusive start of the processed region
    region_end: i64,   // 1-based inclusive end of the processed region
    seq_len_0: i64,
    seq_len_1: i64,
    seq_len_adj_0: i64,
    seq_len_adj_1: i64,
    seg_sites_0: usize,
    seg_sites_1: usize,
    w_theta_0: f64,
    w_theta_1: f64,
    pi_0: f64,
    pi_1: f64,
    seg_sites_0_f: usize,
    seg_sites_1_f: usize,
    w_theta_0_f: f64,
    w_theta_1_f: f64,
    pi_0_f: f64,
    pi_1_f: f64,
    n_hap_0_unf: usize,
    n_hap_1_unf: usize,
    n_hap_0_f: usize,
    n_hap_1_f: usize,
    inv_freq_no_filter: f64,
    inv_freq_filter: f64,
    // Weir & Cockerham FST components for haplotype groups (e.g., 0 vs 1)
    haplotype_overall_fst_wc: Option<f64>,
    haplotype_between_pop_variance_wc: Option<f64>, // Component 'A' from W&C
    haplotype_within_pop_variance_wc: Option<f64>,  // Component 'B' from W&C
    haplotype_num_informative_sites_wc: Option<usize>,
    // Hudson FST components for haplotype groups 0 vs 1
    hudson_fst_hap_group_0v1: Option<f64>,
    hudson_dxy_hap_group_0v1: Option<f64>,
    hudson_pi_hap_group_0: Option<f64>,
    hudson_pi_hap_group_1: Option<f64>,
    hudson_pi_avg_hap_group_0v1: Option<f64>,
    // Fields for population FST from CSV have been removed as per request to only include haplotype group (0vs1) info here.
    // The full FstWcResults for CSV populations are still processed for other outputs (e.g., .falsta), but not summarized in this main CSV row.
}

// Custom error types
#[derive(Debug)]
pub enum VcfError {
    Io(io::Error),
    Parse(String),
    InvalidRegion(String),
    NoVcfFiles,
    InvalidVcfFormat(String),
    ChannelSend,
    ChannelRecv,
}

impl<T> From<crossbeam_channel::SendError<T>> for VcfError {
    fn from(_: crossbeam_channel::SendError<T>) -> Self {
        VcfError::ChannelSend
    }
}

impl From<crossbeam_channel::RecvError> for VcfError {
    fn from(_: crossbeam_channel::RecvError) -> Self {
        VcfError::ChannelRecv
    }
}

impl std::fmt::Display for VcfError {
    fn fmt(&self, f: &mut std::fmt::Formatter) -> std::fmt::Result {
        match self {
            VcfError::Io(err) => write!(f, "IO error: {}", err),
            VcfError::Parse(msg) => write!(f, "Parse error: {}", msg),
            VcfError::InvalidRegion(msg) => write!(f, "Invalid region: {}", msg),
            VcfError::NoVcfFiles => write!(f, "No VCF files found"),
            VcfError::InvalidVcfFormat(msg) => write!(f, "Invalid VCF format: {}", msg),
            VcfError::ChannelSend => write!(f, "Error sending data through channel"),
            VcfError::ChannelRecv => write!(f, "Error receiving data from channel"),
        }
    }
}

impl From<io::Error> for VcfError {
    fn from(err: io::Error) -> VcfError {
        VcfError::Io(err)
    }
}

impl From<csv::Error> for VcfError {
    fn from(e: csv::Error) -> Self {
        VcfError::Parse(format!("CSV error: {}", e))
    }
}

pub fn display_seqinfo_entries(seqinfo: &[SeqInfo], limit: usize) {
    // Create a buffer for the table output
    let mut output = Vec::new();
    let mut table = Table::new();

    // Set headers
    table.add_row(row![
        "Index",
        "Sample Index",
        "Haplotype Group",
        "VCF Allele",
        "Nucleotide",
        "Chromosome",
        "Position",
        "Filtered"
    ]);

    // Add rows
    for (i, info) in seqinfo.iter().take(limit).enumerate() {
        table.add_row(row![
            i + 1,
            info.sample_index,
            info.haplotype_group,
            info.vcf_allele
                .map(|a| a.to_string())
                .unwrap_or("-".to_string()),
            info.nucleotide.map(|n| n as char).unwrap_or('N'),
            info.chromosome,
            info.position,
            info.filtered
        ]);
    }

    // Render the table to our buffer
    table
        .print(&mut output)
        .expect("Failed to print table to buffer");

    // Now print everything atomically as a single block
    let table_string = String::from_utf8(output).expect("Failed to convert table to string");

    // Combine all output into a single print statement
    print!(
        "\n{}\n{}",
        "Sample SeqInfo Entries:".green().bold(),
        table_string
    );

    // Add the count of remaining entries if any
    if seqinfo.len() > limit {
        println!("... and {} more entries.", seqinfo.len() - limit);
    }

    // Everything is flushed
    std::io::stdout().flush().expect("Failed to flush stdout");
}

// Function to check if a position is within any of the regions
fn position_in_regions(pos: i64, regions: &[(i64, i64)]) -> bool {
    // `pos` is zero-based and regions are half-open [start, end)
    // Use a linear scan to avoid assumptions about sorting or overlap
    regions
        .iter()
        .any(|&(start, end)| pos >= start && pos < end)
}

fn position_in_zero_based_regions(pos: i64, regions: &[ZeroBasedHalfOpen]) -> bool {
    // Since regions are sorted and disjoint (if merged), we could use binary search,
    // but linear is safe. The caller should ensure regions are optimized if possible.
    // Given the "Sparse Union" strategy, regions will be merged and sorted.
    // We can optimize using binary search.

    // Find the first region that ends after pos
    let idx = regions.partition_point(|r| (r.end as i64) <= pos);
    if let Some(region) = regions.get(idx) {
        // Check if this region starts before (or at) pos
        (region.start as i64) <= pos
    } else {
        false
    }
}

fn merge_intervals(mut intervals: Vec<ZeroBasedHalfOpen>) -> Vec<ZeroBasedHalfOpen> {
    if intervals.is_empty() {
        return Vec::new();
    }
    // Sort by start
    intervals.sort_by_key(|k| k.start);

    let mut merged = Vec::new();
    let mut current = intervals[0];

    for next in intervals.into_iter().skip(1) {
        if next.start <= current.end {
            // Overlap or adjacent
            current.end = current.end.max(next.end);
        } else {
            merged.push(current);
            current = next;
        }
    }
    merged.push(current);
    merged
}

const FLAG_PASS: u8 = 0;
const FLAG_MASK: u8 = 1 << 0;
const FLAG_ALLOW: u8 = 1 << 1;
const FLAG_LOW_GQ: u8 = 1 << 2;
const FLAG_MISSING: u8 = 1 << 3;

/*
When the code calls something like:
        let filename = format!(
            "group_{}_{}_chr_{}_start_{}_end_{}_combined.phy",
            haplotype_group,
            cds.transcript_id,
            chromosome,
            transcript_cds_start,
            transcript_cds_end
        );
);
it creates one .phy file per combination of haplotype_group (0 or 1), transcript_id, and chromosome. This file can contain sequences from many samples, as long as their config entries say those samples’ haplotypes belong to that group.

Inside the file, each line is written by something like:
    writeln!(writer, "{}{}", padded_name, sequence);
where padded_name = format!("{:<10}", sample_name).

Now, the final sample_name is constructed with “_L” or “_R” to distinguish the left or right haplotype.

Here, hap_idx of 0 means the sample’s left haplotype belongs to that inversion group; 1 means its right haplotype belongs. This logic comes from comparing haplotype_group (the “0 or 1” being processed) against the config file’s HashMap<String, (u8, u8)>, which might store (left_tsv, right_tsv) as (0,1) or (1,1). If the left_tsv matches haplotype_group, you push (sample_index, 0). If the right_tsv matches, you push (sample_index, 1).

Therefore, the “_L” or “_R” in the sample name is purely about left vs. right sides in the VCF and avoids collisions in naming. Meanwhile, the config’s “0” or “1” refers to which inversion group each side belongs to, not left/right in the final file name.

If a sample’s config entry says (left_tsv=0, right_tsv=1), that sample appears in group_0’s file as SampleName_L (if the left side belongs to group 0) and in group_1’s file as SampleName_R (if the right side belongs to group 1). Any side not matching the requested group is skipped.

Keep in mind that 0 or 1 in the config is about which haplotype group (e.g., reference or inverted) each side belongs to, whereas the “0|1” in the VCF refers to ref vs. alt alleles at a position. The config tells you which side (left or right) to collect into group_0 or group_1, and the VCF tells you whether that haplotype is ref or alt at each site.

Hence the files named group_0_<transcript>_chr_<...>.phy gather all haplotypes labeled as group 0, with lines like “SampleA_L” or “SampleB_R” (whichever sides matched group 0). Meanwhile, group_1_<transcript>_chr_<...>.phy holds group 1 haplotypes, labeled “SampleA_R,” “SampleB_L,” and so on, depending on each sample’s config. If your config uses 1 to mean “inversion,” then group_1_... will contain inverted haplotypes, while group_0_... contains non-inverted.
*/

pub fn process_variants(
    variants: &[Variant],
    sample_names: &[String],
    haplotype_group: u8,
    sample_filter: &HashMap<String, (u8, u8)>,
    inversion_interval: ZeroBasedHalfOpen,
    extended_region: ZeroBasedHalfOpen,
    adjusted_sequence_length: Option<i64>,
    allele_infos: &[Option<(char, Vec<char>)>],
    chromosome: String,
    is_filtered_set: bool,
    reference_sequence: &[u8],
    cds_regions: &[TranscriptAnnotationCDS],
    filtered_positions: &HashSet<i64>,
    mask_intervals: Option<&[(i64, i64)]>,
    temp_path: &Path,
    dense_matrix: Option<&DenseGenotypeMatrix>,
    extended_variants: Option<&[Variant]>,
    extended_allele_infos: Option<&[Option<(char, Vec<char>)>]>,
) -> Result<Option<(usize, f64, f64, usize, Vec<SiteDiversity>)>, VcfError> {
    set_stage(ProcessingStage::VariantAnalysis);

    let group_type = if is_filtered_set {
        "filtered"
    } else {
        "unfiltered"
    };
    log(
        LogLevel::Info,
        &format!(
            "Processing {} variants for group {} in {}:{}-{}",
            variants.len(),
            haplotype_group,
            chromosome,
            inversion_interval.start,
            inversion_interval.end
        ),
    );

    // Map sample names to indices
    init_step_progress(&format!("Mapping samples for group {}", haplotype_group), 3);

    let mut index_map = HashMap::new();
    for (sample_index, name) in sample_names.iter().enumerate() {
        let trimmed_id = name.rsplit('_').next().unwrap_or(name);
        index_map.insert(trimmed_id, sample_index);
    }

    // List of haplotype indices and their sides (left or right) for the given haplotype_group
    let mut group_haps: Vec<(usize, HaplotypeSide)> = Vec::new();
    let mut missing_samples = Vec::new();
    for (config_sample_name, &(left_side, right_side)) in sample_filter {
        match index_map.get(config_sample_name.as_str()) {
            Some(&mapped_index) => {
                if left_side == haplotype_group {
                    group_haps.push((mapped_index, HaplotypeSide::Left));
                }
                if right_side == haplotype_group {
                    group_haps.push((mapped_index, HaplotypeSide::Right));
                }
            }
            None => {
                missing_samples.push(config_sample_name.clone());
                log(
                    LogLevel::Warning,
                    &format!(
                        "Sample '{}' from config not found in VCF - skipping",
                        config_sample_name
                    ),
                );
            }
        }
    }

    if !missing_samples.is_empty() {
        log(
            LogLevel::Warning,
            &format!(
                "Missing {} samples for chromosome {}: {}",
                missing_samples.len(),
                chromosome,
                missing_samples.join(", ")
            ),
        );
    }

    if group_haps.is_empty() {
        log(
            LogLevel::Warning,
            &format!("No haplotypes found for group {}", haplotype_group),
        );
        finish_step_progress("No haplotypes found");
        return Ok(None);
    }

    update_step_progress(
        1,
        &format!(
            "Found {} haplotypes for group {}",
            group_haps.len(),
            haplotype_group
        ),
    );

    // Count segregating sites
    let mut region_segsites = 0;
    let region_hap_count = group_haps.len();

    if variants.is_empty() {
        log(
            LogLevel::Info,
            &format!(
                "No variants found for {}:{}-{} in group {}",
                chromosome, inversion_interval.start, inversion_interval.end, haplotype_group
            ),
        );
        finish_step_progress("No variants to analyze");
        let (theta, pi) = if region_hap_count < 2 {
            (f64::NAN, f64::NAN)
        } else {
            (0.0, 0.0)
        };
        return Ok(Some((0, theta, pi, region_hap_count, Vec::new())));
    }

    let variants_in_region: Vec<Variant> = variants
        .iter()
        .filter(|v| inversion_interval.contains(ZeroBasedPosition(v.position)))
        .cloned()
        .collect();

    init_variant_progress(
        &format!("Analyzing {} variants in region", variants_in_region.len()),
        variants_in_region.len() as u64,
    );

    for (i, current_variant) in variants_in_region.iter().enumerate() {
        if i % 100 == 0 {
            update_variant_progress(
                i as u64,
                &format!(
                    "Processing variant {} of {}",
                    i + 1,
                    variants_in_region.len()
                ),
            );
        }

        let mut allele_values = Vec::new();

        // Iterate over haplotype group indices, borrowing each tuple
        for (mapped_index, side) in &group_haps {
            // Access genotypes using the dereferenced index and respect haplotype side
            if let Some(genotype) = current_variant.genotypes.get(*mapped_index) {
                let allele_idx = match side {
                    HaplotypeSide::Left => 0,
                    HaplotypeSide::Right => 1,
                };
                if let Some(&val) = genotype.get(allele_idx) {
                    allele_values.push(val);
                }
            }
        }
        let distinct_alleles: HashSet<u8> = allele_values.iter().copied().collect();
        if distinct_alleles.len() > 1 {
            region_segsites += 1;
        }
    }

    finish_variant_progress(&format!("Found {} segregating sites", region_segsites));

    // Calculate diversity statistics
    update_step_progress(2, "Calculating diversity statistics");

    // Define the precise QueryRegion for per-site diversity calculation,
    // matching the original entry.interval.
    let query_region_for_diversity =
        QueryRegion::from(inversion_interval.to_zero_based_inclusive());

    // The 'final_length' for overall theta/pi should also be based on the precise entry.interval
    // 'adjusted_sequence_length' is already calculated based on entry.interval and passed in.
    // If 'adjusted_sequence_length' is None, it means we use the raw length of entry.interval.
    let length_for_overall_stats =
        adjusted_sequence_length.unwrap_or(inversion_interval.len() as i64);

    let final_theta =
        calculate_watterson_theta(region_segsites, region_hap_count, length_for_overall_stats);

    let final_pi = if let Some(matrix) = dense_matrix {
        let ctx = PopulationContext {
            id: PopulationId::HaplotypeGroup(haplotype_group),
            haplotypes: group_haps.clone(),
            variants: &variants_in_region,
            sample_names,
            sequence_length: length_for_overall_stats,
            dense_genotypes: Some(matrix),
            dense_summary: None,
        };
        calculate_pi_for_population(&ctx)
    } else {
        calculate_pi(&variants_in_region, &group_haps, length_for_overall_stats)
    };

    log(
        LogLevel::Info,
        &format!(
            "Group {} ({}): θ={:.6}, π={:.6}, with {} segregating sites ({} haplotypes, length {}bp)",
            haplotype_group,
            group_type,
            final_theta,
            final_pi,
            region_segsites,
            region_hap_count,
            length_for_overall_stats
        ),
    );

    // Step 4: Process transcripts for this region
    if !cds_regions.is_empty() {
        update_step_progress(3, &format!("Processing {} CDS regions", cds_regions.len()));
    }

    for transcript in cds_regions {
        // Map of haplotype labels to their assembled CDS sequences
        let mut assembled: HashMap<String, Vec<u8>> = HashMap::new();
        for (mapped_index, side) in &group_haps {
            // Generate haplotype label based on side (Left -> _L, Right -> _R)
            let label = match side {
                HaplotypeSide::Left => format!("{}_L", sample_names[*mapped_index]),
                HaplotypeSide::Right => format!("{}_R", sample_names[*mapped_index]),
            };
            assembled.insert(label, Vec::new());
        }

        let mut offset_map = Vec::new();
        let mut accumulated_length = 0;
        for seg in transcript.segments.iter() {
            let seg_start = seg.start as i64;
            let seg_end = seg.end as i64;
            let seg_strand = transcript.strand;
            let mut seg_len = seg_end.saturating_sub(seg_start).saturating_add(1) as usize;

            if seg_start < 0 {
                // Log to file instead of printing to terminal
                log(
                    LogLevel::Warning,
                    &format!(
                        "Skipping negative start {} for transcript {} on {}",
                        seg_start, transcript.transcript_id, chromosome
                    ),
                );
                continue;
            }
            let base_idx = {
                let offset = seg_start as i64 - (extended_region.start as i64);
                if offset < 0 {
                    let overlap = seg_len.saturating_sub((-offset) as usize);
                    if overlap == 0 {
                        eprintln!(
                            "Skipping partial out-of-bounds {}..{} for transcript {} on {}",
                            seg_start, seg_end, transcript.transcript_id, chromosome
                        );
                        continue;
                    }
                    seg_len = overlap;
                }

                offset as usize
            };
            let end_idx = base_idx + seg_len;
            if end_idx > reference_sequence.len() {
                let overlap2 = reference_sequence.len().saturating_sub(base_idx);
                if overlap2 == 0 {
                    eprintln!(
                        "Skipping partial out-of-bounds {}..{} for transcript {} on {}",
                        seg_start, seg_end, transcript.transcript_id, chromosome
                    );
                    continue;
                }
                seg_len = overlap2;
            }

            for (mapped_index, side) in &group_haps {
                let label = match *side {
                    HaplotypeSide::Left => format!("{}_L", sample_names[*mapped_index]),
                    HaplotypeSide::Right => format!("{}_R", sample_names[*mapped_index]),
                };
                let mutable_vec = assembled
                    .get_mut(&label)
                    .expect("Missing sample in assembled map");
                let mut slice_portion = reference_sequence[base_idx..base_idx + seg_len].to_vec();
                if seg_strand == '-' {
                    slice_portion.reverse();
                    for byte_ref in slice_portion.iter_mut() {
                        *byte_ref = match *byte_ref {
                            b'A' | b'a' => b'T',
                            b'T' | b't' => b'A',
                            b'C' | b'c' => b'G',
                            b'G' | b'g' => b'C',
                            _ => b'N',
                        };
                    }
                }
                mutable_vec.extend_from_slice(&slice_portion);
            }
            offset_map.push((seg_start, seg_end, accumulated_length));
            accumulated_length += seg_len;
        }
    }

    // Generate sequence files if this is the filtered set
    if is_filtered_set {
        log(
            LogLevel::Info,
            &format!(
                "Generating sequence files for {} CDS regions, group {}",
                cds_regions.len(),
                haplotype_group
            ),
        );

        if chromosome.contains("X") || chromosome.contains("x") {
            log(
                LogLevel::Info,
                &format!(
                    "DEBUG X: Processing sequence files for chrX:{}-{}, group {}, with {} CDS regions",
                    inversion_interval.start,
                    inversion_interval.end,
                    haplotype_group,
                    cds_regions.len()
                ),
            );
        }

        let spinner = create_spinner(&format!(
            "Creating sequences for group {} haplotypes",
            haplotype_group
        ));

        if let Err(e) = make_sequences(
            extended_variants.unwrap_or(variants),
            extended_allele_infos.unwrap_or(allele_infos),
            sample_names,
            haplotype_group,
            sample_filter,
            extended_region,
            reference_sequence,
            cds_regions,
            &chromosome,
            inversion_interval,
            temp_path,
        ) {
            log(
                LogLevel::Warning,
                &format!(
                    "ERROR generating sequences for group {} on {}: {}",
                    haplotype_group, chromosome, e
                ),
            );
            // Continue processing - don't let sequence generation errors affect main analysis
        }

        spinner.finish_and_clear();
        log(
            LogLevel::Info,
            &format!(
                "Created sequence files for group {} haplotypes",
                haplotype_group
            ),
        );
    }

    // Calculate per-site diversity
    let spinner = create_spinner("Calculating per-site diversity");
    // query_region_for_diversity was defined earlier based on entry.interval.start and entry.interval.end
    // to correctly represent the 0-based inclusive range [entry.interval.start, entry.interval.end - 1].
    let site_diversities = calculate_per_site_diversity(
        variants,
        &group_haps,
        query_region_for_diversity,
        filtered_positions,
        mask_intervals,
    );
    spinner.finish_and_clear();
    log(
        LogLevel::Info,
        &format!("Calculated diversity for {} sites", site_diversities.len()),
    );

    log(
        LogLevel::Info,
        &format!(
            "Completed analysis for {} group {}: {} segregating sites, θ={:.6}, π={:.6}",
            group_type, haplotype_group, region_segsites, final_theta, final_pi
        ),
    );

    finish_step_progress(&format!("Completed group {} analysis", haplotype_group));

    Ok(Some((
        region_segsites,
        final_theta,
        final_pi,
        region_hap_count,
        site_diversities,
    )))
}

pub fn map_sample_names_to_indices(
    sample_names: &[String],
) -> Result<HashMap<String, usize>, VcfError> {
    let mut vcf_sample_id_to_index = HashMap::new();
    for (i, name) in sample_names.iter().enumerate() {
        // Convert to String to so the HashMap owns its keys.
        let sample_id = name.rsplit('_').next().unwrap_or(name).to_string();
        vcf_sample_id_to_index.insert(sample_id, i);
    }
    Ok(vcf_sample_id_to_index)
}

/// Retrieves VCF sample indices and HaplotypeSides for samples belonging to a specific haplotype group (0 or 1),
/// based on the sample filter definitions from the configuration.
///
/// # Arguments
/// * `haplotype_group` - The target haplotype group (0 or 1).
/// * `sample_filter` - A map from sample names (String) to their (left_haplotype_group, right_haplotype_group) assignments.
/// * `vcf_sample_id_to_index` - A map from core VCF sample IDs (String) to their 0-based VCF column indices.
///
/// # Returns
/// A `Result` containing a `Vec` of `(vcf_sample_index, HaplotypeSide)` tuples.
pub fn get_haplotype_indices_for_group(
    haplotype_group: u8,
    sample_filter: &HashMap<String, (u8, u8)>,
    vcf_sample_id_to_index: &HashMap<String, usize>,
) -> Result<Vec<(usize, HaplotypeSide)>, VcfError> {
    let mut haplotype_indices = Vec::new();
    let mut missing_samples = Vec::new();

    for (sample_name, &(left_tsv, right_tsv)) in sample_filter {
        match vcf_sample_id_to_index.get(sample_name.as_str()) {
            Some(&idx) => {
                if left_tsv == haplotype_group {
                    haplotype_indices.push((idx, HaplotypeSide::Left));
                }
                if right_tsv == haplotype_group {
                    haplotype_indices.push((idx, HaplotypeSide::Right));
                }
            }
            None => {
                missing_samples.push(sample_name.clone());
                // Log warning instead of returning error
                log(
                    LogLevel::Warning,
                    &format!(
                        "Sample '{}' from config not found in VCF - skipping (haplotype indices)",
                        sample_name
                    ),
                );
            }
        }
    }

    if !missing_samples.is_empty() {
        log(
            LogLevel::Warning,
            &format!(
                "Missing {} samples when getting haplotype indices: {}",
                missing_samples.len(),
                missing_samples.join(", ")
            ),
        );
    }

    Ok(haplotype_indices)
}

pub fn process_config_entries(
    config_entries: &[ConfigEntry],
    vcf_folder: &str,
    output_file: &Path,
    min_gq: u16,
    mask: Option<Arc<HashMap<String, Vec<(i64, i64)>>>>,
    allow: Option<Arc<HashMap<String, Vec<(i64, i64)>>>>,
    args: &Args,
    exclusion_set: &HashSet<String>,
    temp_path: &Path,
) -> Result<(), VcfError> {
    // For PCA, collect filtered variants across chromosomes
    let global_filtered_variants: Arc<Mutex<HashMap<String, Vec<Variant>>>> =
        Arc::new(Mutex::new(HashMap::new()));
    let global_sample_names: Arc<Mutex<Vec<String>>> = Arc::new(Mutex::new(Vec::new()));

    // Create CSV writer and write the header once in the temporary directory
    let temp_output_file = temp_path.join(output_file.file_name().unwrap());
    let mut writer = create_and_setup_csv_writer(&temp_output_file)?;
    write_csv_header(&mut writer)?;
    // Ensure the header is written to disk immediately before any row data.
    writer.flush().map_err(|e| VcfError::Io(e.into()))?;

    // Group config entries by chromosome for efficiency
    let grouped = group_config_entries_by_chr(config_entries);

    // Log the count of entries per chromosome
    let mut sorted_chromosomes: Vec<_> = grouped.keys().collect();
    sorted_chromosomes.sort();

    log(LogLevel::Info, "STATISTICS: Input regions by chromosome:");
    for chr in &sorted_chromosomes {
        let entries = &grouped[*chr];
        log(
            LogLevel::Info,
            &format!("  - {}: {} regions", chr, entries.len()),
        );

        if chr.contains("X") || chr.contains("x") {
            for (i, entry) in entries.iter().enumerate() {
                log(
                    LogLevel::Info,
                    &format!(
                        "DEBUG X: chrX input region {}: {}:{}-{} ({} filtered samples, {} unfiltered samples)",
                        i + 1,
                        entry.seqname,
                        entry.interval.start,
                        entry.interval.end,
                        entry.samples_filtered.len(),
                        entry.samples_unfiltered.len()
                    ),
                );
            }
        }
    }
    let mut all_regional_hudson_outcomes: Vec<RegionalHudsonFSTOutcome> = Vec::new();

    // Parse population CSV once if --fst and --fst_populations are provided.
    // This parsed data will be passed to each chromosome's processing.
    let parsed_csv_populations_arc: Option<Arc<HashMap<String, Vec<String>>>> = if args.enable_fst {
        if let Some(csv_path_str) = &args.fst_populations {
            log(
                LogLevel::Info,
                &format!(
                    "Parsing population definition file for FST: {}",
                    csv_path_str
                ),
            );
            match crate::stats::parse_population_csv(Path::new(csv_path_str)) {
                Ok(mut parsed_map) => {
                    for samples in parsed_map.values_mut() {
                        samples.retain(|s| !exclusion_set.contains(s));
                    }
                    Some(Arc::new(parsed_map))
                }
                Err(e) => {
                    log(
                        LogLevel::Error,
                        &format!(
                            "Failed to parse population CSV '{}': {}. FST calculations for CSV-defined populations will be skipped.",
                            csv_path_str, e
                        ),
                    );
                    None
                }
            }
        } else {
            None
        }
    } else {
        None
    };

    // The map operation collects results per chromosome.
    // Each result is a tuple: (main_csv_data_for_this_chr, hudson_data_for_this_chr, wc_data_for_this_chr)
    // We iterate over sorted chromosomes to ensure deterministic order of results collection
    let per_chromosome_collected_results: Vec<(
        Vec<(
            CsvRowData,
            Vec<(i64, f64, f64, u8, bool)>,
            Vec<(i64, f64, f64)>,
            Vec<(i64, f64, f64, f64)>,
        )>,
        Vec<RegionalHudsonFSTOutcome>,
        Vec<RegionalWcFSTOutcome>,
    )> = sorted_chromosomes
        .par_iter()
        .map(|&chr| {
            let chr_entries = &grouped[chr];
            match process_chromosome_entries(
                chr,
                chr_entries,
                vcf_folder,
                min_gq,
                &mask,
                &allow,
                args,
                exclusion_set,
                if args.enable_pca {
                    Some((
                        global_filtered_variants.clone(),
                        global_sample_names.clone(),
                    ))
                } else {
                    None
                },
                parsed_csv_populations_arc.clone(), // Pass the Arc'd map
                temp_path,
            ) {
                Ok(data_tuple_for_chr) => Some(data_tuple_for_chr),
                Err(e) => {
                    eprintln!("Error processing chromosome {}: {}", chr, e);
                    None // This chromosome processing failed
                }
            }
        })
        .filter_map(|optional_result| optional_result) // Remove None entries (failed chromosomes)
        .collect();

    let mut all_regional_wc_outcomes: Vec<RegionalWcFSTOutcome> = Vec::new();

    // BEFORE: big aggregation into all_main_csv_data_tuples + later write
    // AFTER:
    for (mut main_data_for_chr, mut hudson_data_for_chr, mut wc_data_for_this_chr) in per_chromosome_collected_results {
        // write each main CSV row + per-site outputs now
        for (csv_row, per_site_diversity_vec, fst_data_wc, fst_data_hudson) in
            main_data_for_chr.drain(..)
        {
            write_csv_row(&mut writer, &csv_row)?; // CSV (temp) immediate

            append_diversity_falsta(
                &temp_path.join("per_site_diversity_output.falsta.gz"),
                &csv_row,
                &per_site_diversity_vec,
            )?;

            append_fst_falsta(
                &temp_path.join("per_site_fst_output.falsta.gz"),
                &csv_row,
                &fst_data_wc,
                &fst_data_hudson,
            )?;
        }

        // Hudson TSV append for this chromosome
        if args.enable_fst && !hudson_data_for_chr.is_empty() {
            let hudson_output_filename = "hudson_fst_results.tsv.gz".to_string();
            let hudson_output_path = if let Some(main_output_parent) = output_file.parent() {
                main_output_parent.join(&hudson_output_filename)
            } else {
                std::path::Path::new(&hudson_output_filename).to_path_buf()
            };
            append_hudson_tsv(&hudson_output_path, &hudson_data_for_chr)?;
            all_regional_hudson_outcomes.append(&mut hudson_data_for_chr);
        }

        // W&C data accumulation for this chromosome
        if args.enable_fst && !wc_data_for_this_chr.is_empty() {
            all_regional_wc_outcomes.append(&mut wc_data_for_this_chr);
        }
        // all per-chr vectors drop here ✅
    }

    writer.flush().map_err(|e| VcfError::Io(e.into()))?;
    println!(
        "Wrote FASTA-style per-site diversity data to per_site_diversity_output.falsta.gz"
    );
    println!("Wrote FASTA-style per-site FST data to per_site_fst_output.falsta.gz");
    println!(
        "Processing complete. Check the output file: {:?}",
        output_file
    );

    // Copy CSV file
    let temp_csv = temp_path.join(output_file.file_name().unwrap());
    if let Some(parent) = output_file.parent() {
        std::fs::create_dir_all(parent)?;
    }
    if temp_csv != output_file {
        std::fs::copy(&temp_csv, output_file)?;
    }

    // Determine the directory for sidecar files based on the output file location
    let output_dir = output_file.parent().unwrap_or(Path::new("."));

    // Copy FASTA files
    let temp_fasta = temp_path.join("per_site_diversity_output.falsta.gz");
    let dest_fasta = output_dir.join("per_site_diversity_output.falsta.gz");
    if temp_fasta.exists() && temp_fasta != dest_fasta {
        std::fs::copy(&temp_fasta, &dest_fasta)?;
    }

    let temp_fst_fasta = temp_path.join("per_site_fst_output.falsta.gz");
    let dest_fst_fasta = output_dir.join("per_site_fst_output.falsta.gz");
    if temp_fst_fasta.exists() && temp_fst_fasta != dest_fst_fasta {
        std::fs::copy(&temp_fst_fasta, &dest_fst_fasta)?;
    }

    // Copy PHYLIP files
    for entry in std::fs::read_dir(&temp_path)? {
        let entry = entry?;
        let path = entry.path();
        if let Some(file_name) = path.file_name().and_then(|n| n.to_str()) {
            if file_name.ends_with(".phy.gz") {
                let dest_path = output_dir.join(file_name);
                if path != dest_path {
                    std::fs::copy(&path, &dest_path)?;
                }
            }
        }
    }

    // Copy log files
    for log_file in ["cds_validation.log", "transcript_overlap.log"] {
        let temp_log = temp_path.join(log_file);
        let dest_log = output_dir.join(log_file);
        if temp_log.exists() && temp_log != dest_log {
            std::fs::copy(&temp_log, &dest_log)?;
        }
    }

    // Write Hudson FST results if FST calculations were enabled
    if args.enable_fst {
        let hudson_output_filename = "hudson_fst_results.tsv.gz".to_string();

        // Place the Hudson FST output file in the same directory as the main output file.
        let hudson_output_path = if let Some(main_output_parent) = output_file.parent() {
            main_output_parent.join(&hudson_output_filename)
        } else {
            Path::new(&hudson_output_filename).to_path_buf()
        };

        log(
            LogLevel::Info,
            &format!(
                "Writing Hudson FST results to: {}",
                hudson_output_path.display()
            ),
        );

        let hudson_file = File::create(&hudson_output_path).map_err(|e| VcfError::Io(e.into()))?;
        let encoder = GzEncoder::new(hudson_file, Compression::default());
        let mut hudson_writer = WriterBuilder::new()
            .delimiter(b'\t')
            .from_writer(BufWriter::new(encoder));

        // Write Hudson FST header
        hudson_writer.write_record(&[
            "chr",
            "region_start_0based",
            "region_end_0based",
            "pop1_id_type",
            "pop1_id_name",
            "pop2_id_type",
            "pop2_id_name",
            "Dxy",
            "pi_pop1",
            "pi_pop2",
            "pi_xy_avg",
            "FST",
        ])?;

        // Write Hudson FST data rows
        for regional_outcome in &all_regional_hudson_outcomes {
            let (pop1_type, pop1_name) = format_population_id(&regional_outcome.outcome.pop1_id);
            let (pop2_type, pop2_name) = format_population_id(&regional_outcome.outcome.pop2_id);
            hudson_writer.write_record(&[
                regional_outcome.chr.clone(),
                regional_outcome.region_start.to_string(), // region_start is 0-based inclusive
                regional_outcome.region_end.to_string(),   // region_end is 0-based inclusive
                pop1_type,
                pop1_name,
                pop2_type,
                pop2_name,
                format_optional_float(regional_outcome.outcome.d_xy),
                format_optional_float(regional_outcome.outcome.pi_pop1),
                format_optional_float(regional_outcome.outcome.pi_pop2),
                format_optional_float(regional_outcome.outcome.pi_xy_avg),
                format_optional_float(regional_outcome.outcome.fst),
            ])?;
        }
        hudson_writer.flush()?;
        log(
            LogLevel::Info,
            &format!(
                "Successfully wrote {} Hudson FST records to {}",
                all_regional_hudson_outcomes.len(),
                hudson_output_path.display()
            ),
        );

        // Write W&C FST results
        if args.enable_fst && !all_regional_wc_outcomes.is_empty() {
            let wc_output_filename = "wc_fst_results.tsv.gz".to_string();
            let wc_output_path = if let Some(main_output_parent) = output_file.parent() {
                main_output_parent.join(&wc_output_filename)
            } else {
                Path::new(&wc_output_filename).to_path_buf()
            };

            log(
                LogLevel::Info,
                &format!(
                    "Writing W&C FST results to: {}",
                    wc_output_path.display()
                ),
            );

            let wc_file = File::create(&wc_output_path).map_err(|e| VcfError::Io(e.into()))?;
            let encoder = GzEncoder::new(wc_file, Compression::default());
            let mut wc_writer = WriterBuilder::new()
                .delimiter(b'\t')
                .from_writer(BufWriter::new(encoder));

            // Write W&C FST header
            wc_writer.write_record(&[
                "chr",
                "region_start_1based",
                "region_end_1based",
                "comparison_type",
                "pop1",
                "pop2",
                "fst",
                "numerator_a",
                "denominator_a_plus_b",
                "informative_sites",
            ])?;

            // Write W&C FST data
            for r in &all_regional_wc_outcomes {
                 // Write overall FST
                let (fst_val, sum_a, sum_b, num_sites) =
                    crate::stats::extract_wc_fst_components(&r.overall_fst);

                let denom = match (sum_a, sum_b) {
                    (Some(a), Some(b)) => Some(a + b),
                    _ => None,
                };

                wc_writer.write_record(&[
                    &r.chr,
                    &r.region_start.to_string(),
                    &r.region_end.to_string(),
                    "overall",
                    "ALL",
                    "ALL",
                    &format_optional_float(fst_val),
                    &format_optional_float(sum_a),
                    &format_optional_float(denom),
                    &format_optional_usize(num_sites),
                ])?;

                // Write pairwise FSTs
                let mut sorted_keys: Vec<_> = r.pairwise_fst.keys().collect();
                sorted_keys.sort();

                for pair_key in sorted_keys {
                    let est = &r.pairwise_fst[pair_key];
                    let (p_fst, p_a, p_b, p_sites) = crate::stats::extract_wc_fst_components(est);
                    let parts: Vec<&str> = pair_key.split("_vs_").collect();
                    let (pop1, pop2) = if parts.len() == 2 {
                        (parts[0], parts[1])
                    } else {
                        ("unknown", "unknown")
                    };
                    let p_denom = match (p_a, p_b) {
                        (Some(a), Some(b)) => Some(a + b),
                        _ => None,
                    };

                    wc_writer.write_record(&[
                        &r.chr,
                        &r.region_start.to_string(),
                        &r.region_end.to_string(),
                        "pairwise",
                        pop1,
                        pop2,
                        &format_optional_float(p_fst),
                        &format_optional_float(p_a),
                        &format_optional_float(p_denom),
                        &format_optional_usize(p_sites),
                    ])?;
                }
            }
            wc_writer.flush()?;
            log(
                LogLevel::Info,
                &format!(
                    "Successfully wrote {} W&C FST regional records to {}",
                    all_regional_wc_outcomes.len(),
                    wc_output_path.display()
                ),
            );
        }
    }

    Ok(())
}

fn create_and_setup_csv_writer(
    output_file: &Path,
) -> Result<csv::Writer<BufWriter<File>>, VcfError> {
    // Create the file, wrap in BufWriter, then build the CSV writer from that.
    let file = File::create(output_file).map_err(|e| VcfError::Io(e.into()))?;
    let buf_writer = BufWriter::new(file);
    let writer = WriterBuilder::new()
        .has_headers(false)
        .from_writer(buf_writer);
    Ok(writer)
}

/// Writes the CSV header row.
fn write_csv_header<W: Write>(writer: &mut csv::Writer<W>) -> Result<(), VcfError> {
    writer
        .write_record(&[
            "chr",
            "region_start", // 1-based inclusive
            "region_end",   // 1-based inclusive
            "0_sequence_length",
            "1_sequence_length",
            "0_sequence_length_adjusted",
            "1_sequence_length_adjusted",
            "0_segregating_sites",
            "1_segregating_sites",
            "0_w_theta",
            "1_w_theta",
            "0_pi",
            "1_pi",
            "0_segregating_sites_filtered",
            "1_segregating_sites_filtered",
            "0_w_theta_filtered",
            "1_w_theta_filtered",
            "0_pi_filtered",
            "1_pi_filtered",
            "0_num_hap_no_filter",
            "1_num_hap_no_filter",
            "0_num_hap_filter",
            "1_num_hap_filter",
            "inversion_freq_no_filter",
            "inversion_freq_filter",
            // Weir & Cockerham FST components for haplotype groups
            "haplotype_overall_fst_wc",
            "haplotype_between_pop_variance_wc",
            "haplotype_within_pop_variance_wc",
            "haplotype_num_informative_sites_wc",
            // Hudson FST components for haplotype groups 0 vs 1
            "hudson_fst_hap_group_0v1",
            "hudson_dxy_hap_group_0v1",
            "hudson_pi_hap_group_0",
            "hudson_pi_hap_group_1",
            "hudson_pi_avg_hap_group_0v1",
        ])
        .map_err(|e| VcfError::Io(e.into()))?;
    Ok(())
}

/// Writes a single row of data to the CSV.
fn write_csv_row<W: Write>(writer: &mut csv::Writer<W>, row: &CsvRowData) -> Result<(), VcfError> {
    writer
        .write_record(&[
            &row.seqname,
            &row.region_start.to_string(), // 1-based inclusive
            &row.region_end.to_string(),   // 1-based inclusive
            &row.seq_len_0.to_string(),
            &row.seq_len_1.to_string(),
            &row.seq_len_adj_0.to_string(),
            &row.seq_len_adj_1.to_string(),
            &row.seg_sites_0.to_string(),
            &row.seg_sites_1.to_string(),
            &format!("{:.6}", row.w_theta_0),
            &format!("{:.6}", row.w_theta_1),
            &format!("{:.6}", row.pi_0),
            &format!("{:.6}", row.pi_1),
            &row.seg_sites_0_f.to_string(),
            &row.seg_sites_1_f.to_string(),
            &format!("{:.6}", row.w_theta_0_f),
            &format!("{:.6}", row.w_theta_1_f),
            &format!("{:.6}", row.pi_0_f),
            &format!("{:.6}", row.pi_1_f),
            &row.n_hap_0_unf.to_string(),
            &row.n_hap_1_unf.to_string(),
            &row.n_hap_0_f.to_string(),
            &row.n_hap_1_f.to_string(),
            &format!("{:.6}", row.inv_freq_no_filter),
            &format!("{:.6}", row.inv_freq_filter),
            // Weir & Cockerham FST components for haplotype groups
            &format_optional_float(row.haplotype_overall_fst_wc),
            &format_optional_float(row.haplotype_between_pop_variance_wc),
            &format_optional_float(row.haplotype_within_pop_variance_wc),
            &format_optional_usize(row.haplotype_num_informative_sites_wc),
            // Write Hudson FST components for haplotype groups 0 vs 1
            &format_optional_float(row.hudson_fst_hap_group_0v1),
            &format_optional_float(row.hudson_dxy_hap_group_0v1),
            &format_optional_float(row.hudson_pi_hap_group_0),
            &format_optional_float(row.hudson_pi_hap_group_1),
            &format_optional_float(row.hudson_pi_avg_hap_group_0v1),
        ])
        .map_err(|e| VcfError::Io(e.into()))?;
    Ok(())
}

/// Groups `ConfigEntry` objects by chromosome name.
/// Returns a HashMap<chr_name, Vec<ConfigEntry>>.
fn group_config_entries_by_chr(
    config_entries: &[ConfigEntry],
) -> HashMap<String, Vec<ConfigEntry>> {
    let mut regions_per_chr: HashMap<String, Vec<ConfigEntry>> = HashMap::new();
    for entry in config_entries {
        regions_per_chr
            .entry(entry.seqname.clone())
            .or_insert_with(Vec::new)
            .push(entry.clone());
    }
    regions_per_chr
}

fn find_n_regions(seq: &[u8], start_offset: i64) -> Vec<(i64, i64)> {
    let mut regions = Vec::new();
    let mut in_n = false;
    let mut start_n = 0;

    for (i, &b) in seq.iter().enumerate() {
        let is_n = matches!(b, b'N' | b'n');
        if is_n && !in_n {
            in_n = true;
            start_n = i;
        } else if !is_n && in_n {
            in_n = false;
            // 0-based half-open interval [start, end)
            regions.push((start_offset + start_n as i64, start_offset + i as i64));
        }
    }

    if in_n {
        regions.push((
            start_offset + start_n as i64,
            start_offset + seq.len() as i64,
        ));
    }

    regions
}

/// Loads the reference sequence, transcripts, finds the VCF, then processes
/// each config entry for that chromosome. Returns a Vec of row data for each entry.
fn process_chromosome_entries(
    chr: &str,
    entries: &[ConfigEntry],
    vcf_folder: &str,
    min_gq: u16,
    mask: &Option<Arc<HashMap<String, Vec<(i64, i64)>>>>,
    allow: &Option<Arc<HashMap<String, Vec<(i64, i64)>>>>,
    args: &Args,
    exclusion_set: &HashSet<String>,
    pca_storage: Option<(
        Arc<Mutex<HashMap<String, Vec<Variant>>>>,
        Arc<Mutex<Vec<String>>>,
    )>,
    // Arc containing the parsed population definitions from the CSV file, if provided.
    // Key: Population Name (String), Value: List of Sample IDs (String) in that population.
    parsed_csv_populations_arc: Option<Arc<HashMap<String, Vec<String>>>>,
    temp_path: &Path,
) -> Result<
    (
        Vec<(
            CsvRowData,
            Vec<(i64, f64, f64, u8, bool)>,
            Vec<(i64, f64, f64)>,
            Vec<(i64, f64, f64, f64)>,
        )>,
        Vec<RegionalHudsonFSTOutcome>,
        Vec<RegionalWcFSTOutcome>,
    ),
    VcfError,
> {
    set_stage(ProcessingStage::ConfigEntry);
    log(LogLevel::Info, &format!("Processing chromosome: {}", chr));

    init_step_progress(&format!("Loading resources for chr{}", chr), 3);

    // Load entire chromosome length from reference index
    update_step_progress(0, &format!("Reading reference index for chr{}", chr));
    let chr_length = {
        let fasta_reader =
            bio::io::fasta::IndexedReader::from_file(&args.reference_path).map_err(|e| {
                log(
                    LogLevel::Error,
                    &format!("Failed to open reference file: {}", e),
                );
                VcfError::Io(std::io::Error::new(
                    std::io::ErrorKind::Other,
                    e.to_string(),
                ))
            })?;
        let sequences = fasta_reader.index.sequences();
        let seq_info = sequences
            .iter()
            .find(|seq| seq.name == chr || seq.name == format!("chr{}", chr))
            .ok_or_else(|| {
                log(
                    LogLevel::Error,
                    &format!("Chromosome {} not found in reference", chr),
                );
                VcfError::Io(std::io::Error::new(
                    std::io::ErrorKind::Other,
                    format!("Chromosome {} not found in reference", chr),
                ))
            })?;
        seq_info.len as i64
    };

    // Read the full reference sequence for that chromosome.
    update_step_progress(1, &format!("Loading reference sequence for chr{}", chr));
    let ref_sequence = {
        let entire_chrom = ZeroBasedHalfOpen {
            start: 0,
            end: chr_length as usize,
        };
        read_reference_sequence(Path::new(&args.reference_path), chr, entire_chrom)?
    };
    log(
        LogLevel::Info,
        &format!(
            "Loaded {}bp reference sequence for chr{}",
            ref_sequence.len(),
            chr
        ),
    );

    // Gatekeeper: Find N regions in the whole chromosome reference
    let n_regions_global = find_n_regions(&ref_sequence, 0);
    if !n_regions_global.is_empty() {
        log(LogLevel::Info, &format!("Found {} N-regions in reference for chr{}, adding to mask.", n_regions_global.len(), chr));
    }

    // Update mask
    let mut global_mask_map = mask.as_ref().map(|m| m.as_ref().clone()).unwrap_or_default();
    global_mask_map.entry(chr.to_string()).or_default().extend(n_regions_global);
    let final_mask = Some(Arc::new(global_mask_map));

    // Parse all transcripts for that chromosome from the GTF
    update_step_progress(2, &format!("Loading transcript annotations for chr{}", chr));
    let all_transcripts = parse_gtf_file(Path::new(&args.gtf_path), chr)?;
    // We'll keep them in `cds_regions` for subsequent filtering
    let cds_regions = all_transcripts;
    log(
        LogLevel::Info,
        &format!(
            "Loaded {} transcript annotations for chr{}",
            cds_regions.len(),
            chr
        ),
    );

    // Locate the VCF file for this chromosome
    let vcf_file = match find_vcf_file(vcf_folder, chr) {
        Ok(file) => {
            log(
                LogLevel::Info,
                &format!("Found VCF file for chr{}: {}", chr, file.display()),
            );
            file
        }
        Err(e) => {
            log(
                LogLevel::Error,
                &format!("Error finding VCF file for chr{}: {:?}", chr, e),
            );
            finish_step_progress(&format!("Failed to find VCF for chr{}", chr));
            return Ok((Vec::new(), Vec::new(), Vec::new())); // Return empty tuple for all results
        }
    };

    finish_step_progress(&format!("Loaded resources for chr{}", chr));

    // Stores tuples for the main CSV output (W&C FST, diversity stats, Hudson per-site FST)
    let mut main_csv_tuples: Vec<(
        CsvRowData,
        Vec<(i64, f64, f64, u8, bool)>,
        Vec<(i64, f64, f64)>,
        Vec<(i64, f64, f64, f64)>,
    )> = Vec::with_capacity(entries.len());
    // Stores RegionalHudsonFSTOutcome for the dedicated Hudson FST output file for this chromosome
    let mut chromosome_hudson_fst_results: Vec<RegionalHudsonFSTOutcome> = Vec::new();
    // Stores RegionalWcFSTOutcome for the dedicated W&C FST output file for this chromosome
    let mut chromosome_wc_fst_results: Vec<RegionalWcFSTOutcome> = Vec::new();

    // Store filtered variants for PCA if enabled
    if let Some((_, sample_names_storage)) = &pca_storage {
        let vcf_file = match find_vcf_file(vcf_folder, chr) {
            Ok(file) => file,
            Err(e) => {
                log(
                    LogLevel::Error,
                    &format!("Error finding VCF file for chr{} for PCA: {:?}", chr, e),
                );
                return Ok((Vec::new(), Vec::new(), Vec::new())); // Return empty tuple for all results
            }
        };

        // Open VCF reader to get sample names
        let mut reader = open_vcf_reader(&vcf_file)?;
        let mut buffer = String::new();
        let mut sample_names = Vec::new();

        // Extract sample names from VCF header
        while reader.read_line(&mut buffer)? > 0 {
            if buffer.starts_with("##") {
                // Skip metadata lines
            } else if buffer.starts_with("#CHROM") {
                validate_vcf_header(&buffer)?;
                sample_names = buffer
                    .split_whitespace()
                    .skip(9)
                    .filter(|name| !exclusion_set.contains(*name))
                    .map(String::from)
                    .collect();
                break;
            }
            buffer.clear();
        }

        if sample_names.is_empty() {
            return Err(VcfError::Parse(
                "No samples remain after applying exclusions".to_string(),
            ));
        }

        // Store sample names (once)
        {
            let mut names_storage = sample_names_storage.lock();
            if names_storage.is_empty() {
                *names_storage = sample_names;
            }
        }
    }

    // Initialize progress for config entries
    init_entry_progress(
        &format!("Processing {} regions on chr{}", entries.len(), chr),
        entries.len() as u64,
    );

    // 1. Calculate Union Hull
    let mut all_extended_intervals = Vec::new();
    let chr_len_i64 = chr_length as i64;
    for entry in entries {
         let extended_start = (entry.interval.start as i64 - 3_000_000).max(0);
         let extended_end = (entry.interval.end as i64 + 3_000_000).min(chr_len_i64);
         all_extended_intervals.push(ZeroBasedHalfOpen::from_0based_half_open(extended_start, extended_end));
    }
    let merged_regions = merge_intervals(all_extended_intervals);

    // 2. Load VCF once
    set_stage(ProcessingStage::VcfProcessing);
    log(LogLevel::Info, &format!("Loading variants for {} union regions on chr{}", merged_regions.len(), chr));

    let (all_variants, all_allele_infos, all_flags, sample_names, _, _, _) = match process_vcf(
        &vcf_file,
        Path::new(&args.reference_path),
        chr.to_string(),
        &merged_regions,
        min_gq,
        final_mask.clone(),
        allow.clone(),
        exclusion_set,
    ) {
        Ok(data) => data,
        Err(e) => {
            log(LogLevel::Error, &format!("Error processing VCF for {}: {}", chr, e));
            finish_step_progress("VCF processing failed");
            return Ok((Vec::new(), Vec::new(), Vec::new()));
        }
    };

    // Store PCA variants if needed (globally filtered variants)
    if args.enable_pca {
        if let Some((variants_storage, sample_names_storage)) = &pca_storage {
             let filtered_for_chr: Vec<Variant> = all_variants.iter().zip(all_flags.iter())
                .filter(|&(_, &f)| f == FLAG_PASS)
                .map(|(v, _)| v.clone())
                .collect();

            variants_storage.lock().insert(chr.to_string(), filtered_for_chr);

            let mut names = sample_names_storage.lock();
            if names.is_empty() {
                *names = sample_names.clone();
            }
        }
    }

    // For each config entry in this chromosome, do the work
    //    (We could also parallelize here...)
    // Should this be for entry in entries instead?
    for (idx, entry) in entries.iter().enumerate() {
        let region_desc = format!("{}:{}-{}", chr, entry.interval.start, entry.interval.end);
        update_entry_progress(idx as u64, &format!("Processing region {}", region_desc));

        let result = process_single_config_entry(
            entry.clone(),
            &all_variants,
            &all_allele_infos,
            &all_flags,
            &sample_names,
            &final_mask,
            allow,
            &ref_sequence,
            &cds_regions,
            chr,
            args,
            pca_storage.as_ref(),
            parsed_csv_populations_arc.clone(), // Pass down the Arc<HashMap<String, Vec<String>>>
            temp_path,
        );

        match result {
            Ok(Some((
                main_csv_tuple_content,
                per_site_diversity_data,
                per_site_wc_fst_data,
                per_site_hudson_fst_records,
                mut hudson_outcomes_for_entry,
                wc_outcome_opt,
            ))) => {
                main_csv_tuples.push((
                    main_csv_tuple_content,
                    per_site_diversity_data,
                    per_site_wc_fst_data,
                    per_site_hudson_fst_records,
                ));
                chromosome_hudson_fst_results.append(&mut hudson_outcomes_for_entry);
                if let Some(wc_outcome) = wc_outcome_opt {
                    chromosome_wc_fst_results.push(wc_outcome);
                }
                log(
                    LogLevel::Info,
                    &format!("Successfully processed region {}", region_desc),
                );

                if entry.seqname.contains("X") || entry.seqname.contains("x") {
                    log(
                        LogLevel::Info,
                        &format!(
                            "ADDED chrX region {} to output rows (now {} main CSV tuples)",
                            region_desc,
                            main_csv_tuples.len()
                        ),
                    );
                }
            }
            Ok(None) => {
                log(
                    LogLevel::Warning,
                    &format!(
                        "DROPPED: Region {} was skipped (no matching haplotypes)",
                        region_desc
                    ),
                );

                if entry.seqname.contains("X") || entry.seqname.contains("x") {
                    log(
                        LogLevel::Warning,
                        &format!(
                            "DEBUG X: DROPPED chrX region {} from output (returned Ok(None))",
                            region_desc
                        ),
                    );
                }
            }
            Err(e) => {
                log(
                    LogLevel::Error,
                    &format!("DROPPED: Error processing region {}: {}", region_desc, e),
                );

                if entry.seqname.contains("X") || entry.seqname.contains("x") {
                    log(
                        LogLevel::Error,
                        &format!(
                            "DEBUG X: DROPPED chrX region {} due to error: {}",
                            region_desc, e
                        ),
                    );
                }
            }
        }

        update_entry_progress(
            (idx + 1) as u64,
            &format!("Global progress for region {}", region_desc),
        );
    }

    finish_entry_progress(
        &format!("Processed {} regions on chr{}", entries.len(), chr),
        entries.len(),
    );

    display_status_box(StatusBox {
        title: format!("Chromosome {} Statistics", chr),
        stats: vec![
            ("Total regions".to_string(), entries.len().to_string()),
            (
                "Successful regions".to_string(),
                main_csv_tuples.len().to_string(),
            ),
            (
                "Skipped/failed".to_string(),
                (entries.len() - main_csv_tuples.len()).to_string(),
            ),
        ],
    });

    if args.enable_pca {
        if let Some((filtered_variants_map, sample_names_storage)) = &pca_storage {
            let spinner_pca = create_spinner(&format!(
                "Performing single PCA after all regions for chromosome {}",
                chr
            ));
            let sample_names_for_pca = {
                let stored = sample_names_storage.lock();
                stored.clone()
            };
            let filtered_variants_for_chr = {
                let stored = filtered_variants_map.lock();
                stored.get(chr).cloned().unwrap_or_else(Vec::new)
            };
            log(
                LogLevel::Info,
                &format!(
                    "DEBUG: entire chromosome {} has {} total filtered variants",
                    chr,
                    filtered_variants_for_chr.len()
                ),
            );
            if !filtered_variants_for_chr.is_empty() {
                match crate::pca::compute_chromosome_pca(
                    &filtered_variants_for_chr,
                    &sample_names_for_pca,
                    args.pca_components,
                ) {
                    Ok(pca_result) => {
                        let out_dir = Path::new("pca_per_chr_outputs");
                        if !out_dir.exists() {
                            std::fs::create_dir_all(out_dir)?;
                        }
                        crate::pca::write_chromosome_pca_to_file(&pca_result, chr, out_dir)?;
                    }
                    Err(err) => {
                        log(
                            LogLevel::Warning,
                            &format!("Chromosome {} PCA error: {}", chr, err),
                        );
                    }
                }
            } else {
                log(
                    LogLevel::Warning,
                    &format!(
                        "No filtered variants remain for chromosome {}. Skipping PCA.",
                        chr
                    ),
                );
            }
            spinner_pca.finish_and_clear();
        } else {
            log(LogLevel::Warning, "PCA is enabled but pca_storage is None.");
        }
    }

    // This function returns a tuple:
    // 1. Data for the main CSV output file.
    // 2. Data for the dedicated Hudson FST output file, specific to this chromosome.
    // 3. Data for the dedicated W&C FST output file, specific to this chromosome.
    Ok((main_csv_tuples, chromosome_hudson_fst_results, chromosome_wc_fst_results))
}

fn generate_full_region_alignment(
    entry: &ConfigEntry,
    haplotype_group: u8,
    region_variants: &[Variant],
    allele_infos: &[Option<(char, Vec<char>)>],
    sample_names: &[String],
    full_ref_sequence: &[u8],
    mask: &Option<Arc<HashMap<String, Vec<(i64, i64)>>>>,
    allow: &Option<Arc<HashMap<String, Vec<(i64, i64)>>>>,
    vcf_sample_id_to_index: &HashMap<String, usize>,
    temp_path: &Path,
) -> Result<(), VcfError> {
    let group_haps = get_haplotype_indices_for_group(
        haplotype_group,
        &entry.samples_filtered,
        vcf_sample_id_to_index,
    )?;

    if group_haps.is_empty() {
        log(
            LogLevel::Warning,
            &format!(
                "No haplotypes for group {} to write alignment",
                haplotype_group
            ),
        );
        return Ok(());
    }

    let region_start = entry.interval.start as usize;
    let region_end = entry.interval.end as usize;
    let reference_slice = &full_ref_sequence[region_start..region_end];

    let mask_map = mask.as_ref().map(|m| m.as_ref());
    let allow_map = allow.as_ref().map(|a| a.as_ref());

    let mut seq_map: HashMap<String, Vec<char>> = HashMap::new();

    for (sample_idx, side) in group_haps {
        let mut seq = reference_slice.to_vec();
        for (variant, allele_info) in region_variants.iter().zip(allele_infos.iter()) {
            if let Some(genotype_vec) = variant.genotypes.get(sample_idx) {
                let allele_opt = match side {
                    HaplotypeSide::Left => genotype_vec.get(0),
                    HaplotypeSide::Right => genotype_vec.get(1),
                };
                if let Some(&allele_idx) = allele_opt {
                    if allele_idx > 0 {
                        if let Some((_ref_allele, alt_alleles)) = allele_info {
                            let rel = (variant.position - entry.interval.start as i64) as usize;
                            if rel < seq.len() {
                                // allele_idx is 1-based index into alt_alleles (1 => 0th element)
                                if let Some(alt_char) = alt_alleles.get((allele_idx - 1) as usize) {
                                    seq[rel] = *alt_char as u8;
                                }
                            }
                        }
                    }
                }
            }
        }

        // Apply mask and allow regions
        for (i, base) in seq.iter_mut().enumerate() {
            let abs_pos = entry.interval.start as i64 + i as i64;
            if let Some(mmap) = mask_map.and_then(|m| m.get(&entry.seqname)) {
                if position_in_regions(abs_pos, mmap) {
                    *base = b'N';
                    continue;
                }
            }
            if let Some(amap) = allow_map.and_then(|a| a.get(&entry.seqname)) {
                if !position_in_regions(abs_pos, amap) {
                    *base = b'N';
                }
            } else if allow_map.is_some() {
                *base = b'N';
            }
        }

        let sample_name = match side {
            HaplotypeSide::Left => format!("{}_L", sample_names[sample_idx]),
            HaplotypeSide::Right => format!("{}_R", sample_names[sample_idx]),
        };
        let seq_chars = seq.iter().map(|&b| b as char).collect::<Vec<char>>();
        seq_map.insert(sample_name, seq_chars);
    }

    if seq_map.is_empty() {
        log(
            LogLevel::Warning,
            &format!("No sequences generated for group {}", haplotype_group),
        );
        return Ok(());
    }

    let start_1based = entry.interval.start_1based_inclusive();
    let end_1based = entry.interval.get_1based_inclusive_end_coord();
    let filename = format!(
        "inversion_group{}_{}_start{}_end{}.phy",
        haplotype_group, entry.seqname, start_1based, end_1based
    );

    write_phylip_file(&filename, &seq_map, &filename, temp_path)?;
    Ok(())
}

/// Processes a single config entry's region and sample sets for a given chromosome.
///  - Filters transcripts to the region
///  - Calls `process_vcf` to get unfiltered vs. filtered variants
///  - Computes population-genetic stats for group 0/1 (unfiltered & filtered)
///  - Returns one `CsvRowData` if successful, or None if e.g. no haplotypes matched
fn process_single_config_entry(
    entry: ConfigEntry,
    all_variants: &[Variant],
    all_allele_infos: &[Option<(char, Vec<char>)>],
    all_variant_flags: &[u8],
    sample_names: &[String],
    mask: &Option<Arc<HashMap<String, Vec<(i64, i64)>>>>,
    allow: &Option<Arc<HashMap<String, Vec<(i64, i64)>>>>,
    ref_sequence: &[u8],
    cds_regions: &[TranscriptAnnotationCDS],
    chr: &str,
    args: &Args,
    // exclusion_set: &HashSet<String>, // Removed as handled in process_vcf
    _pca_storage: Option<&(
        Arc<Mutex<HashMap<String, Vec<Variant>>>>,
        Arc<Mutex<Vec<String>>>,
    )>,
    parsed_csv_populations_arc: Option<Arc<HashMap<String, Vec<String>>>>,
    temp_path: &Path,
) -> Result<
    Option<(
        CsvRowData,
        Vec<(i64, f64, f64, u8, bool)>,
        Vec<(i64, f64, f64)>,
        Vec<(i64, f64, f64, f64)>,
        Vec<RegionalHudsonFSTOutcome>,
        Option<RegionalWcFSTOutcome>,
    )>,
    VcfError,
> {
    set_stage(ProcessingStage::ConfigEntry);
    let region_desc = format!(
        "{}:{}-{}",
        entry.seqname, entry.interval.start, entry.interval.end
    );

    log(
        LogLevel::Info,
        &format!("Processing region: {}", region_desc),
    );

    init_step_progress(&format!("Filtering transcripts for {}", region_desc), 2);

    let local_cds = filter_and_log_transcripts(
        cds_regions.to_vec(),
        entry.interval.to_zero_based_inclusive().into(),
        temp_path,
    );

    log(
        LogLevel::Info,
        &format!(
            "Found {} transcripts overlapping region {}",
            local_cds.len(),
            region_desc
        ),
    );

    update_step_progress(1, "Preparing extended region");

    if entry.seqname.contains("X") || entry.seqname.contains("x") {
        log(
            LogLevel::Info,
            &format!(
                "DEBUG X: Processing chrX region: {}:{}-{}",
                entry.seqname, entry.interval.start, entry.interval.end
            ),
        );
    }

    let chr_length = ref_sequence.len() as i64;
    let extended_region = ZeroBasedHalfOpen::from_1based_inclusive(
        (entry.interval.start as i64 - 3_000_000).max(0),
        ((entry.interval.end as i64) + 3_000_000).min(chr_length),
    );

    finish_step_progress(&format!(
        "Extended region: {}:{}-{}",
        chr,
        extended_region.start_1based_inclusive(),
        extended_region.get_1based_inclusive_end_coord()
    ));

    // Mask already includes N-regions from process_chromosome_entries
    let local_mask_arc = mask.clone();

    // --- SPLICE FROM GLOBAL LOADED VARIANTS ---
    // Find the slice of variants corresponding to the extended region
    let start_idx = all_variants.partition_point(|v| (v.position as usize) < extended_region.start);
    let end_idx = all_variants.partition_point(|v| (v.position as usize) < extended_region.end);

    let slice_variants = &all_variants[start_idx..end_idx];
    let slice_allele_infos = &all_allele_infos[start_idx..end_idx];
    let slice_flags = &all_variant_flags[start_idx..end_idx];

    let vcf_sample_id_to_index = map_sample_names_to_indices(&sample_names)?;

    update_step_progress(1, "Analyzing variant statistics");

    // Compute filtering stats for this slice
    let mut filtering_stats = FilteringStats {
        total_variants: slice_variants.len(),
        ..Default::default()
    };

    for &flag in slice_flags {
        if flag != FLAG_PASS {
            filtering_stats._filtered_variants += 1;
            if (flag & FLAG_MASK) != 0 { filtering_stats.filtered_due_to_mask += 1; }
            if (flag & FLAG_ALLOW) != 0 { filtering_stats.filtered_due_to_allow += 1; }
            if (flag & FLAG_LOW_GQ) != 0 { filtering_stats.low_gq_variants += 1; }
            if (flag & FLAG_MISSING) != 0 { filtering_stats.missing_data_variants += 1; }
        }
    }
    // Note: mnp_variants are globally filtered and discarded in process_vcf, so we can't count them here.
    // They will be 0 in these stats.

<<<<<<< HEAD
    // UNFILTERED core: within entry interval
=======
    // Extract mask and allow regions early to filter "unfiltered" variants consistently
    let allow_regions_chr = allow.as_ref().and_then(|a| a.get(chr));
    // Use the local_mask_arc which includes 'N' regions from the reference
    let mask_regions_chr = local_mask_arc.as_ref().and_then(|m| m.get(chr));

    // UNFILTERED core
    // We filter out variants that are in masked regions or not in allowed regions
    // to match the denominator (adjusted_sequence_length) which excludes these regions.
    // This ensures "unfiltered" refers to quality filters, not region validity.
>>>>>>> fec8014b
    let (region_variants_unfiltered, region_allele_infos_unfiltered): (
        Vec<Variant>,
        Vec<Option<(char, Vec<char>)>>,
    ) = slice_variants
        .iter()
<<<<<<< HEAD
        .zip(slice_allele_infos.iter())
        .filter(|(v, _)| entry.interval.contains(ZeroBasedPosition(v.position)))
=======
        .zip(all_allele_infos.iter())
        .filter(|(v, _)| {
            let p = v.position;
            if !entry.interval.contains(ZeroBasedPosition(p)) {
                return false;
            }

            if let Some(allow_regions) = allow_regions_chr {
                if !position_in_regions(p, allow_regions) {
                    return false;
                }
            }

            if let Some(mask_regions) = mask_regions_chr {
                if position_in_regions(p, mask_regions) {
                    return false;
                }
            }

            true
        })
>>>>>>> fec8014b
        .map(|(v, a)| (v.clone(), a.clone()))
        .unzip();

    // FILTERED core: within entry interval AND passed filters
    let (region_variants_filtered, region_allele_infos_filtered): (
        Vec<Variant>,
        Vec<Option<(char, Vec<char>)>>,
    ) = slice_variants
        .iter()
        .zip(slice_allele_infos.iter())
        .zip(slice_flags.iter())
        .filter(|&((v, _), &flag)| {
            flag == FLAG_PASS && entry.interval.contains(ZeroBasedPosition(v.position))
        })
        .map(|((v, a), _)| (v.clone(), a.clone()))
        .unzip();

    // FILTERED extended: everything in slice that passed filters
    let (extended_variants_filtered, extended_allele_infos_filtered): (
        Vec<Variant>,
        Vec<Option<(char, Vec<char>)>>,
    ) = slice_variants
        .iter()
        .zip(slice_allele_infos.iter())
        .zip(slice_flags.iter())
        .filter(|&((_, _), &flag)| flag == FLAG_PASS)
        .map(|((v, a), _)| (v.clone(), a.clone()))
        .unzip();

    let dense_unfiltered =
        DenseGenotypeMatrix::from_variants(&region_variants_unfiltered, sample_names.len());
    let dense_filtered =
        DenseGenotypeMatrix::from_variants(&region_variants_filtered, sample_names.len());

    if dense_unfiltered.is_some() {
        log(LogLevel::Debug, "Created dense matrix for unfiltered variants");
    }
    if dense_filtered.is_some() {
        log(LogLevel::Debug, "Created dense matrix for filtered variants");
    }
    let mask_intervals_slice = mask_regions_chr.map(|regions| regions.as_slice());

    // Track callable sites that failed quality filters within the region.
    let filtered_positions_in_region: HashSet<i64> = filtering_stats
        .filtered_positions
        .iter()
        .copied()
        .filter(|&pos| entry.interval.contains(ZeroBasedPosition(pos)))
        .collect();

    let num_excluded_sites = filtered_positions_in_region
        .iter()
        .filter(|&&pos| {
            if let Some(allow_regions) = allow_regions_chr {
                if !allow_regions
                    .iter()
                    .any(|&(start, end)| pos >= start && pos < end)
                {
                    return false;
                }
            }

            if let Some(mask_regions) = mask_regions_chr {
                if mask_regions
                    .iter()
                    .any(|&(start, end)| pos >= start && pos < end)
                {
                    return false;
                }
            }

            true
        })
        .count();
    let num_excluded_sites = i64::try_from(num_excluded_sites).unwrap_or(i64::MAX);

    if !region_variants_filtered.is_empty() {
        let is_sorted = region_variants_filtered
            .windows(2)
            .all(|w| w[0].position <= w[1].position);
        if !is_sorted {
            // This should not happen if process_vcf sorts them.
            // Log an error or panic, as this is a critical pre-condition for efficient and correct sub-slicing.
            log(
                LogLevel::Error,
                "CRITICAL: region_variants_filtered are not sorted by position in process_single_config_entry. Hudson FST results may be incorrect.",
            );
        }
    }

    // Define the precise genomic region for Hudson FST analysis, corresponding to entry.interval.
    // This region's effective length is `adjusted_sequence_length`.
    let hudson_analysis_region_start_0based = entry.interval.start as i64;
    // entry.interval.end is exclusive for ZeroBasedHalfOpen.
    let hudson_analysis_region_end_0based_exclusive = entry.interval.end as i64;

    // The variants for Hudson FST should be the filtered variants within the specific region of the entry.
    let variants_for_hudson_slice: &[Variant] = &region_variants_filtered[..];

    let hudson_query_region =
        if hudson_analysis_region_end_0based_exclusive > hudson_analysis_region_start_0based {
            QueryRegion {
                start: hudson_analysis_region_start_0based,
                end: hudson_analysis_region_end_0based_exclusive - 1,
            }
        } else {
            // Empty or invalid region
            QueryRegion { start: 0, end: -1 }
        };
    let hudson_region_is_valid = hudson_query_region.start <= hudson_query_region.end;

    // Calculate FST if enabled
    let (fst_results_filtered, population_fst_results) = if args.enable_fst {
        let spinner = create_spinner("Calculating FST statistics");

        // Define the FST analysis region.
        // entry.interval is ZeroBasedHalfOpen [start, end), meaning 0-based inclusive start and 0-based exclusive end.
        // QueryRegion for FST calculations requires a 0-based inclusive start and 0-based inclusive end.
        // Convert entry.interval to ZeroBasedInclusive, then to QueryRegion.
        let fst_query_region_zbi = entry.interval.to_zero_based_inclusive();
        let fst_query_region: QueryRegion = fst_query_region_zbi.into();

        // FST between haplotype groups (0 vs 1)
        log(
            LogLevel::Info,
            "Calculating FST between haplotype groups (0 vs 1)",
        );
        let haplotype_fst = calculate_fst_wc_haplotype_groups(
            &region_variants_filtered,
            &sample_names,
            &entry.samples_filtered,
            fst_query_region,
        );

        // FST between population groups if CSV is provided
        let population_fst = if let Some(pop_csv) = &args.fst_populations {
            log(
                LogLevel::Info,
                &format!("Calculating FST between population groups from {}", pop_csv),
            );
            match calculate_fst_wc_csv_populations(
                &region_variants_filtered,
                &sample_names,
                Path::new(pop_csv),
                fst_query_region,
            ) {
                Ok(results) => {
                    // Log successful population FST calculation
                    log(
                        LogLevel::Info,
                        &format!(
                            "Successfully calculated population FST with {} populations and {} sites",
                            results.pairwise_fst.len(),
                            results.site_fst.len()
                        ),
                    );
                    Some(results)
                }
                Err(e) => {
                    log(
                        LogLevel::Error,
                        &format!("Error calculating population FST: {}", e),
                    );
                    None
                }
            }
        } else {
            None
        };

        spinner.finish_and_clear();
        log(LogLevel::Info, "FST calculations complete");

        (Some(haplotype_fst), population_fst)
    } else {
        (None, None)
    };

    // Store filtered variants for PCA if enabled (moved to process_chromosome_entries)

    // Display variant filtering statistics
    display_status_box(StatusBox {
        title: format!("Variant Statistics for {}", region_desc),
        stats: vec![
            (
                "Total variants".to_string(),
                filtering_stats.total_variants.to_string(),
            ),
            (
                "Filtered variants".to_string(),
                filtering_stats._filtered_variants.to_string(),
            ),
            (
                "% Filtered".to_string(),
                format!(
                    "{:.1}%",
                    (filtering_stats._filtered_variants as f64
                        / filtering_stats.total_variants.max(1) as f64)
                        * 100.0
                ),
            ),
            (
                "Due to mask".to_string(),
                filtering_stats.filtered_due_to_mask.to_string(),
            ),
            (
                "Due to allow".to_string(),
                filtering_stats.filtered_due_to_allow.to_string(),
            ),
            (
                "MNP".to_string(),
                filtering_stats.mnp_variants.to_string(),
            ),
            (
                "Low GQ".to_string(),
                filtering_stats.low_gq_variants.to_string(),
            ),
            (
                "Missing data".to_string(),
                filtering_stats.missing_data_variants.to_string(),
            ),
        ],
    });

    log(
        LogLevel::Info,
        &format!(
            "Variant statistics: {} total, {} filtered (mask={}, allow={}, mnp={}, lowGQ={}, missing={})",
            filtering_stats.total_variants,
            filtering_stats._filtered_variants,
            filtering_stats.filtered_due_to_mask,
            filtering_stats.filtered_due_to_allow,
            filtering_stats.mnp_variants,
            filtering_stats.low_gq_variants,
            filtering_stats.missing_data_variants
        ),
    );

    let sequence_length = (entry.interval.end - entry.interval.start) as i64;
    // Calculate adjusted sequence length.
    // entry.interval is ZeroBasedHalfOpen { start: S_0, end: E_0 }, representing the 0-based interval [S_0, E_0).
    // calculate_adjusted_sequence_length expects its region_start and region_end arguments to be 1-based inclusive.
    // For a 0-based half-open interval [S_0, E_0):
    //  - The 1-based inclusive start is S_0 + 1.
    //  - The 1-based inclusive end is E_0.
    // We use methods from ZeroBasedHalfOpen to get these 1-based coordinates.
    let adj_seq_len_start_1based_inclusive = entry.interval.start_1based_inclusive();
    let adj_seq_len_end_1based_inclusive = entry.interval.get_1based_inclusive_end_coord();
    let adjusted_sequence_length = calculate_adjusted_sequence_length(
        adj_seq_len_start_1based_inclusive,
        adj_seq_len_end_1based_inclusive,
        allow_regions_chr,
        mask_regions_chr,
    );

    let filtered_adjusted_sequence_length =
        adjusted_sequence_length.saturating_sub(num_excluded_sites);

    log(
        LogLevel::Info,
        &format!(
            "Region length: {}bp (adjusted: {}bp after masking)",
            sequence_length, adjusted_sequence_length
        ),
    );

    if num_excluded_sites > 0 {
        log(
            LogLevel::Info,
            &format!(
                "Excluding {} additional low-quality positions from callable length ({}bp)",
                num_excluded_sites, filtered_adjusted_sequence_length
            ),
        );
    }

    log(
        LogLevel::Info,
        &format!(
            "Found {} unfiltered variants in precise region {}:{}-{}",
            region_variants_unfiltered.len(),
            chr,
            entry.interval.start,
            entry.interval.end
        ),
    );

    finish_step_progress(&format!(
        "Found {} variants in region",
        region_variants_unfiltered.len()
    ));

    #[derive(Clone)]
    struct VariantInvocation<'a> {
        group_id: u8,
        is_filtered: bool,
        variants: &'a [Variant],
        allele_infos: &'a [Option<(char, Vec<char>)>],
        sample_filter: &'a HashMap<String, (u8, u8)>,
        maybe_adjusted_len: Option<i64>,
        filtered_positions: &'a HashSet<i64>,
        dense_matrix: Option<&'a DenseGenotypeMatrix>,
        extended_variants: Option<&'a [Variant]>,
        extended_allele_infos: Option<&'a [Option<(char, Vec<char>)>]>,
    }

    // Set up the four analysis invocations (filtered/unfiltered × group 0/1)
    set_stage(ProcessingStage::VariantAnalysis);
    init_step_progress("Analyzing haplotype groups", 4);

    let empty_filtered_positions: HashSet<i64> = HashSet::new();

    // all_variants and all_allele_infos act as the "extended unfiltered" sets.
    let all_variants_slice = &all_variants[..];
    let all_allele_infos_slice = &all_allele_infos[..];

    let invocations = [
        VariantInvocation {
            group_id: 0,
            is_filtered: true,
            variants: &region_variants_filtered,
            allele_infos: &region_allele_infos_filtered,
            sample_filter: &entry.samples_filtered,
            maybe_adjusted_len: Some(filtered_adjusted_sequence_length),
            filtered_positions: &filtered_positions_in_region,
            dense_matrix: dense_filtered.as_ref(),
            extended_variants: Some(&extended_variants_filtered),
            extended_allele_infos: Some(&extended_allele_infos_filtered),
        },
        VariantInvocation {
            group_id: 1,
            is_filtered: true,
            variants: &region_variants_filtered,
            allele_infos: &region_allele_infos_filtered,
            sample_filter: &entry.samples_filtered,
            maybe_adjusted_len: Some(filtered_adjusted_sequence_length),
            filtered_positions: &filtered_positions_in_region,
            dense_matrix: dense_filtered.as_ref(),
            extended_variants: Some(&extended_variants_filtered),
            extended_allele_infos: Some(&extended_allele_infos_filtered),
        },
        VariantInvocation {
            group_id: 0,
            is_filtered: false,
            variants: &region_variants_unfiltered,
            allele_infos: &region_allele_infos_unfiltered,
            sample_filter: &entry.samples_unfiltered,
            maybe_adjusted_len: Some(adjusted_sequence_length),
            filtered_positions: &empty_filtered_positions,
            dense_matrix: dense_unfiltered.as_ref(),
            extended_variants: Some(all_variants_slice),
            extended_allele_infos: Some(all_allele_infos_slice),
        },
        VariantInvocation {
            group_id: 1,
            is_filtered: false,
            variants: &region_variants_unfiltered,
            allele_infos: &region_allele_infos_unfiltered,
            sample_filter: &entry.samples_unfiltered,
            maybe_adjusted_len: Some(adjusted_sequence_length),
            filtered_positions: &empty_filtered_positions,
            dense_matrix: dense_unfiltered.as_ref(),
            extended_variants: Some(all_variants_slice),
            extended_allele_infos: Some(all_allele_infos_slice),
        },
    ];

    let mut results: [Option<(usize, f64, f64, usize, Vec<SiteDiversity>)>; 4] =
        [None, None, None, None];

    for (i, call) in invocations.iter().enumerate() {
        let filter_type = if call.is_filtered {
            "filtered"
        } else {
            "unfiltered"
        };
        update_step_progress(
            i as u64,
            &format!("Analyzing {} group {}", filter_type, call.group_id),
        );

        let stats_opt = process_variants(
            call.variants,
            &sample_names,
            call.group_id,
            call.sample_filter,
            entry.interval,
            extended_region,
            call.maybe_adjusted_len,
            call.allele_infos,
            entry.seqname.clone(),
            call.is_filtered,
            ref_sequence,
            &local_cds,
            call.filtered_positions,
            mask_intervals_slice,
            temp_path,
            call.dense_matrix,
            call.extended_variants,
            call.extended_allele_infos,
        )?;

        if let Some(x) = stats_opt {
            results[i] = Some(x);
        } else {
            let label = match (call.group_id, call.is_filtered) {
                (0, true) => "filtered group 0",
                (1, true) => "filtered group 1",
                (0, false) => "unfiltered group 0",
                (1, false) => "unfiltered group 1",
                _ => "unknown scenario",
            };
            log(
                LogLevel::Warning,
                &format!(
                    "No haplotypes found for {} in region {}-{}",
                    label, entry.interval.start, entry.interval.end
                ),
            );
            // finish_step_progress("No matching haplotypes found");
            // return Ok(None);
            // Not returning here in case some of the groups succeed
        }
    }

    // After the loop, check if ANY groups had results
    if results.iter().all(|r| r.is_none()) {
        log(
            LogLevel::Warning,
            &format!(
                "No haplotypes found for any group in region {}-{}",
                entry.interval.start, entry.interval.end
            ),
        );

        // Calculate detailed statistics about why regions failed
        let mut reasons = Vec::new();
        if entry.samples_filtered.is_empty() {
            reasons.push("No filtered samples in config");
        }
        if entry.samples_unfiltered.is_empty() {
            reasons.push("No unfiltered samples in config");
        }

        if entry.seqname.contains("X") || entry.seqname.contains("x") {
            log(
                LogLevel::Warning,
                &format!(
                    "DEBUG X: DROPPED chrX region {}:{}-{} - ALL groups had no haplotypes. Reasons: {}",
                    entry.seqname,
                    entry.interval.start,
                    entry.interval.end,
                    if reasons.is_empty() {
                        "Unknown".to_string()
                    } else {
                        reasons.join(", ")
                    }
                ),
            );
        }

        finish_step_progress("No matching haplotypes found");
        return Ok(None);
    }

    // Extract all results with default values for missing ones
    let (num_segsites_0_f, w_theta_0_f, pi_0_f, n_hap_0_f, site_divs_0_f) =
        results[0].take().unwrap_or((0, 0.0, 0.0, 0, Vec::new()));

    let (num_segsites_1_f, w_theta_1_f, pi_1_f, n_hap_1_f, site_divs_1_f) =
        results[1].take().unwrap_or((0, 0.0, 0.0, 0, Vec::new()));

    let (num_segsites_0_u, w_theta_0_u, pi_0_u, n_hap_0_u, site_divs_0_u) =
        results[2].take().unwrap_or((0, 0.0, 0.0, 0, Vec::new()));

    let (num_segsites_1_u, w_theta_1_u, pi_1_u, n_hap_1_u, site_divs_1_u) =
        results[3].take().unwrap_or((0, 0.0, 0.0, 0, Vec::new()));

    // Calculate inversion frequencies
    log(LogLevel::Info, "Calculating inversion frequencies");
    let inversion_freq_filt =
        calculate_inversion_allele_frequency(&entry.samples_filtered).unwrap_or(-1.0);
    let inversion_freq_no_filter =
        calculate_inversion_allele_frequency(&entry.samples_unfiltered).unwrap_or(-1.0);

    log(
        LogLevel::Info,
        &format!(
            "Inversion frequency: {:.2}% (unfiltered), {:.2}% (filtered)",
            inversion_freq_no_filter * 100.0,
            inversion_freq_filt * 100.0
        ),
    );

    // Initialize Hudson FST components for haplotype groups 0 vs 1 to None
    let mut hudson_fst_hap_group_0v1_val: Option<f64> = None;
    let mut hudson_dxy_hap_group_0v1_val: Option<f64> = None;
    let mut hudson_pi_hap_group_0_val: Option<f64> = None;
    let mut hudson_pi_hap_group_1_val: Option<f64> = None;
    let mut hudson_pi_avg_hap_group_0v1_val: Option<f64> = None;

    let mut local_regional_hudson_outcomes: Vec<RegionalHudsonFSTOutcome> = Vec::new();
    // (pos_1based, fst, hudson numerator, hudson denominator)
    let mut per_site_hudson_fst_records: Vec<(i64, f64, f64, f64)> = Vec::new();

    if args.enable_fst {
        log(
            LogLevel::Info,
            &format!(
                "Initiating Hudson FST calculations for region: {}",
                region_desc
            ),
        );

        // A. Hudson FST for Haplotype Groups (0 vs. 1) using filtered samples and variants
        let haplotypes_group_0_res =
            get_haplotype_indices_for_group(0, &entry.samples_filtered, &vcf_sample_id_to_index);
        let haplotypes_group_1_res =
            get_haplotype_indices_for_group(1, &entry.samples_filtered, &vcf_sample_id_to_index);

        if let (Ok(haplotypes_group_0), Ok(haplotypes_group_1)) =
            (haplotypes_group_0_res, haplotypes_group_1_res)
        {
            // Check if both groups have at least two haplotypes, required for `calculate_pi`.
            if haplotypes_group_0.len() >= 2 && haplotypes_group_1.len() >= 2 {
                let pop0_context = PopulationContext {
                    id: PopulationId::HaplotypeGroup(0),
                    haplotypes: haplotypes_group_0,
                    variants: variants_for_hudson_slice, // Use the correctly scoped variant slice
                    sample_names: &sample_names,
                    sequence_length: filtered_adjusted_sequence_length,
                    dense_genotypes: dense_filtered.as_ref(),
                    dense_summary: None,
                };
                let pop1_context = PopulationContext {
                    id: PopulationId::HaplotypeGroup(1),
                    haplotypes: haplotypes_group_1,
                    variants: variants_for_hudson_slice, // Use the correctly scoped variant slice
                    sample_names: &sample_names,
                    sequence_length: filtered_adjusted_sequence_length,
                    dense_genotypes: dense_filtered.as_ref(),
                    dense_summary: None,
                };

                if hudson_region_is_valid {
                    match calculate_hudson_fst_for_pair_with_sites(
                        &pop0_context,
                        &pop1_context,
                        hudson_query_region,
                    ) {
                        Ok((outcome, site_values)) => {
                            local_regional_hudson_outcomes.push(RegionalHudsonFSTOutcome {
                                chr: entry.seqname.clone(),
                                region_start: entry.interval.start as i64, // 0-based inclusive
                                region_end: entry.interval.get_0based_inclusive_end_coord(), // 0-based inclusive
                                outcome: outcome.clone(),
                            });
                            for site in site_values {
                                let fst_val = site.fst.unwrap_or(f64::NAN);
                                let numerator = site.num_component.unwrap_or(f64::NAN);
                                let denominator = site.den_component.unwrap_or(f64::NAN);
                                per_site_hudson_fst_records.push((
                                    site.position,
                                    fst_val,
                                    numerator,
                                    denominator,
                                ));
                            }
                            hudson_fst_hap_group_0v1_val = outcome.fst;
                            hudson_dxy_hap_group_0v1_val = outcome.d_xy;
                            hudson_pi_hap_group_0_val = outcome.pi_pop1;
                            hudson_pi_hap_group_1_val = outcome.pi_pop2;
                            hudson_pi_avg_hap_group_0v1_val = outcome.pi_xy_avg;
                        }
                        Err(e) => log(
                            LogLevel::Error,
                            &format!(
                                "Error calculating Hudson FST for haplotype groups 0 vs 1 in region {}: {}",
                                region_desc, e
                            ),
                        ),
                    }
                }
            } else {
                log(
                    LogLevel::Warning,
                    &format!(
                        "Skipping Hudson FST for haplotype groups 0 vs 1 in region {}: one or both groups have fewer than 2 haplotypes.",
                        region_desc
                    ),
                );
            }
        } else {
            log(
                LogLevel::Error,
                &format!(
                    "Failed to get haplotype indices for Hudson FST (haplotype groups) in region {}.",
                    region_desc
                ),
            );
        }

        // B. Hudson FST for CSV-Defined Populations using filtered samples and variants
        if let Some(csv_populations_map_arc_ref) = &parsed_csv_populations_arc {
            let csv_populations_map = csv_populations_map_arc_ref.as_ref(); // Dereference Arc

            // Map population names to their actual haplotype lists (VCF index, Side) present in this VCF.
            let mut population_name_to_haplotypes_map: HashMap<
                String,
                Vec<(usize, HaplotypeSide)>,
            > = HashMap::new();
            for pop_name in csv_populations_map.keys() {
                let pop_haplotypes = get_haplotype_indices_for_csv_population(
                    pop_name,
                    csv_populations_map,
                    &vcf_sample_id_to_index,
                );
                if !pop_haplotypes.is_empty() {
                    // Only consider populations with present samples
                    population_name_to_haplotypes_map.insert(pop_name.clone(), pop_haplotypes);
                }
            }

            let mut valid_pop_names: Vec<String> =
                population_name_to_haplotypes_map.keys().cloned().collect();
            valid_pop_names.sort(); // consistent order for generating pairs

            for i in 0..valid_pop_names.len() {
                for j in (i + 1)..valid_pop_names.len() {
                    let pop_name_a = &valid_pop_names[i];
                    let pop_name_b = &valid_pop_names[j];

                    // These unwraps are safe because valid_pop_names comes from the map's keys.
                    let haplotypes_pop_a =
                        population_name_to_haplotypes_map.get(pop_name_a).unwrap();
                    let haplotypes_pop_b =
                        population_name_to_haplotypes_map.get(pop_name_b).unwrap();

                    if haplotypes_pop_a.len() >= 2 && haplotypes_pop_b.len() >= 2 {
                        let pop_a_context_csv = PopulationContext {
                            id: PopulationId::Named(pop_name_a.clone()),
                            haplotypes: haplotypes_pop_a.clone(), // Clone Vec for ownership
                            variants: variants_for_hudson_slice, // Use the correctly scoped variant slice
                            sample_names: &sample_names,
                            sequence_length: filtered_adjusted_sequence_length,
                            dense_genotypes: dense_filtered.as_ref(),
                            dense_summary: None,
                        };
                        let pop_b_context_csv = PopulationContext {
                            id: PopulationId::Named(pop_name_b.clone()),
                            haplotypes: haplotypes_pop_b.clone(), // Clone Vec for ownership
                            variants: variants_for_hudson_slice, // Use the correctly scoped variant slice
                            sample_names: &sample_names,
                            sequence_length: filtered_adjusted_sequence_length,
                            dense_genotypes: dense_filtered.as_ref(),
                            dense_summary: None,
                        };

                        if hudson_region_is_valid {
                            match calculate_hudson_fst_for_pair_with_sites(
                                &pop_a_context_csv,
                                &pop_b_context_csv,
                                hudson_query_region,
                            ) {
                                Ok((outcome, _)) => {
                                    local_regional_hudson_outcomes.push(RegionalHudsonFSTOutcome {
                                        chr: entry.seqname.clone(),
                                        region_start: entry.interval.start as i64, // entry.interval.start is 0-based inclusive start
                                        region_end: entry.interval.get_0based_inclusive_end_coord(), // get_0based_inclusive_end_coord provides the 0-based inclusive end
                                        outcome: outcome.clone(),
                                    });
                                    // No per-site Hudson TSV output for CSV-defined populations
                                }
                                Err(e) => log(
                                    LogLevel::Error,
                                    &format!(
                                        "Error calculating Hudson FST for CSV populations '{}' vs '{}' in region {}: {}",
                                        pop_name_a, pop_name_b, region_desc, e
                                    ),
                                ),
                            }
                        }
                    } else {
                        log(
                            LogLevel::Warning,
                            &format!(
                                "Skipping Hudson FST for CSV populations '{}' vs '{}' in region {}: one or both groups have fewer than 2 haplotypes.",
                                pop_name_a, pop_name_b, region_desc
                            ),
                        );
                    }
                }
            }
        }
    }

    // Generate full inversion region alignments for each haplotype group
    log(
        LogLevel::Info,
        "Generating full inversion region alignments...",
    );
    for haplotype_group in [0u8, 1u8] {
        generate_full_region_alignment(
            &entry,
            haplotype_group,
            &region_variants_filtered,
            &region_allele_infos_filtered,
            &sample_names,
            ref_sequence,
            mask,
            allow,
            &vcf_sample_id_to_index,
            temp_path,
        )?;
    }

    // This is the FstEstimate enum for overall haplotype W&C FST
    let haplotype_overall_fst_estimate_enum = fst_results_filtered.as_ref().map_or(
        crate::stats::FstEstimate::InsufficientDataForEstimation {
            sum_a: 0.0,
            sum_b: 0.0,
            sites_attempted: 0,
        },
        |res| res.overall_fst,
    );

    // Extract components for CSV output
    let (hap_fst_val, hap_sum_a, hap_sum_b, hap_num_sites) =
        crate::stats::extract_wc_fst_components(&haplotype_overall_fst_estimate_enum);

    let row_data = CsvRowData {
        seqname: entry.seqname.clone(),
        region_start: entry.interval.start_1based_inclusive(), // Represents the 1-based inclusive start of the entry interval
        region_end: entry.interval.get_1based_inclusive_end_coord(), // Represents the 1-based inclusive end of the entry interval
        seq_len_0: sequence_length,
        seq_len_1: sequence_length,
        seq_len_adj_0: adjusted_sequence_length,
        seq_len_adj_1: adjusted_sequence_length,
        seg_sites_0: num_segsites_0_u,
        seg_sites_1: num_segsites_1_u,
        w_theta_0: w_theta_0_u,
        w_theta_1: w_theta_1_u,
        pi_0: pi_0_u,
        pi_1: pi_1_u,
        seg_sites_0_f: num_segsites_0_f,
        seg_sites_1_f: num_segsites_1_f,
        w_theta_0_f,
        w_theta_1_f,
        pi_0_f,
        pi_1_f,
        n_hap_0_unf: n_hap_0_u,
        n_hap_1_unf: n_hap_1_u,
        n_hap_0_f,
        n_hap_1_f,
        inv_freq_no_filter: inversion_freq_no_filter,
        inv_freq_filter: inversion_freq_filt,
        // Weir & Cockerham FST components for haplotype groups
        haplotype_overall_fst_wc: hap_fst_val,
        haplotype_between_pop_variance_wc: hap_sum_a,
        haplotype_within_pop_variance_wc: hap_sum_b,
        haplotype_num_informative_sites_wc: hap_num_sites,
        // Hudson FST components for haplotype groups
        hudson_fst_hap_group_0v1: hudson_fst_hap_group_0v1_val,
        hudson_dxy_hap_group_0v1: hudson_dxy_hap_group_0v1_val,
        hudson_pi_hap_group_0: hudson_pi_hap_group_0_val,
        hudson_pi_hap_group_1: hudson_pi_hap_group_1_val,
        hudson_pi_avg_hap_group_0v1: hudson_pi_avg_hap_group_0v1_val,
    };

    // Display summary of results
    display_status_box(StatusBox {
        title: format!("Results for {}", region_desc),
        stats: vec![
            (
                "Unfiltered θ Group 0".to_string(),
                format!("{:.6}", w_theta_0_u),
            ),
            (
                "Unfiltered θ Group 1".to_string(),
                format!("{:.6}", w_theta_1_u),
            ),
            ("Unfiltered π Group 0".to_string(), format!("{:.6}", pi_0_u)),
            ("Unfiltered π Group 1".to_string(), format!("{:.6}", pi_1_u)),
            (
                "Filtered θ Group 0".to_string(),
                format!("{:.6}", w_theta_0_f),
            ),
            (
                "Filtered θ Group 1".to_string(),
                format!("{:.6}", w_theta_1_f),
            ),
            ("Filtered π Group 0".to_string(), format!("{:.6}", pi_0_f)),
            ("Filtered π Group 1".to_string(), format!("{:.6}", pi_1_f)),
            (
                "Inversion Frequency".to_string(),
                format!("{:.2}%", inversion_freq_filt * 100.0),
            ),
        ],
    });

    finish_step_progress(&format!("Completed analysis for {}", region_desc));

    // Collect per-site diversity records
    log(LogLevel::Info, "Collecting per-site diversity statistics");
    let mut per_site_diversity_records = Vec::new();
    for sd in site_divs_0_u {
        per_site_diversity_records.push((sd.position, sd.pi, sd.watterson_theta, 0, false));
    }
    for sd in site_divs_1_u {
        per_site_diversity_records.push((sd.position, sd.pi, sd.watterson_theta, 1, false));
    }
    for sd in site_divs_0_f {
        per_site_diversity_records.push((sd.position, sd.pi, sd.watterson_theta, 0, true));
    }
    for sd in site_divs_1_f {
        per_site_diversity_records.push((sd.position, sd.pi, sd.watterson_theta, 1, true));
    }

    // Collect per-site FST records specifically for the haplotype group analysis (0 vs. 1)
    // for summary FALSTA output.
    // Stores (1-based position, Overall_Haplotype_FstEstimate_as_f64, Pairwise_0v1_Haplotype_FstEstimate_as_f64).
    let mut per_site_fst_records: Vec<(i64, f64, f64)> = Vec::new();

    if let Some(fst_results_hap_groups) = &fst_results_filtered {
        // fst_results_hap_groups is &FstWcResults
        log(
            LogLevel::Info,
            &format!(
                "Collecting per-site FST data for haplotype groups (0 vs 1) for region {}",
                region_desc
            ),
        );
        for site_fst_wc in &fst_results_hap_groups.site_fst {
            // site_fst_wc is &SiteFstWc
            let overall_site_hap_fst_val = match site_fst_wc.overall_fst {
                crate::stats::FstEstimate::Calculable { value, .. } => value, // Extract the value field
                _ => f64::NAN, // Use NaN for other FstEstimate variants.
            };
            let pairwise_0_vs_1_hap_fst_val = match site_fst_wc.pairwise_fst.get("0_vs_1") {
                Some(&crate::stats::FstEstimate::Calculable { value, .. }) => value, // Extract the value field
                _ => f64::NAN, // Use NaN if the pair is not found or its FstEstimate is not Calculable.
            };
            per_site_fst_records.push((
                site_fst_wc.position,
                overall_site_hap_fst_val,
                pairwise_0_vs_1_hap_fst_val,
            ));
        }
    }

    // Note: Per-site FST data from CSV-defined populations (pop_fst_results_filtered)
    // is NOT added to this specific `per_site_fst_records` vector.
    // That data is fully contained within `row_data.population_fst_wc_results`
    // and is used directly in `process_config_entries` for detailed per-population-pair FALSTA output.
    // The overall FST for CSV populations is in `row_data.population_overall_fst_wc`.

    // Prepare RegionalWcFSTOutcome if population FST results are available
    let regional_wc_outcome = population_fst_results.map(|res| RegionalWcFSTOutcome {
        chr: entry.seqname.clone(),
        region_start: entry.interval.start_1based_inclusive(),
        region_end: entry.interval.get_1based_inclusive_end_coord(),
        overall_fst: res.overall_fst,
        pairwise_fst: res.pairwise_fst,
        pairwise_variance_components: res.pairwise_variance_components,
    });

    log(
        LogLevel::Info,
        &format!(
            "Collected {} per-site diversity records and {} per-site haplotype FST summary records for {}",
            per_site_diversity_records.len(),
            per_site_fst_records.len(),
            region_desc
        ),
    );

    Ok(Some((
        row_data,
        per_site_diversity_records,
        per_site_fst_records, // Vec<(i64, FstEstimate, FstEstimate)> containing only haplotype group FSTs
        per_site_hudson_fst_records, // Vec<(i64, fst, numerator, denominator)> for Hudson haplotype groups
        local_regional_hudson_outcomes,
        regional_wc_outcome,
    )))
}

/// Helper struct to associate a HudsonFSTOutcome with its genomic region.
/// Used internally for collecting results before writing to file.
#[derive(Debug, Clone)]
struct RegionalHudsonFSTOutcome {
    chr: String,
    region_start: i64, // 0-based inclusive, from ConfigEntry.interval.start
    region_end: i64,   // 0-based inclusive, from ConfigEntry.interval.end
    outcome: HudsonFSTOutcome,
}

#[derive(Debug, Clone)]
struct RegionalWcFSTOutcome {
    chr: String,
    region_start: i64, // 1-based inclusive
    region_end: i64,   // 1-based inclusive
    overall_fst: crate::stats::FstEstimate,
    pairwise_fst: HashMap<String, crate::stats::FstEstimate>,
    #[allow(dead_code)] // Kept for potential future use
    pairwise_variance_components: HashMap<String, (f64, f64)>,
}

/// Formats an Option<PopulationId> into type and name strings for output.
fn format_population_id(pop_id_opt: &Option<PopulationId>) -> (String, String) {
    match pop_id_opt {
        Some(PopulationId::HaplotypeGroup(g)) => ("HaplotypeGroup".to_string(), g.to_string()),
        Some(PopulationId::Named(n)) => ("NamedPopulation".to_string(), n.clone()),
        None => ("NA".to_string(), "NA".to_string()),
    }
}

/// Formats an Option<f64> to a string, representing None or NaN as "NA".
/// Floating point values are formatted to six decimal places.
fn format_optional_float(val_opt: Option<f64>) -> String {
    match val_opt {
        Some(f) => {
            if f.is_nan() {
                "NA".to_string()
            } else {
                format!("{:.6}", f)
            }
        }
        None => "NA".to_string(),
    }
}

/// Formats an Option<usize> to a string, representing None as "NA".
fn format_optional_usize(val_opt: Option<usize>) -> String {
    match val_opt {
        Some(u) => u.to_string(),
        None => "NA".to_string(),
    }
}

fn open_append_compressed(
    path: &std::path::Path,
) -> std::io::Result<BufWriter<GzEncoder<std::fs::File>>> {
    let f = OpenOptions::new().create(true).append(true).open(path)?;
    let encoder = GzEncoder::new(f, Compression::default());
    Ok(BufWriter::new(encoder))
}

// ── FALSTA helpers (use your existing header/value formats) ───────────────────
fn build_fasta_header(prefix: &str, row: &CsvRowData, group_id: u8) -> String {
    format!(
        ">{}chr_{}_start_{}_end_{}_group_{}",
        prefix, row.seqname, row.region_start, row.region_end, group_id
    )
}

// per-site diversity: (pos_1based, pi, theta, group_id, is_filtered)
fn append_diversity_falsta<P: AsRef<std::path::Path>>(
    path: P,
    row: &CsvRowData,
    per_site: &[(i64, f64, f64, u8, bool)],
) -> Result<(), VcfError> {
    let mut w = open_append_compressed(path.as_ref()).map_err(VcfError::Io)?;
    // region in 0-based half-open for mapping
    let region = ZeroBasedHalfOpen::from_1based_inclusive(row.region_start, row.region_end);
    let region_len = region.len();

    // group ids present
    let mut gids = std::collections::BTreeSet::<u8>::new();
    for &(_, _, _, g, _) in per_site {
        gids.insert(g);
    }

    // for each group × {unfiltered,filtered} × {pi,theta}
    for &g in &gids {
        for &(is_filtered, which, prefix) in &[
            (false, "pi", "unfiltered_pi_"),
            (false, "theta", "unfiltered_theta_"),
            (true, "pi", "filtered_pi_"),
            (true, "theta", "filtered_theta_"),
        ] {
            // allocate a line of zeros (monomorphic sites) by default
            let mut line = vec![String::from("0"); region_len];
            let mut any = false;

            for &(pos1, pi, th, gg, filt) in per_site {
                if gg != g || filt != is_filtered {
                    continue;
                }
                if let Some(rel1) = region.relative_position_1based_inclusive(pos1) {
                    let idx = (rel1 - 1) as usize;
                    let v = if which == "pi" { pi } else { th };
                    line[idx] = if v.is_nan() {
                        "NA".into()
                    } else if v == 0.0 {
                        "0".into()
                    } else {
                        format!("{:.6}", v)
                    };
                    any = true;
                }
            }

            if any {
                writeln!(w, "{}", build_fasta_header(prefix, row, g)).map_err(VcfError::Io)?;
                writeln!(w, "{}", line.join(",")).map_err(VcfError::Io)?;
            }
        }
    }
    w.flush().map_err(VcfError::Io)?;
    let encoder = w
        .into_inner()
        .map_err(|e| VcfError::Io(e.into_error()))?;
    encoder.finish().map_err(VcfError::Io).map(|_| ())
}

// per-site WC FST: (pos_1based, overall_wc, pairwise_0v1_wc)
// and Hudson hap FST components: (pos_1based, fst, numerator, denominator)
fn append_fst_falsta<P: AsRef<std::path::Path>>(
    path: P,
    row: &CsvRowData,
    wc_sites: &[(i64, f64, f64)],
    hudson_sites: &[(i64, f64, f64, f64)],
) -> Result<(), VcfError> {
    let mut w = open_append_compressed(path.as_ref()).map_err(VcfError::Io)?;
    let region = ZeroBasedHalfOpen::from_1based_inclusive(row.region_start, row.region_end);
    let n = region.len();

    // WC overall
    if !wc_sites.is_empty() {
        writeln!(
            w,
            ">haplotype_overall_fst_summary_chr_{}_start_{}_end_{}",
            row.seqname, row.region_start, row.region_end
        )
        .map_err(VcfError::Io)?;
        let mut v = vec![String::from("NA"); n];
        for &(p1, ovl, _) in wc_sites {
            if let Some(rel1) = region.relative_position_1based_inclusive(p1) {
                let i = (rel1 - 1) as usize;
                v[i] = if ovl.is_nan() {
                    "NA".into()
                } else {
                    format!("{:.6}", ovl)
                };
            }
        }
        writeln!(w, "{}", v.join(",")).map_err(VcfError::Io)?;

        // WC pairwise 0v1
        writeln!(
            w,
            ">haplotype_0v1_pairwise_fst_summary_chr_{}_start_{}_end_{}",
            row.seqname, row.region_start, row.region_end
        )
        .map_err(VcfError::Io)?;
        let mut pv = vec![String::from("NA"); n];
        for &(p1, _, pair) in wc_sites {
            if let Some(rel1) = region.relative_position_1based_inclusive(p1) {
                let i = (rel1 - 1) as usize;
                pv[i] = if pair.is_nan() {
                    "NA".into()
                } else {
                    format!("{:.6}", pair)
                };
            }
        }
        writeln!(w, "{}", pv.join(",")).map_err(VcfError::Io)?;
    }

    // Hudson per-site hap FST 0v1
    if !hudson_sites.is_empty() {
        let format_value = |value: f64| -> String {
            if value.is_nan() {
                "NA".into()
            } else if value.is_infinite() {
                if value.is_sign_positive() {
                    "Infinity".into()
                } else {
                    "-Infinity".into()
                }
            } else if value == 0.0 {
                "0".into()
            } else {
                format!("{:.6}", value)
            }
        };

        writeln!(
            w,
            ">hudson_pairwise_fst_hap_0v1_chr_{}_start_{}_end_{}",
            row.seqname, row.region_start, row.region_end
        )
        .map_err(VcfError::Io)?;
        let mut hv = vec![String::from("NA"); n];
        for &(p1, fst, _, _) in hudson_sites {
            if let Some(rel1) = region.relative_position_1based_inclusive(p1) {
                let i = (rel1 - 1) as usize;
                hv[i] = format_value(fst);
            }
        }
        writeln!(w, "{}", hv.join(",")).map_err(VcfError::Io)?;

        writeln!(
            w,
            ">hudson_pairwise_fst_hap_0v1_numerator_chr_{}_start_{}_end_{}",
            row.seqname, row.region_start, row.region_end
        )
        .map_err(VcfError::Io)?;
        let mut numerators = vec![String::from("NA"); n];
        for &(p1, _, numerator, _) in hudson_sites {
            if let Some(rel1) = region.relative_position_1based_inclusive(p1) {
                let i = (rel1 - 1) as usize;
                numerators[i] = format_value(numerator);
            }
        }
        writeln!(w, "{}", numerators.join(",")).map_err(VcfError::Io)?;

        writeln!(
            w,
            ">hudson_pairwise_fst_hap_0v1_denominator_chr_{}_start_{}_end_{}",
            row.seqname, row.region_start, row.region_end
        )
        .map_err(VcfError::Io)?;
        let mut denominators = vec![String::from("NA"); n];
        for &(p1, _, _, denominator) in hudson_sites {
            if let Some(rel1) = region.relative_position_1based_inclusive(p1) {
                let i = (rel1 - 1) as usize;
                denominators[i] = format_value(denominator);
            }
        }
        writeln!(w, "{}", denominators.join(",")).map_err(VcfError::Io)?;
    }

    w.flush().map_err(VcfError::Io)?;
    let encoder = w
        .into_inner()
        .map_err(|e| VcfError::Io(e.into_error()))?;
    encoder.finish().map_err(VcfError::Io).map(|_| ())
}

// write Hudson TSV rows (the “regional outcomes”)
fn append_hudson_tsv(
    out_path: &std::path::Path,
    rows: &[RegionalHudsonFSTOutcome],
) -> Result<(), VcfError> {
    let f = open_append_compressed(out_path).map_err(VcfError::Io)?;
    let mut w = csv::WriterBuilder::new()
        .delimiter(b'\t')
        .has_headers(false)
        .from_writer(f);

    for r in rows {
        let (p1t, p1n) = format_population_id(&r.outcome.pop1_id);
        let (p2t, p2n) = format_population_id(&r.outcome.pop2_id);
        w.write_record(&[
            &r.chr,
            &r.region_start.to_string(),
            &r.region_end.to_string(),
            &p1t,
            &p1n,
            &p2t,
            &p2n,
            &format_optional_float(r.outcome.d_xy),
            &format_optional_float(r.outcome.pi_pop1),
            &format_optional_float(r.outcome.pi_pop2),
            &format_optional_float(r.outcome.pi_xy_avg),
            &format_optional_float(r.outcome.fst),
        ])
        .map_err(|e| VcfError::Io(e.into()))?;
    }
    w.flush().map_err(VcfError::Io)?;
    let buf_writer = w.into_inner().map_err(|e| VcfError::Io(e.into_error()))?;
    let encoder = buf_writer
        .into_inner()
        .map_err(|e| VcfError::Io(e.into_error()))?;
    encoder.finish().map_err(VcfError::Io).map(|_| ())
}

/// Retrieves VCF sample indices and HaplotypeSides for samples belonging to a specified population
/// as defined in a population definition CSV file.
///
/// # Arguments
/// * `pop_name` - The name of the population to retrieve haplotypes for.
/// * `parsed_csv_populations` - A map where keys are population names and values are lists of sample IDs (from CSV).
/// * `vcf_sample_id_to_index` - A map where keys are core VCF sample IDs and values are their 0-based VCF column indices.
///
/// # Returns
/// A vector of tuples, where each tuple is `(vcf_sample_index, HaplotypeSide)`.
/// Both Left and Right haplotypes are included for each matched sample.
fn get_haplotype_indices_for_csv_population(
    pop_name: &str,
    parsed_csv_populations: &HashMap<String, Vec<String>>,
    vcf_sample_id_to_index: &HashMap<String, usize>,
) -> Vec<(usize, HaplotypeSide)> {
    let mut haplotype_indices = Vec::new();

    if let Some(sample_ids_for_pop) = parsed_csv_populations.get(pop_name) {
        for csv_sample_id in sample_ids_for_pop {
            // The vcf_sample_id_to_index keys are core VCF sample IDs (e.g., "NA12878").
            // The csv_sample_id is also expected to be a core sample ID.
            if let Some(&vcf_idx) = vcf_sample_id_to_index.get(csv_sample_id) {
                haplotype_indices.push((vcf_idx, HaplotypeSide::Left));
                haplotype_indices.push((vcf_idx, HaplotypeSide::Right));
            } else {
                log(
                    LogLevel::Warning,
                    &format!(
                        "Sample '{}' defined for population '{}' in CSV not found in VCF sample list. This sample will be skipped for population '{}'.",
                        csv_sample_id, pop_name, pop_name
                    ),
                );
            }
        }
    } else {
        // This case should ideally not be reached if pop_name is derived from parsed_csv_populations.keys()
        log(
            LogLevel::Warning,
            &format!(
                "Population name '{}' was queried but not found in parsed CSV definitions during haplotype gathering.",
                pop_name
            ),
        );
    }
    haplotype_indices
}

// Function to process a VCF file
pub fn process_vcf(
    file: &Path,
    reference_path: &Path,
    chr: String,
    regions: &[ZeroBasedHalfOpen],
    min_gq: u16,
    mask_regions: Option<Arc<HashMap<String, Vec<(i64, i64)>>>>,
    allow_regions: Option<Arc<HashMap<String, Vec<(i64, i64)>>>>,
    exclusion_set: &HashSet<String>,
) -> Result<
    (
        Vec<Variant>,
        Vec<Option<(char, Vec<char>)>>,
        Vec<u8>,
        Vec<String>,
        i64,
        MissingDataInfo,
        FilteringStats,
    ),
    VcfError,
> {
    set_stage(ProcessingStage::VcfProcessing);
    let start_min = regions.iter().map(|r| r.start).min().unwrap_or(0);
    let end_max = regions.iter().map(|r| r.end).max().unwrap_or(0);
    log(
        LogLevel::Info,
        &format!(
            "Processing VCF file {} for chr{} (union: {}-{})",
            file.display(),
            chr,
            start_min,
            end_max
        ),
    );

    // Initialize the VCF reader
    let mut reader = open_vcf_reader(file)?;
    let mut sample_names = Vec::new();
    let mut kept_col_indices = Vec::new();

    // Get chromosome length from reference
    let chr_length = {
        let fasta_reader = bio::io::fasta::IndexedReader::from_file(&reference_path)
            .map_err(|e| VcfError::Parse(e.to_string()))?;
        let sequences = fasta_reader.index.sequences().to_vec();
        let seq_info = sequences
            .iter()
            .find(|seq| seq.name == chr || seq.name == format!("chr{}", chr))
            .ok_or_else(|| VcfError::Parse(format!("Chromosome {} not found in reference", chr)))?;
        seq_info.len as i64
    };
    // Log without terminal message to reduce spam
    log(
        LogLevel::Info,
        &format!("Chromosome {} length: {}bp", chr, chr_length),
    );

    // Small vectors to hold variants in batches, limiting memory usage
    let all_variants = Arc::new(Mutex::new(Vec::<(Variant, u8, Option<(char, Vec<char>)>)>::with_capacity(10000)));

    // Shared stats
    let missing_data_info = Arc::new(Mutex::new(MissingDataInfo::default()));
    let _filtering_stats = Arc::new(Mutex::new(FilteringStats::default()));

    // Create a shared progress bar that plays nicely with multi-threaded rendering
    let is_gzipped = file.extension().and_then(|s| s.to_str()) == Some("gz");
    let total_bytes = if is_gzipped {
        None
    } else {
        Some(fs::metadata(file)?.len())
    };
    let progress_message = format!("Reading VCF for chr{}", chr);
    let progress_bar = Arc::new(create_vcf_progress(total_bytes, &progress_message));

    let processing_complete = Arc::new(AtomicBool::new(false));
    let processing_complete_clone = Arc::clone(&processing_complete);
    let progress_bar_clone = Arc::clone(&progress_bar); // Clone Arc for progress thread
    let finish_message = format!(
        "Finished reading VCF for chr{}",
        chr
    );
    let progress_thread = thread::spawn(move || {
        while !processing_complete_clone.load(Ordering::Relaxed) {
            // Less frequent updates to prevent overprinting
            thread::sleep(Duration::from_millis(200));
        }
        // Finish with a clean message once processing is complete
        progress_bar_clone.finish_with_message(finish_message);
    });

    // Parse header lines.
    let mut buffer = String::new();
    while reader.read_line(&mut buffer)? > 0 {
        if buffer.starts_with("##") {
        } else if buffer.starts_with("#CHROM") {
            validate_vcf_header(&buffer)?;
            let header_fields: Vec<&str> = buffer.split_whitespace().collect();
            let mut excluded_count = 0;
            for (idx, name) in header_fields.iter().enumerate().skip(9) {
                if !exclusion_set.contains(*name) {
                    sample_names.push((*name).to_string());
                    kept_col_indices.push(idx);
                } else {
                    log(
                        LogLevel::Debug,
                        &format!("Skipping column for excluded sample: {}", name),
                    );
                    excluded_count += 1;
                }
            }
            log(
                LogLevel::Info,
                &format!(
                    "Loaded {} samples (excluded {} samples requested by user).",
                    sample_names.len(),
                    excluded_count
                ),
            );
            break;
        }
        buffer.clear();
    }
    buffer.clear();

    if sample_names.is_empty() {
        return Err(VcfError::Parse(
            "No samples remain after applying exclusions".to_string(),
        ));
    }

    // Bounded channels for lines and results.
    let (line_sender, line_receiver) = bounded(2000);
    let (result_sender, result_receiver) = bounded(2000);

    // Producer for reading lines from VCF.
    let producer_thread = thread::spawn({
        let mut local_buffer = String::new();
        let mut local_reader = reader;
        move || -> Result<(), VcfError> {
            while local_reader.read_line(&mut local_buffer)? > 0 {
                line_sender
                    .send(local_buffer.clone())
                    .map_err(|_| VcfError::ChannelSend)?;
                if total_bytes.is_some() {
                    progress_bar.inc(local_buffer.len() as u64);
                }
                local_buffer.clear();
            }
            drop(line_sender);
            Ok(())
        }
    });

    // Consumers for variant lines.
    let num_threads = num_cpus::get();
    let arc_sample_names = Arc::new(sample_names);
    let arc_kept_col_indices = Arc::new(kept_col_indices);
    let regions_vec = regions.to_vec();
    let arc_regions = Arc::new(regions_vec);

    let mut consumers = Vec::with_capacity(num_threads);
    for _ in 0..num_threads {
        let line_receiver = line_receiver.clone();
        let rs = result_sender.clone();
        let arc_names = Arc::clone(&arc_sample_names);
        let arc_indices = Arc::clone(&arc_kept_col_indices);
        let arc_mask = mask_regions.clone();
        let arc_allow = allow_regions.clone();
        let chr_copy = chr.to_string();
        let arc_regions = arc_regions.clone();
        consumers.push(thread::spawn(move || -> Result<(), VcfError> {
            while let Ok(line) = line_receiver.recv() {
                let mut single_line_miss_info = MissingDataInfo::default();
                let mut single_line_filt_stats = FilteringStats::default();

                match process_variant(
                    &line,
                    &chr_copy,
                    &arc_regions,
                    &mut single_line_miss_info,
                    &arc_names,
                    &arc_indices,
                    min_gq,
                    &mut single_line_filt_stats,
                    arc_allow.as_ref().map(|x| x.as_ref()),
                    arc_mask.as_ref().map(|x| x.as_ref()),
                ) {
                    Ok(variant_opt) => {
                        let variant_for_channel = match variant_opt {
                            Some((variant, flags, allele_info)) => {
                                let stripped_info = allele_info.map(|(_, r, a)| (r, a));
                                Some((variant, flags, stripped_info))
                            }
                            None => None,
                        };
                        rs.send(Ok((
                            variant_for_channel,
                            single_line_miss_info.clone(),
                            single_line_filt_stats.clone(),
                        )))
                        .map_err(|_| VcfError::ChannelSend)?;
                    }
                    Err(e) => {
                        rs.send(Err(e)).map_err(|_| VcfError::ChannelSend)?;
                    }
                }
            }
            Ok(())
        }));
    }

    // Collector merges results from consumers.
    let collector_thread = thread::spawn({
        let all_variants = Arc::clone(&all_variants);
        let missing_data_info = Arc::clone(&missing_data_info);
        let _filtering_stats = Arc::clone(&_filtering_stats);
        move || -> Result<(), VcfError> {
            while let Ok(msg) = result_receiver.recv() {
                match msg {
                    Ok((Some((variant, flags, allele_info)), local_miss, mut local_stats)) => {
                        let mut u = all_variants.lock();
                        u.push((variant, flags, allele_info)); // single owner of the heavy genotypes

                        {
                            let mut global_miss = missing_data_info.lock();
                            global_miss.total_data_points += local_miss.total_data_points;
                            global_miss.missing_data_points += local_miss.missing_data_points;
                            global_miss
                                .positions_with_missing
                                .extend(local_miss.positions_with_missing);
                        }
                        {
                            let mut gs = _filtering_stats.lock();
                            gs.total_variants += local_stats.total_variants;
                            gs._filtered_variants += local_stats._filtered_variants;
                            gs.filtered_positions.extend(local_stats.filtered_positions);
                            gs.filtered_due_to_mask += local_stats.filtered_due_to_mask;
                            gs.filtered_due_to_allow += local_stats.filtered_due_to_allow;
                            gs.missing_data_variants += local_stats.missing_data_variants;
                            gs.low_gq_variants += local_stats.low_gq_variants;
                            gs.mnp_variants += local_stats.mnp_variants;
                            for ex in local_stats.filtered_examples.drain(..) {
                                gs.add_example(ex);
                            }
                        }
                    }

                    Ok((None, local_miss, mut local_stats)) => {
                        let mut global_miss = missing_data_info.lock();
                        global_miss.total_data_points += local_miss.total_data_points;
                        global_miss.missing_data_points += local_miss.missing_data_points;
                        global_miss
                            .positions_with_missing
                            .extend(local_miss.positions_with_missing);
                        let mut gs = _filtering_stats.lock();
                        gs.total_variants += local_stats.total_variants;
                        gs._filtered_variants += local_stats._filtered_variants;
                        gs.filtered_positions.extend(local_stats.filtered_positions);
                        gs.filtered_due_to_mask += local_stats.filtered_due_to_mask;
                        gs.filtered_due_to_allow += local_stats.filtered_due_to_allow;
                        gs.missing_data_variants += local_stats.missing_data_variants;
                        gs.low_gq_variants += local_stats.low_gq_variants;
                        gs.mnp_variants += local_stats.mnp_variants;
                        for ex in local_stats.filtered_examples.drain(..) {
                            gs.add_example(ex);
                        }
                    }
                    Err(e) => {
                        eprintln!("{}", e);
                    }
                }
            }
            Ok(())
        }
    });

    // Wait for producer.
    producer_thread.join().expect("Producer thread panicked")?;
    // Wait for consumers.
    drop(line_receiver);
    drop(result_sender);
    for c in consumers {
        match c.join() {
            Ok(Ok(())) => {}
            Ok(Err(e)) => return Err(e),
            Err(_) => {
                return Err(VcfError::Parse(
                    "Consumer thread panicked while processing variants".to_string(),
                ))
            }
        }
    }

    // Signal done, wait for collector.
    processing_complete.store(true, Ordering::Relaxed);
    collector_thread
        .join()
        .expect("Collector thread panicked")?;
    progress_thread.join().expect("Progress thread panicked");

    // Extract final variant vectors.
    let mut final_all_with_flags = Arc::try_unwrap(all_variants)
        .map_err(|_| VcfError::Parse("Variants still have multiple owners".to_string()))?
        .into_inner();

    // sort the (variant, pass, allele_info) tuples by genomic position
    final_all_with_flags.sort_by(|(a, _, _), (b, _, _)| {
        match a.position.cmp(&b.position) {
            std::cmp::Ordering::Equal => {
                // Tie-breaker using genotypes data (private field access allowed in same module)
                a.genotypes.data.cmp(&b.genotypes.data)
            }
            other => other,
        }
    });

    let mut final_all = Vec::with_capacity(final_all_with_flags.len());
    let mut final_allele_infos = Vec::with_capacity(final_all_with_flags.len());
    let mut final_flags = Vec::with_capacity(final_all_with_flags.len());
    for (variant, flags, allele_info) in final_all_with_flags.into_iter() {
        final_all.push(variant);
        final_allele_infos.push(allele_info);
        final_flags.push(flags);
    }

    // Extract stats.
    let final_miss = Arc::try_unwrap(missing_data_info)
        .map_err(|_| VcfError::Parse("Missing data info still has multiple owners".to_string()))?
        .into_inner();
    let final_stats = Arc::try_unwrap(_filtering_stats)
        .map_err(|_| VcfError::Parse("Filtering stats still have multiple owners".to_string()))?
        .into_inner();
    let final_names = Arc::try_unwrap(arc_sample_names)
        .map_err(|_| VcfError::Parse("Sample names have multiple owners".to_string()))?;

    let filtered_count = final_flags.iter().filter(|&&f| f == FLAG_PASS).count();

    log(
        LogLevel::Info,
        &format!(
            "VCF processing complete for chr{}: {} variants loaded, {} passed filters",
            chr,
            final_all.len(),
            filtered_count
        ),
    );

    if chr.contains("X") || chr.contains("x") {
        log(
            LogLevel::Info,
            &format!(
                "DEBUG X: chrX VCF processing complete with {} total and {} passed variants",
                final_all.len(),
                filtered_count
            ),
        );
    }

    log(
        LogLevel::Info,
        &format!(
            "VCF statistics: missing data points: {}/{} ({:.2}%)",
            final_miss.missing_data_points,
            final_miss.total_data_points,
            (final_miss.missing_data_points as f64 / final_miss.total_data_points.max(1) as f64)
                * 100.0
        ),
    );

    Ok((
        final_all,
        final_allele_infos,
        final_flags,
        final_names,
        chr_length,
        final_miss,
        final_stats,
    ))
}

pub fn process_variant(
    line: &str,
    chr: &str,
    regions: &[ZeroBasedHalfOpen],
    missing_data_info: &mut MissingDataInfo,
    sample_names: &[String],
    kept_col_indices: &[usize],
    min_gq: u16,
    filtering_stats: &mut FilteringStats,
    allow_regions: Option<&HashMap<String, Vec<(i64, i64)>>>,
    mask_regions: Option<&HashMap<String, Vec<(i64, i64)>>>,
) -> Result<Option<(Variant, u8, Option<(i64, char, Vec<char>)>)>, VcfError> {
    let fields: Vec<&str> = line.split('\t').collect();

    let required_fixed_fields = 9;
    if fields.len() < required_fixed_fields {
        return Err(VcfError::Parse(format!(
            "Invalid VCF line format: expected at least {} fixed fields, found {}",
            required_fixed_fields,
            fields.len()
        )));
    }

    if let Some(&max_idx) = kept_col_indices.iter().max() {
        if fields.len() <= max_idx {
            return Err(VcfError::Parse(format!(
                "Invalid VCF line format: expected genotype field at column {}, found {} columns",
                max_idx + 1,
                fields.len()
            )));
        }
    }

    // Normalize chromosome names by removing 'chr', 'Chr', 'CHR' prefixes to ensure robust comparison
    fn normalize_chr_prefix(c: &str) -> &str {
        if let Some(stripped) = c.strip_prefix("chr") {
            stripped
        } else if let Some(stripped) = c.strip_prefix("Chr") {
            stripped
        } else if let Some(stripped) = c.strip_prefix("CHR") {
            stripped
        } else {
            c
        }
    }

    let vcf_chr = normalize_chr_prefix(fields[0].trim());
    let target_chr = normalize_chr_prefix(chr.trim());

    if vcf_chr != target_chr {
        return Ok(None);
    }

    // parse a 1-based VCF position
    let one_based_vcf_position = OneBasedPosition::new(
        fields[1]
            .parse()
            .map_err(|_| VcfError::Parse("Invalid position".to_string()))?,
    )?;

    // call regions check using zero-based
    if !position_in_zero_based_regions(one_based_vcf_position.zero_based(), regions) {
        return Ok(None);
    }

    filtering_stats.total_variants += 1; // DO NOT MOVE THIS LINE ABOVE THE CHECK FOR WITHIN RANGE

    // Only variants within the range get passed the collector which increments statistics.
    // For variants outside the range, the consumer thread does not send any result to the collector.
    // If this line is moved above the early return return Ok(None) in the range check, then it would increment all variants, not just those in the regions
    // This would mean that the maximum number of variants filtered could be below the maximum number of variants,
    // in the case that there are variants outside of the ranges (which would not even get far enough to need to be filtered, but would be included in the total).
    //
    // Only variants within the range get counted toward totals.
    // For variants outside the range, we return early.

    let zero_based_position = one_based_vcf_position.zero_based(); // Zero-based coordinate

    let mut flags = FLAG_PASS;

    // Check allow regions
    if let Some(allow_regions_chr) = allow_regions.and_then(|ar| ar.get(vcf_chr)) {
        if !position_in_regions(zero_based_position, allow_regions_chr) {
            flags |= FLAG_ALLOW;
            filtering_stats.filtered_due_to_allow += 1;
            filtering_stats.add_example(format!("{}: Filtered due to allow", line.trim()));
        }
    } else if allow_regions.is_some() {
        flags |= FLAG_ALLOW;
        filtering_stats.filtered_due_to_allow += 1;
        filtering_stats.add_example(format!("{}: Filtered due to allow", line.trim()));
    }

    // Check mask regions
    if let Some(mask_regions_chr) = mask_regions.and_then(|mr| mr.get(vcf_chr)) {
        // Create a ZeroBasedHalfOpen point interval for the position
        let position_interval = ZeroBasedHalfOpen {
            start: zero_based_position as usize,
            end: (zero_based_position + 1) as usize,
        };

        // Check if position is masked using the ZeroBasedHalfOpen type
        let is_masked = mask_regions_chr.iter().any(|&(start, end)| {
            let mask_interval = ZeroBasedHalfOpen {
                start: start as usize,
                end: end as usize,
            };
            position_interval.intersect(&mask_interval).is_some()
        });

        if is_masked {
            flags |= FLAG_MASK;
            filtering_stats.filtered_due_to_mask += 1;
            filtering_stats.add_example(format!("{}: Filtered due to mask", line.trim()));
        }
    } else if mask_regions.is_some() {
        // Chromosome not found in mask regions, but mask was provided
        // This is a warning condition - the chromosome exists in the VCF but not in the mask
        eprintln!(
            "{}",
            format!(
                "Warning: Chromosome {} not found in mask file. No positions will be masked for this chromosome.",
                vcf_chr
            ).yellow()
        );
    }

    // --- START LENGTH GUARD ---
    // Move alt_alleles split up
    let alt_alleles: Vec<&str> = fields[4].split(',').collect();

    let mut filtered_due_to_indel = false;

    // Check REF length
    if fields[3].len() != 1 {
        filtered_due_to_indel = true;
        filtering_stats.add_example(format!("{}: Filtered due to REF INDEL", line.trim()));
    }

    // Check ALT length (any of them)
    if !filtered_due_to_indel && alt_alleles.iter().any(|a| a.len() != 1) {
        filtered_due_to_indel = true;
        if alt_alleles.iter().any(|a| a.len() > 1) {
            filtering_stats.mnp_variants += 1;
            filtering_stats.add_example(format!("{}: Filtered due to ALT MNP", line.trim()));
        } else {
            filtering_stats.add_example(format!("{}: Filtered due to ALT INDEL", line.trim()));
        }
    }
    // --- END LENGTH GUARD ---

    // Capture reference and alternate alleles for downstream sequence rendering.
    let allele_info = if !fields[3].is_empty() && !fields[4].is_empty() {
        let ref_allele = match fields[3].chars().next().unwrap_or('N') {
            'A' | 'a' => 'A',
            'C' | 'c' => 'C',
            'G' | 'g' => 'G',
            'T' | 't' => 'T',
            _ => 'N',
        };
        let alt_alleles_vec: Vec<char> = fields[4]
            .split(',')
            .map(|s| match s.chars().next().unwrap_or('N') {
                'A' | 'a' => 'A',
                'C' | 'c' => 'C',
                'G' | 'g' => 'G',
                'T' | 't' => 'T',
                _ => 'N',
            })
            .collect();
        Some((zero_based_position, ref_allele, alt_alleles_vec))
    } else {
        None
    };


    let gq_index = fields[8].split(':').position(|s| s == "GQ");
    if gq_index.is_none() {
        return Err(VcfError::Parse("GQ field not found in FORMAT".to_string()));
    }
    let gq_index = gq_index.unwrap();

    let mut raw_genotypes: Vec<Option<Vec<u8>>> = Vec::with_capacity(sample_names.len());
    for &idx in kept_col_indices {
        let gt = fields
            .get(idx)
            .ok_or_else(|| "Missing genotype field")
            .unwrap();
        missing_data_info.total_data_points += 1;
        let alleles_str = gt.split(':').next().unwrap_or(".");
        if alleles_str == "." || alleles_str == "./." || alleles_str == ".|." {
            missing_data_info.missing_data_points += 1;
            missing_data_info
                .positions_with_missing
                .insert(zero_based_position);
            raw_genotypes.push(None);
            continue;
        }
        let alleles = alleles_str
            .split(|c| c == '|' || c == '/')
            .map(|allele| allele.parse::<u8>().ok())
            .collect::<Option<Vec<u8>>>();
        if alleles.is_none() {
            missing_data_info.missing_data_points += 1;
            missing_data_info
                .positions_with_missing
                .insert(zero_based_position);
        }
        raw_genotypes.push(alleles);
    }

    let mut sample_has_low_gq = false;
    for (i, &idx) in kept_col_indices.iter().enumerate() {
        // If the genotype is missing, we skip the GQ check for this sample.
        // This sample will still cause `has_missing_genotypes` to be true,
        // failing the `passes_filters` check, which is the intended behavior.
        // We do not want to return a Parse error just because a missing genotype
        // (which is valid VCF) lacks a GQ field.
        if raw_genotypes[i].is_none() {
            continue;
        }

        let gt_field = fields
            .get(idx)
            .ok_or_else(|| VcfError::Parse("Missing genotype field".to_string()))?;

        let gq_part = gt_field.split(':').nth(gq_index);
        if gq_part.is_none() {
            return Err(VcfError::Parse(format!(
                "GQ value missing in sample genotype field at chr{}:{}",
                chr, one_based_vcf_position.0
            )));
        }
        let gq_str = gq_part.unwrap().trim();

        // Attempt to parse GQ value as u16
        // Parse GQ value, treating '.' or empty string as 0
        // If you have no GQ, we treat as GQ=0 → (probably) filtered out.
        let gq_value: u16 = match gq_str {
            "." | "" => 0,
            _ => match gq_str.parse() {
                Ok(val) => val,
                Err(_) => {
                    eprintln!(
                        "Missing GQ value '{}' at {}:{}. Treating as 0.",
                        gq_str, chr, one_based_vcf_position.0
                    );
                    0
                }
            },
        };
        // Check if GQ value is below the minimum threshold
        if gq_value < min_gq {
            sample_has_low_gq = true;
        }
    }

    let has_missing_genotypes = raw_genotypes.iter().any(|gt| gt.is_none());

    if sample_has_low_gq {
        filtering_stats.low_gq_variants += 1;
        flags |= FLAG_LOW_GQ;
        filtering_stats.add_example(format!("{}: Filtered due to low GQ", line.trim()));
    }

    if has_missing_genotypes {
        filtering_stats.missing_data_variants += 1;
        flags |= FLAG_MISSING;
        filtering_stats.add_example(format!("{}: Filtered due to missing data", line.trim()));
    }

    let passes_filters = flags == FLAG_PASS && !filtered_due_to_indel;

    // Update filtering stats if variant is filtered out
    // This handles all filter types: mask, allow, indel, low GQ, missing data.
    if !passes_filters {
        filtering_stats._filtered_variants += 1;
        filtering_stats
            .filtered_positions
            .insert(zero_based_position);
    }

    // Discard INDELs and MNPs entirely so they don't pollute unfiltered lists
    if filtered_due_to_indel {
        return Ok(None);
    }

    let packed_genotypes: Vec<Option<PackedGenotype>> = raw_genotypes
        .into_iter()
        .map(|gt| gt.map(PackedGenotype::from_vec))
        .collect();
    let variant = Variant {
        position: zero_based_position,
        genotypes: CompressedGenotypes::new(packed_genotypes),
    };

    // Return the parsed variant and whether it passes filters
    Ok(Some((variant, flags, allele_info)))
}<|MERGE_RESOLUTION|>--- conflicted
+++ resolved
@@ -2510,9 +2510,7 @@
     // Note: mnp_variants are globally filtered and discarded in process_vcf, so we can't count them here.
     // They will be 0 in these stats.
 
-<<<<<<< HEAD
-    // UNFILTERED core: within entry interval
-=======
+
     // Extract mask and allow regions early to filter "unfiltered" variants consistently
     let allow_regions_chr = allow.as_ref().and_then(|a| a.get(chr));
     // Use the local_mask_arc which includes 'N' regions from the reference
@@ -2522,16 +2520,12 @@
     // We filter out variants that are in masked regions or not in allowed regions
     // to match the denominator (adjusted_sequence_length) which excludes these regions.
     // This ensures "unfiltered" refers to quality filters, not region validity.
->>>>>>> fec8014b
     let (region_variants_unfiltered, region_allele_infos_unfiltered): (
         Vec<Variant>,
         Vec<Option<(char, Vec<char>)>>,
     ) = slice_variants
         .iter()
-<<<<<<< HEAD
-        .zip(slice_allele_infos.iter())
-        .filter(|(v, _)| entry.interval.contains(ZeroBasedPosition(v.position)))
-=======
+
         .zip(all_allele_infos.iter())
         .filter(|(v, _)| {
             let p = v.position;
@@ -2553,7 +2547,6 @@
 
             true
         })
->>>>>>> fec8014b
         .map(|(v, a)| (v.clone(), a.clone()))
         .unzip();
 
