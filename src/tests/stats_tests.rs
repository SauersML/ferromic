--- conflicted
+++ resolved
@@ -599,11 +599,7 @@
             &vec![], // Empty TranscriptAnnotationCDS for test
             &empty_filtered_positions,
             None,
-<<<<<<< HEAD
             &PathBuf::from("."),
-=======
-            Path::new("/tmp"),
->>>>>>> a0465968
         );
         assert!(invalid_group.unwrap_or(None).is_none(), "Expected None for invalid haplotype group");
     }
@@ -1038,11 +1034,7 @@
             &vec![], // Empty TranscriptAnnotationCDS for test
             &empty_filtered_positions,
             None,
-<<<<<<< HEAD
             &PathBuf::from("."),
-=======
-            Path::new("/tmp"),
->>>>>>> a0465968
         ).unwrap();
     
         // Calculate allele frequency globally
@@ -1100,11 +1092,7 @@
             &vec![], // Empty TranscriptAnnotationCDS for test
             &empty_filtered_positions,
             None,
-<<<<<<< HEAD
             &PathBuf::from("."),
-=======
-            Path::new("/tmp"),
->>>>>>> a0465968
         ).unwrap();
     
         let (_segsites, _w_theta, _pi, n_hap, _site_diversity) = match _result_group1 {
@@ -1171,11 +1159,7 @@
             &vec![], // Empty TranscriptAnnotationCDS for test
             &empty_filtered_positions,
             None,
-<<<<<<< HEAD
             &PathBuf::from("."),
-=======
-            Path::new("/tmp"),
->>>>>>> a0465968
         ).unwrap();
 
         // Correctly unwrap the Option to access the inner tuple
@@ -1245,11 +1229,7 @@
            &vec![], // Empty TranscriptAnnotationCDS for test
            &empty_filtered_positions,
             None,
-<<<<<<< HEAD
            &PathBuf::from("."),
-=======
-            Path::new("/tmp"),
->>>>>>> a0465968
        ).unwrap();
     
        let (segsites, w_theta, _pi, n_hap, _site_diversity) = match result {
@@ -1302,11 +1282,7 @@
             &vec![], // Empty TranscriptAnnotationCDS for test
             &empty_filtered_positions,
             None,
-<<<<<<< HEAD
             &PathBuf::from("."),
-=======
-            Path::new("/tmp"),
->>>>>>> a0465968
         ).unwrap();
     
         // Correctly unwrap the Option to access the inner tuple
@@ -1367,11 +1343,7 @@
             &vec![], // Empty TranscriptAnnotationCDS for test
             &empty_filtered_positions,
             None,
-<<<<<<< HEAD
             &PathBuf::from("."),
-=======
-            Path::new("/tmp"),
->>>>>>> a0465968
         ).unwrap();
 
         // Calculate global allele frequency
@@ -1431,11 +1403,7 @@
             &vec![], // Empty TranscriptAnnotationCDS for test
             &empty_filtered_positions,
             None,
-<<<<<<< HEAD
             &PathBuf::from("."),
-=======
-            Path::new("/tmp"),
->>>>>>> a0465968
         ).unwrap();
     
         let (_segsites, _w_theta, _pi, n_hap, _site_diversity) = match _result_group1 {
@@ -1493,11 +1461,7 @@
             &vec![], // Empty TranscriptAnnotationCDS for test
             &empty_filtered_positions,
             None,
-<<<<<<< HEAD
             &PathBuf::from("."),
-=======
-            Path::new("/tmp"),
->>>>>>> a0465968
         ).unwrap();
     
         // Correctly unwrap the Option to access the inner tuple
@@ -1555,11 +1519,7 @@
             &vec![], // Empty TranscriptAnnotationCDS for test
             &empty_filtered_positions,
             None,
-<<<<<<< HEAD
             &PathBuf::from("."),
-=======
-            Path::new("/tmp"),
->>>>>>> a0465968
         ).unwrap();
     
         // Correctly unwrap the Option to access the inner tuple
@@ -1673,11 +1633,7 @@
             &vec![], // Empty TranscriptAnnotationCDS for test
             &empty_filtered_positions,
             None,
-<<<<<<< HEAD
             &PathBuf::from("."),
-=======
-            Path::new("/tmp"),
->>>>>>> a0465968
         ).expect("Failed to process variants");
     
         // Calculate global allele frequency using the revised function (no haplotype_group parameter)
@@ -1819,11 +1775,7 @@
             None,
             &args,
             &exclusion_set,
-<<<<<<< HEAD
             &temp_dir.path(),
-=======
-            temp_dir.path(),
->>>>>>> a0465968
         )
         .expect("process_config_entries failed");
 
