--- conflicted
+++ resolved
@@ -189,12 +189,7 @@
 
         with open(tmp_path, 'w') as f:
             json.dump(data_obj, f, cls=NpEncoder)
-<<<<<<< HEAD
             _best_effort_fsync(f)
-=======
-            f.flush()
-            os.fsync(f.fileno())
->>>>>>> e621da30
         os.replace(tmp_path, path)
         _fsync_dir(path)
     finally:
@@ -214,16 +209,9 @@
     fd, tmp_path = tempfile.mkstemp(dir=tmpdir, prefix=os.path.basename(path) + '.tmp.')
     os.close(fd)
     try:
-<<<<<<< HEAD
         df.to_parquet(tmp_path, **to_parquet_kwargs)
         with open(tmp_path, 'rb') as f:
             _best_effort_fsync(f)
-=======
-        with open(tmp_path, 'wb') as f:
-            df.to_parquet(f, **to_parquet_kwargs)
-            f.flush()
-            os.fsync(f.fileno())
->>>>>>> e621da30
         os.replace(tmp_path, path)
         _fsync_dir(path)
     finally:
@@ -243,16 +231,9 @@
     fd, tmp_path = tempfile.mkstemp(dir=tmpdir, prefix=os.path.basename(path) + '.tmp.')
     os.close(fd)
     try:
-<<<<<<< HEAD
         pd.to_pickle(obj, tmp_path)
         with open(tmp_path, 'rb') as f:
             _best_effort_fsync(f)
-=======
-        with open(tmp_path, 'wb') as f:
-            pd.to_pickle(obj, f)
-            f.flush()
-            os.fsync(f.fileno())
->>>>>>> e621da30
         os.replace(tmp_path, path)
         _fsync_dir(path)
     finally:
