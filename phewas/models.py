import os
import gc
import hashlib
import warnings
from datetime import datetime, timezone
import traceback
import sys
import atexit
import math

import numpy as np
import pandas as pd
import statsmodels.api as sm
from scipy import stats as sp_stats
from scipy.special import expit
from statsmodels.tools.sm_exceptions import ConvergenceWarning, PerfectSeparationWarning

from . import iox as io

CTX = {}  # Worker context with constants from run.py
allowed_fp_by_cat = {}

# --- inference behavior toggles ---
DEFAULT_PREFER_FIRTH_ON_RIDGE = True
DEFAULT_ALLOW_PENALIZED_WALD = False

# Thresholds to detect unusable confidence intervals from penalized fits
PENALIZED_CI_SPAN_RATIO = 1e3
PENALIZED_CI_LO_OR_MAX = 1e-3
PENALIZED_CI_HI_OR_MIN = 1e3

MLE_SE_MAX_ALL = 10.0
MLE_SE_MAX_TARGET = 5.0
MLE_MAX_ABS_XB = 15.0
MLE_FRAC_P_EXTREME = 0.02
EPV_MIN_FOR_MLE = 10.0
TARGET_VAR_MIN_FOR_MLE = 1e-8
PROFILE_MAX_ABS_BETA = 40.0
BOOTSTRAP_DEFAULT_B = 2000
BOOTSTRAP_MAX_B = 131072
BOOTSTRAP_SEQ_ALPHA = 0.01
BOOTSTRAP_CHUNK = 4096
BOOTSTRAP_STREAM_TARGET_BYTES = 32 * 1024 * 1024  # ~32 MiB cap per chunk

def safe_basename(name: str) -> str:
    """Allow only [-._a-zA-Z0-9], map others to '_'."""
    return "".join(ch if ch.isalnum() or ch in "-._" else "_" for ch in str(name))

def _write_meta(meta_path, kind, s_name, category, target, core_cols, core_idx_fp, case_fp, extra=None):
    """Helper to write a standardized metadata JSON file."""
    base = {
        "kind": kind,
        "s_name": s_name,
        "category": category,
        "model_columns": list(core_cols),
        "num_pcs": CTX["NUM_PCS"],
        "min_cases": CTX["MIN_CASES_FILTER"],
        "min_ctrls": CTX["MIN_CONTROLS_FILTER"],
        "min_neff": CTX.get("MIN_NEFF_FILTER", DEFAULT_MIN_NEFF),
        "target": target,
        "core_index_fp": core_idx_fp,
        "case_idx_fp": case_fp,
        "created_at": datetime.now(timezone.utc).isoformat(),
        "ctx_tag": CTX.get("CTX_TAG"),
        "cache_version_tag": CTX.get("CACHE_VERSION_TAG"),
        "cdr_codename": CTX.get("cdr_codename"),
        "mode": CTX.get("MODE"),
        "selection": CTX.get("SELECTION"),
    }
    data_keys = CTX.get("DATA_KEYS")
    if data_keys:
        base["data_keys"] = data_keys
    if extra:
        base.update(extra)
    io.atomic_write_json(meta_path, base)

# thresholds (configured via CTX; here are defaults/fallbacks)
DEFAULT_MIN_CASES = 100
DEFAULT_MIN_CONTROLS = 100
DEFAULT_MIN_NEFF = 0  # set 0 to disable
DEFAULT_SEX_RESTRICT_PROP = 0.99

def _thresholds(cases_key="MIN_CASES_FILTER", controls_key="MIN_CONTROLS_FILTER", neff_key="MIN_NEFF_FILTER"):
    return (
        int(CTX.get(cases_key, DEFAULT_MIN_CASES)),
        int(CTX.get(controls_key, DEFAULT_MIN_CONTROLS)),
        float(CTX.get(neff_key, DEFAULT_MIN_NEFF)),
    )

def _counts_from_y(y):
    y = np.asarray(y, dtype=np.int8)
    n = y.size
    n_cases = int(np.sum(y))
    n_ctrls = int(n - n_cases)
    pi = (n_cases / n) if n > 0 else 0.0
    n_eff = 4.0 * n * pi * (1.0 - pi) if n > 0 else 0.0
    return n, n_cases, n_ctrls, n_eff


def _fmt_num(x):
    if not np.isfinite(x):
        if np.isnan(x):
            return "NA"
        return "+inf" if x > 0 else "-inf"
    ax = abs(float(x))
    if ax != 0 and (ax < 1e-3 or ax > 1e3):
        return f"{x:.3e}"
    return f"{x:.3f}"


def _fmt_ci(lo, hi):
    return f"{_fmt_num(lo)},{_fmt_num(hi)}"


def _bootstrap_rng(seed_key):
    seed_base = CTX.get("BOOT_SEED_BASE")
    if not isinstance(seed_key, (tuple, list)):
        seed_key = (seed_key,)
    h = hashlib.blake2b(digest_size=16)
    if seed_base is None:
        h.update(b"default_boot_seed")
    else:
        h.update(str(seed_base).encode("utf-8"))
    for item in seed_key:
        if isinstance(item, (bytes, bytearray)):
            h.update(item)
        elif isinstance(item, (float, np.floating)):
            h.update(np.float64(item).tobytes())
        elif isinstance(item, (int, np.integer)):
            h.update(int(item).to_bytes(8, byteorder="little", signed=True))
        elif item is None:
            h.update(b"None")
        else:
            h.update(str(item).encode("utf-8"))
    seed_bytes = h.digest()[:8]
    seed = int.from_bytes(seed_bytes, "little", signed=False)
    return np.random.default_rng(seed)


def _clopper_pearson_interval(successes, total, alpha=0.01):
    if total <= 0:
        return 0.0, 1.0
    if successes <= 0:
        lower = 0.0
    else:
        lower = float(sp_stats.beta.ppf(alpha / 2.0, successes, total - successes + 1))
    if successes >= total:
        upper = 1.0
    else:
        upper = float(sp_stats.beta.ppf(1.0 - alpha / 2.0, successes + 1, total - successes))
    return lower, upper


def _ok_mle_fit(fit, X, y, target_ix=None,
                se_max_all=None, se_max_target=None,
                max_abs_xb=None, frac_extreme=None):
    if fit is None or (not hasattr(fit, "bse")):
        return False
    se_max_all = float(CTX.get("MLE_SE_MAX_ALL", MLE_SE_MAX_ALL) if se_max_all is None else se_max_all)
    se_max_target = float(CTX.get("MLE_SE_MAX_TARGET", MLE_SE_MAX_TARGET) if se_max_target is None else se_max_target)
    max_abs_xb = float(CTX.get("MLE_MAX_ABS_XB", MLE_MAX_ABS_XB) if max_abs_xb is None else max_abs_xb)
    frac_extreme = float(CTX.get("MLE_FRAC_P_EXTREME", MLE_FRAC_P_EXTREME) if frac_extreme is None else frac_extreme)
    try:
        bse = np.asarray(fit.bse, dtype=np.float64)
    except Exception:
        return False
    if bse.ndim == 0:
        bse = np.array([float(bse)], dtype=np.float64)
    if not np.all(np.isfinite(bse)):
        return False
    if np.nanmax(bse) > se_max_all:
        return False
    if target_ix is not None and 0 <= int(target_ix) < bse.size:
        if (not np.isfinite(bse[int(target_ix)])) or (bse[int(target_ix)] > se_max_target):
            return False
    try:
        params = getattr(fit, "params", None)
        if params is None:
            return False
        max_abs_linpred, frac_lo, frac_hi = _fit_diagnostics(X, y, params)
        if (np.isfinite(max_abs_linpred) and max_abs_linpred > max_abs_xb):
            return False
        if (np.isfinite(frac_lo) and frac_lo > frac_extreme) or (np.isfinite(frac_hi) and frac_hi > frac_extreme):
            return False
    except Exception:
        return False
    return True


def _mle_prefit_ok(X, y, target_ix=None, const_ix=None):
    X_np = X.to_numpy(dtype=np.float64, copy=False) if hasattr(X, "to_numpy") else np.asarray(X, dtype=np.float64)
    y_np = np.asarray(y, dtype=np.float64)
    if X_np.ndim != 2 or y_np.ndim != 1 or X_np.shape[0] != y_np.shape[0]:
        return False
    n = float(X_np.shape[0])
    if n <= 0:
        return False
    n_cases = float(np.sum(y_np))
    n_ctrls = n - n_cases
    if n_cases <= 0 or n_ctrls <= 0:
        return False
    p_eff = int(X_np.shape[1])
    if const_ix is not None and 0 <= int(const_ix) < X_np.shape[1]:
        p_eff = max(1, p_eff - 1)
    p_eff = max(1, p_eff)
    epv = min(n_cases, n_ctrls) / float(p_eff)
    epv_min = float(CTX.get("EPV_MIN_FOR_MLE", EPV_MIN_FOR_MLE))
    if epv < epv_min:
        return False
    if target_ix is not None and 0 <= int(target_ix) < X_np.shape[1]:
        tgt_std = float(np.nanstd(X_np[:, int(target_ix)]))
        if tgt_std < float(CTX.get("TARGET_VAR_MIN_FOR_MLE", TARGET_VAR_MIN_FOR_MLE)):
            return False
    return True


def _logit_mle_refit_offset(X, y, offset=None, maxiter=200, tol=1e-8):
    X_np = np.asarray(X, dtype=np.float64)
    y_np = np.asarray(y, dtype=np.float64)
    if X_np.ndim != 2 or y_np.ndim != 1 or X_np.shape[0] != y_np.shape[0]:
        raise ValueError("design/response mismatch for MLE offset refit")
    n, p = X_np.shape
    if offset is None:
        offset = np.zeros(n, dtype=np.float64)
    else:
        offset = np.asarray(offset, dtype=np.float64)
        if offset.shape != (n,):
            raise ValueError("offset shape mismatch")
    beta = np.zeros(p, dtype=np.float64)
    converged = False
    for _ in range(int(maxiter)):
        eta = np.clip(offset + X_np @ beta, -35.0, 35.0)
        p_hat = expit(eta)
        W = p_hat * (1.0 - p_hat)
        z = eta + (y_np - p_hat) / np.clip(W, 1e-12, None)
        XTW = X_np.T * W
        XtWX = XTW @ X_np
        XtWz = XTW @ z
        try:
            delta = np.linalg.solve(XtWX, XtWz - XtWX @ beta)
        except np.linalg.LinAlgError:
            delta = np.linalg.pinv(XtWX) @ (XtWz - XtWX @ beta)
        beta_new = beta + delta
        if not np.all(np.isfinite(beta_new)):
            break
        if np.max(np.abs(delta)) < tol:
            beta = beta_new
            converged = True
            break
        beta = beta_new
    if not converged:
        raise RuntimeError("MLE offset refit failed to converge")
    eta = np.clip(offset + X_np @ beta, -35.0, 35.0)
    p_hat = expit(eta)
    llf = float(np.sum(y_np * np.log(p_hat) + (1.0 - y_np) * np.log(1.0 - p_hat)))
    W = p_hat * (1.0 - p_hat)
    XTW = X_np.T * W
    XtWX = XTW @ X_np
    try:
        cov = np.linalg.inv(XtWX)
    except np.linalg.LinAlgError:
        cov = np.linalg.pinv(XtWX)
    bse = np.sqrt(np.clip(np.diag(cov), 0.0, np.inf))

    class _Res:
        pass

    res = _Res()
    res.params = beta
    res.bse = bse
    res.llf = llf
    setattr(res, "_final_is_mle", True)
    setattr(res, "_used_firth", False)
    return res


def _firth_refit_offset(X, y, offset=None, maxiter=200, tol=1e-8):
    X_np = np.asarray(X, dtype=np.float64)
    y_np = np.asarray(y, dtype=np.float64)
    if X_np.ndim != 2 or y_np.ndim != 1 or X_np.shape[0] != y_np.shape[0]:
        raise ValueError("design/response mismatch for Firth offset refit")
    n, p = X_np.shape
    if offset is None:
        offset = np.zeros(n, dtype=np.float64)
    else:
        offset = np.asarray(offset, dtype=np.float64)
        if offset.shape != (n,):
            raise ValueError("offset shape mismatch")
    beta = np.zeros(p, dtype=np.float64)
    converged = False
    for _ in range(int(maxiter)):
        eta = np.clip(offset + X_np @ beta, -35.0, 35.0)
        p_hat = np.clip(expit(eta), 1e-12, 1.0 - 1e-12)
        W = p_hat * (1.0 - p_hat)
        XTW = X_np.T * W
        XtWX = XTW @ X_np
        try:
            XtWX_inv = np.linalg.inv(XtWX)
        except np.linalg.LinAlgError:
            XtWX_inv = np.linalg.pinv(XtWX)
        h = _leverages_batched(X_np, XtWX_inv, W)
        score = X_np.T @ (y_np - p_hat + (0.5 - p_hat) * h)
        delta = XtWX_inv @ score
        beta_new = beta + delta
        if not np.all(np.isfinite(beta_new)):
            break
        if np.max(np.abs(delta)) < tol:
            beta = beta_new
            converged = True
            break
        beta = beta_new
    if not converged:
        raise RuntimeError("Firth offset refit failed to converge")
    eta = np.clip(offset + X_np @ beta, -35.0, 35.0)
    p_hat = np.clip(expit(eta), 1e-12, 1.0 - 1e-12)
    W = p_hat * (1.0 - p_hat)
    XTW = X_np.T * W
    XtWX = XTW @ X_np
    try:
        cov = np.linalg.inv(XtWX)
    except np.linalg.LinAlgError:
        cov = np.linalg.pinv(XtWX)
    bse = np.sqrt(np.clip(np.diag(cov), 0.0, np.inf))
    loglik = float(np.sum(y_np * np.log(p_hat) + (1.0 - y_np) * np.log(1.0 - p_hat)))
    sign_det, logdet = np.linalg.slogdet(XtWX)
    pll = loglik + 0.5 * logdet if sign_det > 0 else -np.inf

    class _Res:
        pass

    res = _Res()
    res.params = beta
    res.bse = bse
    res.llf = float(pll)
    setattr(res, "_final_is_mle", False)
    setattr(res, "_used_firth", True)
    return res


def _profile_ci_beta(X_full, y, target_ix, fit_full, kind="mle", alpha=0.05, max_abs_beta=None):
    max_abs_beta = float(CTX.get("PROFILE_MAX_ABS_BETA", PROFILE_MAX_ABS_BETA) if max_abs_beta is None else max_abs_beta)
    X_np = X_full.to_numpy(dtype=np.float64, copy=False) if hasattr(X_full, "to_numpy") else np.asarray(X_full, dtype=np.float64)
    y_np = np.asarray(y, dtype=np.float64)
    if X_np.ndim != 2 or y_np.ndim != 1 or X_np.shape[0] != y_np.shape[0]:
        return {"lo": np.nan, "hi": np.nan, "sided": "two", "valid": False, "method": None}
    if target_ix is None or target_ix < 0 or target_ix >= X_np.shape[1]:
        return {"lo": np.nan, "hi": np.nan, "sided": "two", "valid": False, "method": None}
    params = getattr(fit_full, "params", None)
    if params is None:
        return {"lo": np.nan, "hi": np.nan, "sided": "two", "valid": False, "method": None}
    beta_hat = float(np.asarray(params, dtype=np.float64)[int(target_ix)])
    ll_full = float(getattr(fit_full, "llf", np.nan))
    if not np.isfinite(ll_full):
        return {"lo": np.nan, "hi": np.nan, "sided": "two", "valid": False, "method": None}
    X_red = np.delete(X_np, int(target_ix), axis=1)
    x_target = X_np[:, int(target_ix)]
    crit = float(sp_stats.chi2.ppf(1.0 - alpha, df=1))
    refit = _logit_mle_refit_offset if kind == "mle" else _firth_refit_offset

    def dev_at(b0):
        try:
            fit_c = refit(X_red, y_np, offset=b0 * x_target)
        except Exception:
            return np.inf
        ll_con = float(getattr(fit_c, "llf", np.nan))
        if not np.isfinite(ll_con):
            return np.inf
        val = 2.0 * (ll_full - ll_con)
        return float(val)

    base = dev_at(beta_hat)
    if not np.isfinite(base):
        return {"lo": np.nan, "hi": np.nan, "sided": "two", "valid": False, "method": None}
    diff0 = base - crit

    def bracket_toward_zero(beta_hat_val, direction):
        a, b = (beta_hat_val, 0.0) if direction < 0 else (0.0, beta_hat_val)
        if a > b:
            a, b = b, a
        fa = dev_at(a) - crit
        fb = dev_at(b) - crit
        if not (np.isfinite(fa) and np.isfinite(fb)):
            return None, False
        if fa * fb > 0:
            return None, False
        for _ in range(100):
            m = 0.5 * (a + b)
            fm = dev_at(m) - crit
            if not np.isfinite(fm):
                break
            if abs(fm) < 1e-6 or abs(b - a) < 1e-6:
                return float(m), True
            if fa * fm <= 0:
                b, fb = m, fm
            else:
                a, fa = m, fm
        return 0.5 * (a + b), True

    def bracket_far_side(beta_hat_val, direction, max_abs=max_abs_beta, tries=5):
        step = 0.5
        for _ in range(int(tries)):
            cand = beta_hat_val + direction * step
            if abs(cand) > max_abs:
                break
            df = dev_at(cand) - crit
            if np.isfinite(df) and np.isfinite(diff0) and diff0 * df <= 0:
                if direction < 0:
                    a, b = cand, beta_hat_val
                else:
                    a, b = beta_hat_val, cand
                fa = dev_at(a) - crit
                fb = dev_at(b) - crit
                if not (np.isfinite(fa) and np.isfinite(fb)):
                    break
                for _ in range(100):
                    m = 0.5 * (a + b)
                    fm = dev_at(m) - crit
                    if not np.isfinite(fm):
                        break
                    if abs(fm) < 1e-6 or abs(b - a) < 1e-6:
                        return float(m), True
                    if fa * fm <= 0:
                        b, fb = m, fm
                    else:
                        a, fa = m, fm
            step *= 2.0
        return None, False

    dev_zero = dev_at(0.0)
    if not np.isfinite(dev_zero):
        return {"lo": np.nan, "hi": np.nan, "sided": "two", "valid": False,
                "method": "profile" if kind == "mle" else "profile_penalized"}

    blo = bhi = None
    ok_lo = ok_hi = False
    if dev_zero > crit:
        if beta_hat > 0:
            blo, ok_lo = bracket_toward_zero(beta_hat, direction=-1)
            bhi, ok_hi = bracket_far_side(beta_hat, direction=+1)
        elif beta_hat < 0:
            bhi, ok_hi = bracket_toward_zero(beta_hat, direction=+1)
            blo, ok_lo = bracket_far_side(beta_hat, direction=-1)
        else:
            return {"lo": np.nan, "hi": np.nan, "sided": "two", "valid": False,
                    "method": "profile" if kind == "mle" else "profile_penalized"}
    else:
        blo, ok_lo = bracket_far_side(beta_hat, direction=-1)
        bhi, ok_hi = bracket_far_side(beta_hat, direction=+1)

    if not ok_lo and not ok_hi:
        return {"lo": np.nan, "hi": np.nan, "sided": "two", "valid": False,
                "method": "profile" if kind == "mle" else "profile_penalized"}
    if dev_zero > crit and (not ok_lo or not ok_hi):
        return {"lo": np.nan, "hi": np.nan, "sided": "two", "valid": False,
                "method": "profile" if kind == "mle" else "profile_penalized"}

    sided = "two"
    if not ok_lo:
        blo = -np.inf
        sided = "one"
    if not ok_hi:
        bhi = np.inf
        sided = "one"
    return {
        "lo": float(blo) if blo is not None else np.nan,
        "hi": float(bhi) if bhi is not None else np.nan,
        "sided": sided,
        "valid": True,
        "method": "profile" if kind == "mle" else "profile_penalized",
    }


def _score_stat_at_beta(X_red, y, x_target, beta0, kind="mle"):
    Xr = X_red.to_numpy(dtype=np.float64, copy=False) if hasattr(X_red, "to_numpy") else np.asarray(X_red, dtype=np.float64)
    yv = np.asarray(y, dtype=np.float64)
    xt = np.asarray(x_target, dtype=np.float64)
    if Xr.ndim != 2 or yv.ndim != 1 or xt.ndim != 1 or Xr.shape[0] != yv.shape[0] or xt.shape[0] != yv.shape[0]:
        return np.nan
    offset = beta0 * xt
    try:
        if kind == "mle":
            fit_red = _logit_mle_refit_offset(Xr, yv, offset=offset)
        else:
            fit_red = _firth_refit_offset(Xr, yv, offset=offset)
    except Exception:
        return np.nan
    params = getattr(fit_red, "params", None)
    if params is None:
        return np.nan
    coef_red = np.asarray(params, dtype=np.float64)
    if coef_red.ndim != 1 or coef_red.shape[0] != Xr.shape[1]:
        return np.nan
    eta = np.clip(offset + Xr @ coef_red, -35.0, 35.0)
    p_hat = np.clip(expit(eta), 1e-12, 1.0 - 1e-12)
    W = p_hat * (1.0 - p_hat)
    h, denom = _efficient_score_vector(xt, Xr, W)
    if not (np.isfinite(denom) and denom > 0):
        return np.nan
    resid = yv - p_hat
    S = float(h @ resid)
    stat = (S * S) / denom
    return float(stat) if np.isfinite(stat) else np.nan


def _score_ci_beta(X_red, y, x_target, beta_hat, alpha=0.05, kind="mle", max_abs_beta=None):
    max_abs_beta = float(CTX.get("PROFILE_MAX_ABS_BETA", PROFILE_MAX_ABS_BETA) if max_abs_beta is None else max_abs_beta)
    Xr = X_red.to_numpy(dtype=np.float64, copy=False) if hasattr(X_red, "to_numpy") else np.asarray(X_red, dtype=np.float64)
    yv = np.asarray(y, dtype=np.float64)
    xt = np.asarray(x_target, dtype=np.float64)
    if Xr.ndim != 2 or yv.ndim != 1 or xt.ndim != 1 or Xr.shape[0] != yv.shape[0] or xt.shape[0] != yv.shape[0]:
        return {"lo": np.nan, "hi": np.nan, "valid": False, "method": "score_inversion", "sided": "two"}
    if not np.isfinite(beta_hat):
        return {"lo": np.nan, "hi": np.nan, "valid": False, "method": "score_inversion", "sided": "two"}
    crit = float(sp_stats.chi2.ppf(1.0 - alpha, 1))
    cache = {}

    def stat_minus_crit(beta0):
        key = float(beta0)
        if key not in cache:
            cache[key] = _score_stat_at_beta(Xr, yv, xt, key, kind=kind)
        val = cache[key]
        if not np.isfinite(val):
            return np.nan
        return val - crit

    T0 = _score_stat_at_beta(Xr, yv, xt, 0.0, kind=kind)
    if not np.isfinite(T0):
        return {"lo": np.nan, "hi": np.nan, "valid": False, "method": "score_inversion", "sided": "two"}
    diff_hat = stat_minus_crit(beta_hat)

    def root_bracket(a, b):
        fa = stat_minus_crit(a)
        fb = stat_minus_crit(b)
        if not (np.isfinite(fa) and np.isfinite(fb)):
            return None, False
        if fa * fb > 0:
            return None, False
        for _ in range(70):
            mid = 0.5 * (a + b)
            fm = stat_minus_crit(mid)
            if not np.isfinite(fm):
                break
            if abs(fm) < 1e-6 or abs(b - a) < 1e-6:
                return float(mid), True
            if fa * fm <= 0:
                b, fb = mid, fm
            else:
                a, fa = mid, fm
        return 0.5 * (a + b), True

    blo = bhi = None
    ok_lo = ok_hi = False
    step = 0.5

    if T0 > crit:
        if beta_hat > 0:
            blo, ok_lo = root_bracket(0.0, beta_hat)
            if np.isfinite(diff_hat):
                b = beta_hat
                prev = diff_hat
                for _ in range(10):
                    cand = b + step
                    if abs(cand) > max_abs_beta:
                        break
                    diff_c = stat_minus_crit(cand)
                    if np.isfinite(diff_c) and prev * diff_c <= 0:
                        bhi, ok_hi = root_bracket(b, cand)
                        break
                    b = cand
                    prev = diff_c
                    step *= 2.0
        elif beta_hat < 0:
            bhi, ok_hi = root_bracket(beta_hat, 0.0)
            if np.isfinite(diff_hat):
                a = beta_hat
                prev = diff_hat
                step = 0.5
                for _ in range(10):
                    cand = a - step
                    if abs(cand) > max_abs_beta:
                        break
                    diff_c = stat_minus_crit(cand)
                    if np.isfinite(diff_c) and prev * diff_c <= 0:
                        blo, ok_lo = root_bracket(cand, a)
                        break
                    a = cand
                    prev = diff_c
                    step *= 2.0
        else:
            return {"lo": np.nan, "hi": np.nan, "valid": False, "method": "score_inversion", "sided": "two"}
    else:
        if np.isfinite(diff_hat):
            left = beta_hat
            right = beta_hat
            fa = diff_hat
            fb = diff_hat
            for _ in range(10):
                left_candidate = left - step
                right_candidate = right + step
                if abs(left_candidate) <= max_abs_beta:
                    fa2 = stat_minus_crit(left_candidate)
                    if np.isfinite(fa2) and fa * fa2 <= 0:
                        blo, ok_lo = root_bracket(left_candidate, left)
                    left = left_candidate
                    fa = fa2 if np.isfinite(fa2) else fa
                if abs(right_candidate) <= max_abs_beta:
                    fb2 = stat_minus_crit(right_candidate)
                    if np.isfinite(fb2) and fb * fb2 <= 0:
                        bhi, ok_hi = root_bracket(right, right_candidate)
                    right = right_candidate
                    fb = fb2 if np.isfinite(fb2) else fb
                if ok_lo and ok_hi:
                    break
                step *= 2.0

    if ok_lo and ok_hi:
        return {
            "lo": float(blo),
            "hi": float(bhi),
            "valid": True,
            "method": "score_inversion",
            "sided": "two",
        }
    return {"lo": np.nan, "hi": np.nan, "valid": False, "method": "score_inversion", "sided": "two"}


def validate_min_counts_for_fit(y, stage_tag, extra_context=None, cases_key="MIN_CASES_FILTER", controls_key="MIN_CONTROLS_FILTER", neff_key="MIN_NEFF_FILTER"):
    """
    Validate *final* y used for the fit. Returns (ok: bool, reason: str, details: dict)
    stage_tag: 'phewas' | 'lrt_stage1' | 'lrt_followup:<ANC>'
    """
    min_cases, min_ctrls, min_neff = _thresholds(cases_key=cases_key, controls_key=controls_key, neff_key=neff_key)
    n, n_cases, n_ctrls, n_eff = _counts_from_y(y)
    ok = True
    reasons = []
    if n_cases < min_cases:
        ok = False; reasons.append(f"cases<{min_cases}({n_cases})")
    if n_ctrls < min_ctrls:
        ok = False; reasons.append(f"controls<{min_ctrls}({n_ctrls})")
    if min_neff > 0 and n_eff < min_neff:
        ok = False; reasons.append(f"neff<{min_neff:g}({n_eff:.1f})")

    details = {
        "stage": stage_tag,
        "N": n, "N_cases": n_cases, "N_ctrls": n_ctrls, "N_eff": n_eff,
        "min_cases": min_cases, "min_ctrls": min_ctrls, "min_neff": min_neff,
    }
    if extra_context:
        details.update(extra_context)
    reason = "OK" if ok else "insufficient_counts:" + "|".join(reasons)
    return ok, reason, details

def _converged(fit_obj):
    """Checks for convergence in a statsmodels fit object."""
    try:
        if hasattr(fit_obj, "mle_retvals") and isinstance(fit_obj.mle_retvals, dict):
            return bool(fit_obj.mle_retvals.get("converged", False))
        if hasattr(fit_obj, "converged"):
            return bool(fit_obj.converged)
        return False
    except Exception:
        return False

def _logit_fit(model, method, **kw):
    """
    Helper to fit a logit model with per-solver argument routing for stability and correctness.

    For 'newton', only pass 'tol' since 'gtol' is unsupported for that solver.
    For 'bfgs' and 'cg', pass 'gtol' and do not pass 'tol'.
    Falls back gracefully when 'warn_convergence' is unavailable in the installed statsmodels.
    """
    maxiter = kw.get("maxiter", 200)
    start_params = kw.get("start_params", None)

    if method in ("bfgs", "cg"):
        fit_kwargs = {
            "disp": 0,
            "method": method,
            "maxiter": maxiter,
            "start_params": start_params,
        }
        gtol = kw.get("gtol", 1e-8)
        if gtol is not None:
            fit_kwargs["gtol"] = gtol
        try:
            return model.fit(warn_convergence=False, **fit_kwargs)
        except TypeError:
            return model.fit(**fit_kwargs)
    else:
        fit_kwargs = {
            "disp": 0,
            "method": method,
            "maxiter": maxiter,
            "start_params": start_params,
        }
        tol = kw.get("tol", 1e-8)
        if tol is not None:
            fit_kwargs["tol"] = tol
        try:
            return model.fit(warn_convergence=False, **fit_kwargs)
        except TypeError:
            return model.fit(**fit_kwargs)


def _leverages_batched(X_np, XtWX_inv, W, batch=100_000):
    """Compute hat matrix leverages in batches to bound memory usage."""
    n = X_np.shape[0]
    h = np.empty(n, dtype=np.float64)
    for i0 in range(0, n, batch):
        i1 = min(i0 + batch, n)
        Xb = X_np[i0:i1]
        Tb = Xb @ XtWX_inv
        s = np.einsum("ij,ij->i", Tb, Xb)
        h[i0:i1] = np.clip(W[i0:i1] * s, 0.0, 1.0)
    return h

<<<<<<< HEAD
def _fit_logit_ladder(
    X,
    y,
    ridge_ok=True,
    const_ix=None,
    target_ix=None,
    prefer_mle_first=False,
    ridge_zero_penalty_ixs=None,
    **kwargs,
):
=======

def _ridge_column_scales(X, const_ix=None, *, floor=1e-12):
    """Compute per-column scale factors used to standardize the ridge design."""
    X_np = X.to_numpy(dtype=np.float64, copy=False) if hasattr(X, "to_numpy") else np.asarray(X, dtype=np.float64)
    if X_np.ndim != 2:
        return None
    p = X_np.shape[1]
    scales = np.ones(p, dtype=np.float64)
    const_ix_eff = None if const_ix is None else int(const_ix)
    for j in range(p):
        if const_ix_eff is not None and j == const_ix_eff:
            scales[j] = 1.0
            continue
        col = X_np[:, j]
        try:
            scale = float(np.nanstd(col, dtype=np.float64))
        except TypeError:
            col = np.asarray(col, dtype=np.float64)
            scale = float(np.nanstd(col))
        if not np.isfinite(scale) or scale <= floor:
            scales[j] = 1.0
        else:
            scales[j] = float(scale)
    return scales


def _fit_logit_ladder(X, y, ridge_ok=True, const_ix=None, target_ix=None, prefer_mle_first=False, **kwargs):
>>>>>>> 3a364629
    """
    Logistic fit ladder with an option to attempt unpenalized MLE first.
    If numpy arrays are provided, const_ix identifies the intercept column for zero-penalty.
    Returns a tuple (fit_result, reason_tag).
    """
    # avoid accidental duplication/override of start_params
    kwargs = dict(kwargs)
    user_start = kwargs.pop("start_params", None)

    is_pandas = hasattr(X, "columns")
    prefer_firth_on_ridge = bool(CTX.get("PREFER_FIRTH_ON_RIDGE", DEFAULT_PREFER_FIRTH_ON_RIDGE))
    if const_ix is None and is_pandas and "const" in getattr(X, "columns", []):
        try:
            const_ix = int(list(X.columns).index("const"))
        except ValueError:
            const_ix = None
    elif const_ix is not None:
        try:
            const_ix = int(const_ix)
        except (TypeError, ValueError):
            const_ix = None

    zero_penalty_ixs = set()
    if const_ix is not None:
        try:
            zero_penalty_ixs.add(int(const_ix))
        except (TypeError, ValueError):
            pass
    if ridge_zero_penalty_ixs is not None:
        if np.isscalar(ridge_zero_penalty_ixs):
            ridge_zero_penalty_ixs = [ridge_zero_penalty_ixs]
        for ix in ridge_zero_penalty_ixs:
            if isinstance(ix, str) and is_pandas:
                try:
                    ix = X.columns.get_loc(ix)
                except KeyError:
                    continue
            try:
                zero_penalty_ixs.add(int(ix))
            except (TypeError, ValueError):
                continue

    allow_mle = _mle_prefit_ok(X, y, target_ix=target_ix, const_ix=const_ix)
    prefit_gate_tags = [] if allow_mle else ["gate:mle_prefit_blocked"]

    def _maybe_firth(path_tags):
        if not prefer_firth_on_ridge:
            return None
        firth_res = _firth_refit(X, y)
        if firth_res is None:
            return None
        tags = list(path_tags)
        tags.append("firth_refit")
        # Firth refits triggered from the ridge pathway are still penalized fits.
        # Mark the result accordingly so downstream consumers suppress inference.
        setattr(firth_res, "_used_ridge", True)
        setattr(firth_res, "_path_reasons", tags)
        return firth_res, "firth_refit"

    if not ridge_ok:
        return None, "ridge_disabled"

    try:
        # If requested, try unpenalized MLE first. This is particularly effective after design restrictions.
        if prefer_mle_first and allow_mle:
            with warnings.catch_warnings():
                warnings.filterwarnings("error", category=PerfectSeparationWarning)
                warnings.filterwarnings(
                    "ignore",
                    message="overflow encountered in exp",
                    category=RuntimeWarning,
                    module=r"statsmodels\.discrete\.discrete_model"
                )
                warnings.filterwarnings(
                    "ignore",
                    message="divide by zero encountered in log",
                    category=RuntimeWarning,
                    module=r"statsmodels\.discrete\.discrete_model"
                )
                try:
                    mle_newton = _logit_fit(
                        sm.Logit(y, X),
                        "newton",
                        maxiter=400,
                        tol=1e-8,
                        start_params=user_start
                    )
                    if _converged(mle_newton) and _ok_mle_fit(mle_newton, X, y, target_ix=target_ix):
                        setattr(mle_newton, "_final_is_mle", True)
                        setattr(mle_newton, "_path_reasons", ["mle_first_newton"] + prefit_gate_tags)
                        return mle_newton, "mle_first_newton"
                except (Exception, PerfectSeparationWarning):
                    pass
                try:
                    mle_bfgs = _logit_fit(
                        sm.Logit(y, X),
                        "bfgs",
                        maxiter=800,
                        gtol=1e-8,
                        start_params=user_start
                    )
                    if _converged(mle_bfgs) and _ok_mle_fit(mle_bfgs, X, y, target_ix=target_ix):
                        setattr(mle_bfgs, "_final_is_mle", True)
                        setattr(mle_bfgs, "_path_reasons", ["mle_first_bfgs"] + prefit_gate_tags)
                        return mle_bfgs, "mle_first_bfgs"
                except (Exception, PerfectSeparationWarning):
                    pass

        # Ridge-first pathway with strict MLE gating based on numerical diagnostics.
        n_params = int(X.shape[1])
        valid_zero_ixs = sorted(ix for ix in zero_penalty_ixs if isinstance(ix, int) and 0 <= ix < n_params)
        penalized_param_count = n_params - len(valid_zero_ixs)
        if penalized_param_count <= 0:
            penalized_param_count = n_params or 1
        n = max(1, X.shape[0])
        pi = float(np.mean(y)) if len(y) > 0 else 0.5
        n_eff = max(1.0, 4.0 * float(len(y)) * pi * (1.0 - pi))
<<<<<<< HEAD
        alpha_scalar = max(CTX.get("RIDGE_L2_BASE", 1.0) * (float(penalized_param_count) / n_eff), 1e-6)
        pen_weight = np.ones(n_params, dtype=np.float64)
        if valid_zero_ixs:
            pen_weight[valid_zero_ixs] = 0.0

        fit_regularized_kwargs = dict(kwargs)
        fit_regularized_kwargs.update({
            "alpha": float(alpha_scalar),
            "L1_wt": 0.0,
            "maxiter": 800,
            "disp": 0,
            "start_params": user_start,
            "pen_weight": pen_weight,
        })

        logit_model = sm.Logit(y, X)
        try:
            ridge_fit = logit_model.fit_regularized(**fit_regularized_kwargs)
        except TypeError:
            # Older statsmodels versions do not accept pen_weight but allow per-parameter alpha.
            fit_regularized_kwargs.pop("pen_weight", None)
            fit_regularized_kwargs["alpha"] = np.asarray(pen_weight * float(alpha_scalar), dtype=np.float64)
            ridge_fit = logit_model.fit_regularized(**fit_regularized_kwargs)
=======
        alpha_scalar = max(CTX.get("RIDGE_L2_BASE", 1.0) * (float(p) / n_eff), 1e-6)
        if const_ix is not None:
            const_ix_eff = int(const_ix)
        elif is_pandas and "const" in X.columns:
            const_ix_eff = int(X.columns.get_loc("const"))
        else:
            const_ix_eff = None
        scales = _ridge_column_scales(X, const_ix=const_ix_eff)
        if scales is None:
            X_ridge = X
            start_scaled = user_start
        else:
            X_np = X.to_numpy(dtype=np.float64, copy=False) if is_pandas else np.asarray(X, dtype=np.float64)
            X_scaled_np = np.array(X_np, dtype=np.float64, copy=True)
            for j, scale in enumerate(scales):
                if scale != 1.0:
                    X_scaled_np[:, j] = X_scaled_np[:, j] / scale
            if is_pandas:
                X_ridge = pd.DataFrame(X_scaled_np, index=X.index, columns=X.columns)
            else:
                X_ridge = X_scaled_np
            if user_start is None:
                start_scaled = None
            else:
                start_arr = np.asarray(user_start, dtype=np.float64)
                if start_arr.shape[-1] != len(scales):
                    start_scaled = start_arr
                else:
                    start_scaled = start_arr * scales
        ridge_fit = sm.Logit(y, X_ridge).fit_regularized(
            alpha=float(alpha_scalar),
            L1_wt=0.0,
            maxiter=800,
            disp=0,
            start_params=start_scaled,
            **kwargs,
        )
>>>>>>> 3a364629

        if scales is not None:
            params_scaled = np.asarray(ridge_fit.params, dtype=np.float64)
            if params_scaled.shape[-1] == len(scales):
                params_unscaled = params_scaled / np.where(scales == 0.0, 1.0, scales)
                if hasattr(ridge_fit, "params"):
                    if isinstance(ridge_fit.params, pd.Series):
                        ridge_fit.params = pd.Series(params_unscaled, index=ridge_fit.params.index)
                    else:
                        ridge_fit.params[:] = params_unscaled
                if hasattr(ridge_fit, "_results") and hasattr(ridge_fit._results, "params"):
                    ridge_fit._results.params[:] = params_unscaled
                setattr(ridge_fit, "_ridge_scales", scales)

        setattr(ridge_fit, "_ridge_alpha", float(alpha_scalar))
        setattr(ridge_fit, "_ridge_const_ix", None if const_ix is None else int(const_ix))
        setattr(ridge_fit, "_ridge_zero_penalty_ixs", valid_zero_ixs)
        setattr(ridge_fit, "_ridge_penalty_weights", pen_weight)
        setattr(ridge_fit, "_used_ridge", True)
        setattr(ridge_fit, "_final_is_mle", False)

        try:
            max_abs_linpred, frac_lo, frac_hi = _fit_diagnostics(X, y, ridge_fit.params)
        except Exception:
            max_abs_linpred, frac_lo, frac_hi = float("inf"), 1.0, 1.0

        neff_gate = float(CTX.get("MLE_REFIT_MIN_NEFF", 0.0))
        gate_tags = _ridge_gate_reasons(max_abs_linpred, frac_lo, frac_hi, n_eff, neff_gate)
        blocked_by_gate = ((max_abs_linpred > 15.0) or (frac_lo > 0.02) or (frac_hi > 0.02) or (neff_gate > 0 and n_eff < neff_gate))
        ridge_unpenalized_tag = "ridge_unpenalized_terms" if valid_zero_ixs else None
        path_prefix = ["ridge_reached"]
        if ridge_unpenalized_tag is not None:
            path_prefix.append(ridge_unpenalized_tag)
        path_prefix.extend(gate_tags)
        path_prefix.extend(prefit_gate_tags)
        if blocked_by_gate or (not allow_mle):
            firth_attempt = _maybe_firth(path_prefix)
            if firth_attempt is not None:
                return firth_attempt
            tags = ["ridge_only"]
            if ridge_unpenalized_tag is not None:
                tags.append(ridge_unpenalized_tag)
            tags += gate_tags
            if prefer_firth_on_ridge:
                tags.append("firth_failed")
            setattr(ridge_fit, "_path_reasons", tags)
            return ridge_fit, "ridge_only"
        # Proceed to attempt an unpenalized refit seeded by ridge if allowed.
        with warnings.catch_warnings():
            warnings.filterwarnings("error", category=PerfectSeparationWarning)
            warnings.filterwarnings(
                "ignore",
                message="overflow encountered in exp",
                category=RuntimeWarning,
                module=r"statsmodels\.discrete\.discrete_model"
            )
            warnings.filterwarnings(
                "ignore",
                message="divide by zero encountered in log",
                category=RuntimeWarning,
                module=r"statsmodels\.discrete\.discrete_model"
            )
            try:
                extra_flag = {} if ('_already_failed' in kwargs) else {'_already_failed': True}
                refit_newton = _logit_fit(
                    sm.Logit(y, X),
                    "newton",
                    maxiter=400,
                    tol=1e-8,
                    start_params=ridge_fit.params,
                    **extra_flag,
                    **kwargs
                )
                if _converged(refit_newton) and _ok_mle_fit(refit_newton, X, y, target_ix=target_ix):
                    setattr(refit_newton, "_used_ridge_seed", True)
                    setattr(refit_newton, "_final_is_mle", True)
                    tags = ["ridge_seeded_refit"] + gate_tags + prefit_gate_tags
                    setattr(refit_newton, "_path_reasons", tags)
                    return refit_newton, "ridge_seeded_refit"
            except (Exception, PerfectSeparationWarning):
                pass

            try:
                extra_flag = {} if ('_already_failed' in kwargs) else {'_already_failed': True}
                refit_bfgs = _logit_fit(
                    sm.Logit(y, X),
                    "bfgs",
                    maxiter=800,
                    gtol=1e-8,
                    start_params=ridge_fit.params,
                    **extra_flag,
                    **kwargs
                )
                if _converged(refit_bfgs) and _ok_mle_fit(refit_bfgs, X, y, target_ix=target_ix):
                    setattr(refit_bfgs, "_used_ridge_seed", True)
                    setattr(refit_bfgs, "_final_is_mle", True)
                    tags = ["ridge_seeded_refit"] + gate_tags + prefit_gate_tags
                    setattr(refit_bfgs, "_path_reasons", tags)
                    return refit_bfgs, "ridge_seeded_refit"
            except (Exception, PerfectSeparationWarning):
                pass

        firth_path = list(path_prefix) + ["seeded_refit_failed"]
        firth_attempt = _maybe_firth(firth_path)
        if firth_attempt is not None:
            return firth_attempt

        tags = ["ridge_only"]
        if ridge_unpenalized_tag is not None:
            tags.append(ridge_unpenalized_tag)
        tags += gate_tags
        if prefer_firth_on_ridge:
            tags.append("firth_failed")
        setattr(ridge_fit, "_path_reasons", tags)
        return ridge_fit, "ridge_only"
    except Exception as e:
        return None, f"ridge_exception:{type(e).__name__}"


def _is_ridge_fit(fit):
    """Returns True when the provided fit corresponds to a ridge solution."""
    if fit is None:
        return False
    used_ridge = bool(getattr(fit, "_used_ridge", False))
    if not used_ridge:
        return False
    if bool(getattr(fit, "_used_firth", False)):
        return False
    return True

def _drop_zero_variance(X: pd.DataFrame, keep_cols=('const',), always_keep=(), eps=1e-12):
    """Drops columns with no or near-zero variance, keeping specified columns."""
    keep = set(keep_cols) | set(always_keep)
    cols = []
    for c in X.columns:
        if c in keep:
            cols.append(c)
            continue
        s = X[c]
        if pd.isna(s).all():
            continue
        # Treat extremely small variance as zero
        if s.nunique(dropna=True) <= 1 or float(np.nanstd(s)) < eps:
            continue
        cols.append(c)
    return X.loc[:, cols]


def _drop_rank_deficient(X: pd.DataFrame, keep_cols=('const',), always_keep=(), rtol=1e-2):
    """Selects a full-rank subset of columns while preserving required predictors."""
    if X.shape[1] == 0:
        return X

    keep_priority = []
    seen = set()
    for col in list(keep_cols) + list(always_keep):
        if col in X.columns and col not in seen:
            keep_priority.append(col)
            seen.add(col)

    optional = [c for c in X.columns if c not in seen]
    if optional:
        stds = {c: float(np.nanstd(X[c].to_numpy(dtype=np.float64, copy=False))) for c in optional}
        optional.sort(key=lambda c: stds.get(c, 0.0), reverse=True)

    ordered = keep_priority + optional
    if not ordered:
        return X.iloc[:, :0]

    M = X[ordered].to_numpy(dtype=np.float64, copy=False)
    # Work on a scaled copy so that the rank decision is insensitive to the
    # overall magnitude of the optional predictors.  Keep/always_keep columns
    # (e.g., the intercept or the target) are left on their native scale to
    # preserve any exact-constraint semantics.
    M_scaled = np.array(M, copy=True)
    if optional:
        for idx, col in enumerate(ordered):
            if col not in optional:
                continue
            col_vals = M_scaled[:, idx]
            if col_vals.size == 0:
                continue
            col_std = float(np.nanstd(col_vals))
            if not np.isfinite(col_std) or col_std <= 0.0:
                continue
            M_scaled[:, idx] = col_vals / col_std
    try:
        import scipy.linalg as sp_linalg
        Q, R, piv = sp_linalg.qr(M_scaled, mode='economic', pivoting=True)
        svals = np.linalg.svd(M_scaled, compute_uv=False)
        if svals.size:
            scale = float(svals[0])
            if scale > 0.0:
                eps = np.finfo(M_scaled.dtype).eps if np.issubdtype(M_scaled.dtype, np.floating) else np.finfo(float).eps
                rel_tol = float(rtol) * scale
                abs_tol = eps * max(M.shape) * scale
                tol = max(float(rtol), rel_tol, abs_tol)
            else:
                tol = float(rtol)
            rank = int(np.sum(svals > tol))
        else:
            tol = float(rtol)
            rank = 0
        piv = list(piv[:rank])
    except Exception:
        piv = list(range(len(ordered)))
        rank = len(ordered)

    selected = [ordered[i] for i in piv]
    # Ensure required columns are retained even if numerically dependent.
    for col in keep_priority:
        if col in X.columns and col not in selected:
            selected.insert(0, col)

    # Preserve column order as in the original DataFrame.
    seen_cols = set()
    final_cols = []
    for col in X.columns:
        if col in selected and col not in seen_cols:
            final_cols.append(col)
            seen_cols.add(col)

    return X.loc[:, final_cols]


def _fit_diagnostics(X, y, params):
    """
    Computes simple numerical diagnostics for a fitted logistic model:
      - max absolute linear predictor
      - fraction of probabilities effectively at 0 or 1
    """
    X_arr = X if (isinstance(X, np.ndarray) and X.dtype == np.float64) else np.asarray(X, dtype=np.float64)
    params_arr = np.asarray(params, dtype=np.float64)
    linpred = X_arr @ params_arr
    if not np.all(np.isfinite(linpred)):
        max_abs_linpred = float("inf")
        frac_lo = 0.0
        frac_hi = 0.0
    else:
        max_abs_linpred = float(np.max(np.abs(linpred))) if linpred.size else 0.0
        p = expit(linpred)
        frac_lo = float(np.mean(p < 1e-12)) if p.size else 0.0
        frac_hi = float(np.mean(p > 1.0 - 1e-12)) if p.size else 0.0
    return max_abs_linpred, frac_lo, frac_hi


def _wald_ci_or_from_fit(fit, target_ix, alpha=0.05, *, penalized=False):
    """
    Return a dict with a Wald CI on the OR scale computed from a fitted model:
      {"valid": bool, "lo_or": float, "hi_or": float, "method": str}
    If penalized=True, apply sanity checks (span and extreme endpoints).
    """
    if fit is None or (not hasattr(fit, "params")) or (not hasattr(fit, "bse")):
        return {"valid": False}

    try:
        params = np.asarray(fit.params, dtype=np.float64).ravel()
        bse = np.asarray(fit.bse, dtype=np.float64).ravel()
        beta = float(params[int(target_ix)])
        se = float(bse[int(target_ix)])
    except Exception:
        return {"valid": False}

    if not (np.isfinite(beta) and np.isfinite(se)) or se <= 0.0:
        return {"valid": False}

    z = float(sp_stats.norm.ppf(1.0 - 0.5 * alpha))
    lo_beta = beta - z * se
    hi_beta = beta + z * se
    lo_or = float(np.exp(lo_beta))
    hi_or = float(np.exp(hi_beta))
    ok = np.isfinite(lo_or) and np.isfinite(hi_or) and (lo_or > 0.0) and (hi_or > 0.0)

    is_ridge = bool(getattr(fit, "_used_ridge", False))
    is_firth = bool(getattr(fit, "_used_firth", False))

    if ok and penalized and is_ridge and not is_firth:
        span = hi_or / max(lo_or, 1e-300)
        if span > float(CTX.get("PENALIZED_CI_SPAN_RATIO", PENALIZED_CI_SPAN_RATIO)):
            ok = False
        if lo_or < float(CTX.get("PENALIZED_CI_LO_OR_MAX", PENALIZED_CI_LO_OR_MAX)):
            ok = False
        if hi_or > float(CTX.get("PENALIZED_CI_HI_OR_MIN", PENALIZED_CI_HI_OR_MIN)):
            ok = False

    method = (
        "wald_firth"
        if bool(getattr(fit, "_used_firth", False))
        else ("wald_penalized" if bool(getattr(fit, "_used_ridge", False)) else "wald_mle")
    )
    return {
        "valid": ok,
        "lo_or": lo_or if ok else np.nan,
        "hi_or": hi_or if ok else np.nan,
        "method": method,
    }


def _ridge_gate_reasons(max_abs_linpred, frac_lo, frac_hi, n_eff, neff_gate):
    reasons = []
    if np.isfinite(max_abs_linpred) and max_abs_linpred > 15.0:
        reasons.append("gate:max|Xb|>15")
    if np.isfinite(frac_lo) and frac_lo > 0.02:
        reasons.append("gate:p<1e-12>2%")
    if np.isfinite(frac_hi) and frac_hi > 0.02:
        reasons.append("gate:p>1-1e-12>2%")
    if (neff_gate is not None) and (neff_gate > 0) and np.isfinite(n_eff) and (n_eff < neff_gate):
        reasons.append(f"gate:neff<{neff_gate:g}")
    return reasons


def _firth_refit(X, y):
    X_np = np.asarray(X, dtype=np.float64)
    y_np = np.asarray(y, dtype=np.float64)
    if X_np.ndim != 2 or y_np.ndim != 1 or X_np.shape[0] != y_np.shape[0]:
        return None

    beta = np.zeros(X_np.shape[1], dtype=np.float64)
    maxiter_firth = 200
    tol_firth = 1e-8
    converged_firth = False

    for _it in range(maxiter_firth):
        eta = np.clip(X_np @ beta, -35.0, 35.0)
        p = expit(eta)
        p = np.clip(p, 1e-12, 1.0 - 1e-12)
        W = p * (1.0 - p)
        if not np.all(np.isfinite(W)):
            break
        XTW = X_np.T * W
        XtWX = XTW @ X_np
        try:
            XtWX_inv = np.linalg.inv(XtWX)
        except np.linalg.LinAlgError:
            try:
                XtWX_inv = np.linalg.pinv(XtWX)
            except Exception:
                break
        h = _leverages_batched(X_np, XtWX_inv, W)
        adj = (0.5 - p) * h
        score = X_np.T @ (y_np - p + adj)
        try:
            delta = XtWX_inv @ score
        except Exception:
            break
        beta_new = beta + delta
        if not np.all(np.isfinite(beta_new)):
            break
        if np.max(np.abs(delta)) < tol_firth:
            beta = beta_new
            converged_firth = True
            break
        beta = beta_new

    if not converged_firth:
        return None

    eta = np.clip(X_np @ beta, -35.0, 35.0)
    p = expit(eta)
    p = np.clip(p, 1e-12, 1.0 - 1e-12)
    W = p * (1.0 - p)
    XTW = X_np.T * W
    XtWX = XTW @ X_np
    try:
        cov = np.linalg.inv(XtWX)
    except np.linalg.LinAlgError:
        cov = np.linalg.pinv(XtWX)
    bse = np.sqrt(np.clip(np.diag(cov), 0.0, np.inf))
    with np.errstate(divide="ignore", invalid="ignore"):
        z = np.divide(beta, bse, out=np.zeros_like(beta), where=bse > 0)
    pvals = 2.0 * sp_stats.norm.sf(np.abs(z))
    with np.errstate(divide="ignore", invalid="ignore"):
        loglik = float(np.sum(y_np * np.log(p) + (1.0 - y_np) * np.log(1.0 - p)))
    sign_det, logdet = np.linalg.slogdet(XtWX)
    pll = loglik + 0.5 * logdet if sign_det > 0 else -np.inf

    class _Result:
        """Lightweight container to mimic statsmodels results where needed."""

        pass

    firth_res = _Result()
    if hasattr(X, "columns"):
        firth_res.params = pd.Series(beta, index=X.columns)
        firth_res.bse = pd.Series(bse, index=X.columns)
        firth_res.pvalues = pd.Series(pvals, index=X.columns)
    else:
        firth_res.params = beta
        firth_res.bse = bse
        firth_res.pvalues = pvals
    setattr(firth_res, "llf", float(pll))
    setattr(firth_res, "_final_is_mle", False)
    setattr(firth_res, "_used_firth", True)
    return firth_res


def _print_fit_diag(s_name_safe, stage, model_tag, N_total, N_cases, N_ctrls, solver_tag, X, y, params, notes):
    """
    Emits a single-line diagnostic message for a fit attempt. This is intended for real-time visibility
    into numerical behavior and sample composition while models are running in worker processes.
    """
    max_abs_linpred, frac_lo, frac_hi = _fit_diagnostics(X, y, params)
    msg = (
        f"[fit] name={s_name_safe} stage={stage} model={model_tag} "
        f"N={int(N_total)}/{int(N_cases)}/{int(N_ctrls)} solver={solver_tag} "
        f"max|Xb|={max_abs_linpred:.6g} p<1e-12:{frac_lo:.2%} p>1-1e-12:{frac_hi:.2%} "
        f"notes={'|'.join(notes) if notes else ''}"
    )
    print(msg, flush=True)

def _suppress_worker_warnings():
    """Configures warning filters for the worker process to ignore specific, benign warnings."""
    # RuntimeWarning: overflow encountered in exp
    warnings.filterwarnings('ignore', message='overflow encountered in exp', category=RuntimeWarning)
    
    # RuntimeWarning: divide by zero encountered in log
    warnings.filterwarnings('ignore', message='divide by zero encountered in log', category=RuntimeWarning)
    
    # ConvergenceWarning: QC check did not pass for X out of Y parameters
    warnings.filterwarnings('ignore', message=r'QC check did not pass', category=ConvergenceWarning)
    
    # ConvergenceWarning: Could not trim params automatically
    warnings.filterwarnings('ignore', message=r'Could not trim params automatically', category=ConvergenceWarning)
    return

REQUIRED_CTX_KEYS = {
 "NUM_PCS", "MIN_CASES_FILTER", "MIN_CONTROLS_FILTER", "CACHE_DIR",
 "RESULTS_CACHE_DIR", "LRT_OVERALL_CACHE_DIR", "LRT_FOLLOWUP_CACHE_DIR",
 "RIDGE_L2_BASE", "PER_ANC_MIN_CASES", "PER_ANC_MIN_CONTROLS",
 "BOOT_OVERALL_CACHE_DIR"
}

def _validate_ctx(ctx):
    """Raises RuntimeError if required context keys are missing."""
    missing = [k for k in REQUIRED_CTX_KEYS if k not in ctx]
    if missing:
        raise RuntimeError(f"[Worker-{os.getpid()}] Missing CTX keys: {', '.join(missing)}")
    ctx.setdefault("BOOTSTRAP_B", BOOTSTRAP_DEFAULT_B)
    ctx.setdefault("BOOTSTRAP_B_MAX", BOOTSTRAP_MAX_B)
    ctx.setdefault("BOOTSTRAP_CHUNK", BOOTSTRAP_CHUNK)
    ctx.setdefault("BOOTSTRAP_SEQ_ALPHA", BOOTSTRAP_SEQ_ALPHA)
    ctx.setdefault("FDR_ALPHA", 0.05)
    ctx.setdefault("BOOT_SEED_BASE", None)
    ctx.setdefault("ALLOW_PENALIZED_WALD", DEFAULT_ALLOW_PENALIZED_WALD)




def _apply_sex_restriction(X: pd.DataFrame, y: pd.Series):
    """
    Returns: (X2, y2, note:str, skip_reason:str|None)
    """
    if 'sex' not in X.columns:
        return X, y, "", None
    tab = pd.crosstab(X['sex'], y).reindex(index=[0.0, 1.0], columns=[0, 1], fill_value=0)
    total_cases = int(tab.loc[0.0, 1] + tab.loc[1.0, 1])
    if total_cases <= 0:
        return X, y, "", None
    thr = float(CTX.get("SEX_RESTRICT_PROP", DEFAULT_SEX_RESTRICT_PROP))
    cases_by_sex = {0.0: int(tab.loc[0.0, 1]), 1.0: int(tab.loc[1.0, 1])}
    dominant_sex = 0.0 if cases_by_sex[0.0] >= cases_by_sex[1.0] else 1.0
    frac = (cases_by_sex[dominant_sex] / total_cases) if total_cases > 0 else 0.0
    if frac < thr:
        return X, y, "", None
    if int(tab.loc[dominant_sex, 0]) == 0:
        return X, y, "", "sex_no_controls_in_case_sex"

    keep = X['sex'].eq(dominant_sex)
    note_parts = [f"sex_restricted_to_{int(dominant_sex)}"]
    mode = str(CTX.get("SEX_RESTRICT_MODE", "majority")).lower()
    if mode == "majority":
        note_parts.append(f"sex_majority_restricted_to_{int(dominant_sex)}")

    note = ";".join(note_parts)
    return X.loc[keep].drop(columns=['sex']), y.loc[keep], note, None




# --- Bootstrap helpers ---
def _score_test_components(X_red: pd.DataFrame, y: pd.Series, target: str):
    const_ix = X_red.columns.get_loc('const') if 'const' in X_red.columns else None
    fit_red, _ = _fit_logit_ladder(X_red, y, const_ix=const_ix, prefer_mle_first=True)
    if fit_red is None:
        raise ValueError('reduced fit failed')

    used_ridge = bool(getattr(fit_red, "_used_ridge", False))
    used_firth = bool(getattr(fit_red, "_used_firth", False))
    final_is_mle = bool(getattr(fit_red, "_final_is_mle", False))
    if used_ridge:
        fit_type = "ridge"
    elif used_firth:
        fit_type = "firth"
    elif final_is_mle:
        fit_type = "mle"
    else:
        fit_type = "unknown"

    if fit_type != "mle":
        return fit_red, fit_type, None, None

    beta = np.asarray(getattr(fit_red, "params", np.zeros(X_red.shape[1])), dtype=np.float64)
    eta = X_red.to_numpy(dtype=np.float64, copy=False) @ beta
    eta = np.clip(eta, -35.0, 35.0)
    p_hat = expit(eta)
    W = p_hat * (1.0 - p_hat)
    return fit_red, fit_type, p_hat, W


def _efficient_score_vector(target_vec: np.ndarray, X_red_mat: np.ndarray, W: np.ndarray):
    XTW = X_red_mat.T * W
    XtWX = XTW @ X_red_mat
    try:
        c = np.linalg.cholesky(XtWX)
        tmp = np.linalg.solve(c, XTW @ target_vec)
        beta_hat = np.linalg.solve(c.T, tmp)
    except np.linalg.LinAlgError:
        beta_hat = np.linalg.pinv(XtWX) @ (XTW @ target_vec)
    proj = X_red_mat @ beta_hat
    h = target_vec - proj
    denom = float(h.T @ (W * h))
    return h, denom


def _score_test_from_reduced(X_red, y, x_target, const_ix=None):
    """Analytic 1-df Rao score test computed from the reduced (null) model."""
    fit_red, _ = _fit_logit_ladder(X_red, y, const_ix=const_ix, prefer_mle_first=True)
    if fit_red is None:
        return np.nan, np.nan
    if not bool(getattr(fit_red, "_final_is_mle", False)) or bool(getattr(fit_red, "_used_firth", False)):
        return np.nan, np.nan
    Xr = X_red.to_numpy(dtype=np.float64, copy=False) if hasattr(X_red, "to_numpy") else np.asarray(X_red, dtype=np.float64)
    yv = np.asarray(y, dtype=np.float64)
    beta = np.asarray(getattr(fit_red, "params", np.zeros(Xr.shape[1])), dtype=np.float64)
    eta = np.clip(Xr @ beta, -35.0, 35.0)
    p_hat = expit(eta)
    W = p_hat * (1.0 - p_hat)
    x_tgt = np.asarray(x_target, dtype=np.float64)
    h, denom = _efficient_score_vector(x_tgt, Xr, W)
    S = float(h @ (yv - p_hat))
    if not np.isfinite(denom) or denom <= 0.0:
        return np.nan, np.nan
    T_obs = (S * S) / denom
    if not np.isfinite(T_obs):
        return np.nan, np.nan
    p = float(sp_stats.chi2.sf(T_obs, 1))
    return p, T_obs


def _score_bootstrap_bits(Xr, yv, xt, beta0, kind="mle"):
    if Xr.ndim != 2 or yv.ndim != 1 or xt.ndim != 1 or Xr.shape[0] != yv.shape[0] or xt.shape[0] != yv.shape[0]:
        return None
    offset = beta0 * xt
    try:
        if kind == "mle":
            fit = _logit_mle_refit_offset(Xr, yv, offset=offset)
        else:
            fit = _firth_refit_offset(Xr, yv, offset=offset)
    except Exception:
        if kind == "mle":
            try:
                fit = _firth_refit_offset(Xr, yv, offset=offset)
                kind = "firth"
            except Exception:
                return None
        else:
            return None
    params = getattr(fit, "params", None)
    if params is None:
        return None
    coef = np.asarray(params, dtype=np.float64)
    if coef.ndim != 1 or coef.shape[0] != Xr.shape[1]:
        return None
    eta = np.clip(offset + Xr @ coef, -35.0, 35.0)
    mu = np.clip(expit(eta), 1e-12, 1.0 - 1e-12)
    W = mu * (1.0 - mu)
    h_vec, denom = _efficient_score_vector(xt, Xr, W)
    if not (np.isfinite(denom) and denom > 0.0):
        return None
    resid = yv - mu
    S_obs = float(h_vec @ resid)
    T_obs = (S_obs * S_obs) / denom
    if not np.isfinite(T_obs):
        return None
    return {
        "h_resid": np.asarray(h_vec * resid, dtype=np.float64),
        "den": float(denom),
        "T_obs": float(T_obs),
        "fit_kind": kind,
    }


def _bootstrap_chunk_exceed(h_resid, threshold_val, rng, reps, *, target_bytes=BOOTSTRAP_STREAM_TARGET_BYTES):
    reps = int(reps)
    if reps <= 0:
        return 0
    n = int(h_resid.shape[0])
    if n <= 0:
        return 0
    bytes_per_entry = 8.0  # float64
    block_cols = max(1, int(target_bytes // (bytes_per_entry * max(1, reps))))
    exceed = 0
    sr = np.zeros(reps, dtype=np.float64)
    for start in range(0, n, block_cols):
        stop = min(n, start + block_cols)
        width = stop - start
        if width <= 0:
            continue
        g_block = rng.standard_normal(size=(reps, width))
        sr += g_block @ h_resid[start:stop]
    exceed = int(np.sum((sr * sr) >= threshold_val))
    return exceed


def _score_bootstrap_p_from_bits(
    bits,
    B=None,
    B_max=None,
    alpha=None,
    rng=None,
    *,
    min_total=None,
    return_detail=False,
):
    if bits is None:
        if return_detail:
            return {"p": np.nan, "draws": 0, "exceed": 0}
        return np.nan
    den = float(bits.get("den", np.nan))
    T_obs = float(bits.get("T_obs", np.nan))
    if not (np.isfinite(den) and den > 0.0 and np.isfinite(T_obs)):
        if return_detail:
            return {"p": np.nan, "draws": 0, "exceed": 0}
        return np.nan
    h_resid = np.asarray(bits.get("h_resid"), dtype=np.float64)
    if h_resid.ndim != 1:
        if return_detail:
            return {"p": np.nan, "draws": 0, "exceed": 0}
        return np.nan
    rng = np.random.default_rng() if rng is None else rng
    base_B = int(B if B is not None else CTX.get("BOOTSTRAP_B", BOOTSTRAP_DEFAULT_B))
    if base_B <= 0:
        base_B = BOOTSTRAP_DEFAULT_B
    base_B = max(32, base_B)
    max_B = int(B_max if B_max is not None else CTX.get("BOOTSTRAP_B_MAX", BOOTSTRAP_MAX_B))
    if max_B < base_B:
        max_B = base_B
    chunk_limit = int(CTX.get("BOOTSTRAP_CHUNK", BOOTSTRAP_CHUNK))
    if chunk_limit <= 0:
        chunk_limit = BOOTSTRAP_CHUNK
    cp_alpha = float(CTX.get("BOOTSTRAP_SEQ_ALPHA", BOOTSTRAP_SEQ_ALPHA))
    alpha_target = float(alpha) if alpha is not None else None
    min_total = int(min_total) if min_total is not None else None
    if min_total is not None:
        if min_total <= 0:
            min_total = None
        else:
            min_total = min(min_total, max_B)
    total = 0
    exceed = 0
    target = base_B if min_total is None else max(base_B, min_total)
    threshold_val = T_obs * den
    while True:
        while total < target and total < max_B:
            draw = min(chunk_limit, target - total, max_B - total)
            if draw <= 0:
                break
            exceed += _bootstrap_chunk_exceed(h_resid, threshold_val, rng, draw)
            total += draw
        if total >= target:
            if alpha_target is not None:
                lower, upper = _clopper_pearson_interval(exceed, total, alpha=cp_alpha)
                if upper < alpha_target or lower > alpha_target:
                    break
            if target >= max_B:
                break
            next_target = min(target * 2, max_B)
            if min_total is not None:
                next_target = max(next_target, min_total)
            if next_target <= target:
                break
            target = next_target
        else:
            break
    if total <= 0:
        result = np.nan
    else:
        result = float((1.0 + exceed) / (1.0 + total))
    if return_detail:
        return {"p": result, "draws": int(total), "exceed": int(exceed)}
    return result


def _score_bootstrap_from_reduced(
    X_red,
    y,
    x_target,
    B=None,
    rng=None,
    alpha=None,
    seed_key=None,
    kind="mle",
    B_max=None,
    min_total=None,
):
    """Multiplier (wild) bootstrap of the Rao score statistic under the reduced model."""

    def _invalid_result():
        return {"p": np.nan, "T_obs": np.nan, "draws": 0, "exceed": 0, "fit_kind": None, "den": np.nan}

    Xr = X_red.to_numpy(dtype=np.float64, copy=False) if hasattr(X_red, "to_numpy") else np.asarray(X_red, dtype=np.float64)
    yv = np.asarray(y, dtype=np.float64)
    xt = np.asarray(x_target, dtype=np.float64)
    if Xr.ndim != 2 or yv.ndim != 1 or xt.ndim != 1 or Xr.shape[0] != yv.shape[0] or xt.shape[0] != yv.shape[0]:
        return _invalid_result()
    bits = _score_bootstrap_bits(Xr, yv, xt, 0.0, kind=kind)
    if bits is None and kind == "mle":
        bits = _score_bootstrap_bits(Xr, yv, xt, 0.0, kind="firth")
    if bits is None:
        return _invalid_result()
    alpha_target = float(alpha) if alpha is not None else float(CTX.get("FDR_ALPHA", 0.05))
    base_key = seed_key if seed_key is not None else ("score_boot", Xr.shape[0], Xr.shape[1], float(np.sum(np.abs(xt))))
    rng_local = rng if rng is not None else _bootstrap_rng((base_key, 0.0))
    detail = _score_bootstrap_p_from_bits(
        bits,
        B=B,
        B_max=B_max,
        alpha=alpha_target,
        rng=rng_local,
        min_total=min_total,
        return_detail=True,
    )
    return {
        "p": detail.get("p", np.nan),
        "T_obs": float(bits.get("T_obs", np.nan)),
        "draws": int(detail.get("draws", 0)),
        "exceed": int(detail.get("exceed", 0)),
        "fit_kind": bits.get("fit_kind", kind),
        "den": float(bits.get("den", np.nan)),
    }


def _score_boot_ci_beta(
    X_red,
    y,
    x_target,
    beta_hat,
    alpha=0.05,
    kind="mle",
    B=None,
    B_max=None,
    seed_key=None,
    p_at_zero=None,
    max_abs_beta=None,
):
    max_abs_beta = float(CTX.get("PROFILE_MAX_ABS_BETA", PROFILE_MAX_ABS_BETA) if max_abs_beta is None else max_abs_beta)
    Xr = X_red.to_numpy(dtype=np.float64, copy=False) if hasattr(X_red, "to_numpy") else np.asarray(X_red, dtype=np.float64)
    yv = np.asarray(y, dtype=np.float64)
    xt = np.asarray(x_target, dtype=np.float64)
    if Xr.ndim != 2 or yv.ndim != 1 or xt.ndim != 1 or Xr.shape[0] != yv.shape[0] or xt.shape[0] != yv.shape[0]:
        return {"lo": np.nan, "hi": np.nan, "valid": False, "method": "score_boot_multiplier", "sided": "two"}
    if not np.isfinite(beta_hat):
        return {"lo": np.nan, "hi": np.nan, "valid": False, "method": "score_boot_multiplier", "sided": "two"}

    base_key = seed_key if seed_key is not None else ("score_boot_ci", Xr.shape[0], Xr.shape[1], float(np.sum(np.abs(xt))))
    base_B_local = int(B if B is not None else CTX.get("BOOTSTRAP_B", BOOTSTRAP_DEFAULT_B))
    if base_B_local <= 0:
        base_B_local = BOOTSTRAP_DEFAULT_B
    base_B_local = max(32, base_B_local)
    max_B_local = int(B_max if B_max is not None else CTX.get("BOOTSTRAP_B_MAX", BOOTSTRAP_MAX_B))
    if max_B_local < base_B_local:
        max_B_local = base_B_local

    cache = {}
    if p_at_zero is not None and np.isfinite(p_at_zero):
        cache[0.0] = {"p": float(p_at_zero), "draws": base_B_local}

    def _cache_draws(beta0):
        entry = cache.get(float(beta0))
        if entry is None:
            return 0
        if isinstance(entry, dict):
            return int(entry.get("draws", 0))
        return 0

    def p_eval(beta0, *, min_total=None):
        key = float(beta0)
        min_req = int(min_total) if min_total is not None else None
        if min_req is not None:
            if min_req <= 0:
                min_req = None
            else:
                min_req = max(base_B_local, min_req)
                min_req = min(min_req, max_B_local)
        entry = cache.get(key)
        if isinstance(entry, dict):
            if min_req is None or entry.get("draws", 0) >= min_req:
                return float(entry.get("p", np.nan))
        draw_key = min_req if min_req is not None else base_B_local
        rng_local = _bootstrap_rng((base_key, draw_key))
        bits = _score_bootstrap_bits(Xr, yv, xt, key, kind=kind)
        if bits is None and kind == "mle":
            bits = _score_bootstrap_bits(Xr, yv, xt, key, kind="firth")
        if bits is None:
            cache[key] = {"p": np.nan, "draws": 0}
        else:
            detail = _score_bootstrap_p_from_bits(
                bits,
                B=base_B_local,
                B_max=max_B_local,
                alpha=alpha,
                rng=rng_local,
                min_total=min_req,
                return_detail=True,
            )
            cache[key] = {
                "p": float(detail.get("p", np.nan)),
                "draws": int(detail.get("draws", 0)),
            }
        return float(cache[key]["p"])

    def diff(beta0, *, min_total=None):
        val = p_eval(beta0, min_total=min_total)
        if not np.isfinite(val):
            return np.nan
        return val - alpha

    p0 = p_eval(0.0)
    if not np.isfinite(p0):
        return {"lo": np.nan, "hi": np.nan, "valid": False, "method": "score_boot_multiplier", "sided": "two"}

    diff_hat = diff(beta_hat)

    def root_bracket(a, b):
        a0 = float(a)
        b0 = float(b)
        if a0 == b0:
            return None, False
        for attempt in range(2):
            fa = diff(a0)
            fb = diff(b0)
            if not (np.isfinite(fa) and np.isfinite(fb)):
                return None, False
            if fa * fb > 0:
                return None, False
            left, right = a0, b0
            f_left, f_right = fa, fb
            for _ in range(70):
                mid = 0.5 * (left + right)
                fm = diff(mid)
                if not np.isfinite(fm):
                    break
                if abs(fm) < 1e-3 or abs(right - left) < 1e-3:
                    return float(mid), True
                if f_left * fm <= 0:
                    right, f_right = mid, fm
                else:
                    left, f_left = mid, fm
            if attempt == 0:
                draw_a = _cache_draws(a0)
                draw_b = _cache_draws(b0)
                draw_mid = _cache_draws(0.5 * (a0 + b0))
                best_draws = max(draw_a, draw_b, draw_mid)
                if best_draws < max_B_local:
                    min_req = max(best_draws * 2 if best_draws else base_B_local * 4, base_B_local * 4)
                    min_req = min(min_req, max_B_local)
                    diff(a0, min_total=min_req)
                    diff(b0, min_total=min_req)
                    diff(0.5 * (a0 + b0), min_total=min_req)
                    continue
            return 0.5 * (left + right), True
        return 0.5 * (a0 + b0), True

    blo = bhi = None
    ok_lo = ok_hi = False

    if p0 < alpha:
        if beta_hat > 0:
            blo, ok_lo = root_bracket(0.0, beta_hat)
            step = 0.5
            prev = diff_hat if np.isfinite(diff_hat) else diff(beta_hat)
            b = beta_hat
            for _ in range(12):
                cand = b + step
                if abs(cand) > max_abs_beta:
                    break
                diff_c = diff(cand)
                if np.isfinite(prev) and np.isfinite(diff_c) and prev * diff_c <= 0:
                    bhi, ok_hi = root_bracket(b, cand)
                    break
                b = cand
                prev = diff_c
                step *= 2.0
        elif beta_hat < 0:
            bhi, ok_hi = root_bracket(beta_hat, 0.0)
            step = 0.5
            prev = diff_hat if np.isfinite(diff_hat) else diff(beta_hat)
            a = beta_hat
            for _ in range(12):
                cand = a - step
                if abs(cand) > max_abs_beta:
                    break
                diff_c = diff(cand)
                if np.isfinite(prev) and np.isfinite(diff_c) and prev * diff_c <= 0:
                    blo, ok_lo = root_bracket(cand, a)
                    break
                a = cand
                prev = diff_c
                step *= 2.0
        else:
            return {"lo": np.nan, "hi": np.nan, "valid": False, "method": "score_boot_multiplier", "sided": "two"}
    else:
        step = 0.5
        left = beta_hat
        right = beta_hat
        fa = diff_hat if np.isfinite(diff_hat) else diff(left)
        fb = fa
        for _ in range(12):
            did_work = False
            left_candidate = left - step
            right_candidate = right + step
            if abs(left_candidate) <= max_abs_beta:
                fa2 = diff(left_candidate)
                if np.isfinite(fa2) and np.isfinite(fa) and fa * fa2 <= 0:
                    blo, ok_lo = root_bracket(left_candidate, left)
                left = left_candidate
                fa = fa2 if np.isfinite(fa2) else fa
                did_work = True
            if abs(right_candidate) <= max_abs_beta:
                fb2 = diff(right_candidate)
                if np.isfinite(fb2) and np.isfinite(fb) and fb * fb2 <= 0:
                    bhi, ok_hi = root_bracket(right, right_candidate)
                right = right_candidate
                fb = fb2 if np.isfinite(fb2) else fb
                did_work = True
            if ok_lo and ok_hi:
                break
            if not did_work:
                break
            step *= 2.0

    if ok_lo and ok_hi:
        return {
            "lo": float(blo),
            "hi": float(bhi),
            "valid": True,
            "method": "score_boot_multiplier",
            "sided": "two",
        }
    return {"lo": np.nan, "hi": np.nan, "valid": False, "method": "score_boot_multiplier", "sided": "two"}


def plan_score_bootstrap_refinement(results_dir, ctx, *, safety_factor=8.0):
    """Identify score-bootstrap results that need additional draws for BH stability."""
    if not results_dir or not os.path.isdir(results_dir):
        return []
    try:
        files = [
            f
            for f in os.listdir(results_dir)
            if f.endswith(".json") and not f.endswith(".meta.json")
        ]
    except FileNotFoundError:
        return []

    alpha_global = float(ctx.get("FDR_ALPHA", 0.05))
    if not np.isfinite(alpha_global) or alpha_global <= 0.0:
        return []

    all_pvals = []
    boot_records = []
    for fn in files:
        path = os.path.join(results_dir, fn)
        try:
            rec = pd.read_json(path, typ="series")
        except Exception:
            continue
        try:
            p_val = float(rec.get("P_Value"))
        except (TypeError, ValueError):
            p_val = np.nan
        if np.isfinite(p_val):
            all_pvals.append(p_val)
        inf_type = str(rec.get("Inference_Type", "")).lower()
        if inf_type != "score_boot":
            continue
        try:
            draws = float(rec.get("Boot_Total", np.nan))
            exceed = float(rec.get("Boot_Exceed", np.nan))
        except (TypeError, ValueError):
            draws = np.nan
            exceed = np.nan
        if not np.isfinite(draws) or draws <= 0:
            continue
        if not np.isfinite(exceed) or exceed < 0:
            continue
        name = rec.get("Phenotype")
        if not isinstance(name, str) or not name:
            name = os.path.splitext(fn)[0]
        boot_records.append({
            "name": name,
            "draws": int(draws),
            "exceed": int(exceed),
        })

    m = len(all_pvals)
    if m == 0:
        return []

    sorted_p = np.sort(np.asarray(all_pvals, dtype=float))
    thresholds = alpha_global * (np.arange(1, m + 1, dtype=float) / m)
    hits = sorted_p <= thresholds
    if np.any(hits):
        idx = int(np.max(np.nonzero(hits)[0]))
        t_star = float(thresholds[idx])
    else:
        t_star = float(thresholds[0])

    if not np.isfinite(t_star) or t_star <= 0.0:
        return []

    cp_alpha = float(ctx.get("BOOTSTRAP_SEQ_ALPHA", BOOTSTRAP_SEQ_ALPHA))
    max_B = int(ctx.get("BOOTSTRAP_B_MAX", BOOTSTRAP_MAX_B))
    plan = []
    for rec in boot_records:
        draws = rec["draws"]
        exceed = rec["exceed"]
        if draws <= 0 or draws >= max_B:
            continue
        lower, upper = _clopper_pearson_interval(exceed, draws, alpha=cp_alpha)
        if lower <= t_star <= upper:
            target = math.ceil(safety_factor / max(t_star, 1e-12)) - 1
            target = max(target, draws + 1)
            target = min(target, max_B)
            if target > draws:
                plan.append({
                    "name": rec["name"],
                    "min_total": int(target),
                    "alpha_target": float(t_star),
                })
    return plan

# --- Worker globals ---
# Populated by init_lrt_worker / init_boot_worker and read-only thereafter.
worker_core_df, allowed_mask_by_cat, N_core, worker_anc_series, finite_mask_worker = None, None, 0, None, None
# Array-based versions for performance
X_all, col_ix, worker_core_df_cols, worker_core_df_index = None, None, None, None
# Handle to keep shared memory alive in workers
_BASE_SHM_HANDLE = None
# Shared uniform matrix for bootstrap
U_boot, _BOOT_SHM_HANDLE, B_boot = None, None, 0


def init_lrt_worker(base_shm_meta, core_cols, core_index, masks, anc_series, ctx):
    """Initializer for LRT pools that also provides ancestry labels and context."""
    for v in ["OMP_NUM_THREADS", "OPENBLAS_NUM_THREADS", "MKL_NUM_THREADS"]: os.environ[v] = "1"
    _suppress_worker_warnings()
    _validate_ctx(ctx)
    global worker_core_df, allowed_mask_by_cat, allowed_fp_by_cat, N_core, worker_anc_series, CTX, finite_mask_worker
    global X_all, col_ix, worker_core_df_cols, worker_core_df_index, _BASE_SHM_HANDLE

    worker_core_df = None
    allowed_mask_by_cat, CTX = masks, ctx
    worker_core_df_cols = pd.Index(core_cols)
    worker_core_df_index = pd.Index(core_index)
    worker_anc_series = anc_series.reindex(worker_core_df_index).str.lower()

    X_all, _BASE_SHM_HANDLE = io.attach_shared_ndarray(base_shm_meta)

    def _cleanup():
        try:
            if _BASE_SHM_HANDLE:
                _BASE_SHM_HANDLE.close()
        except Exception:
            pass

    atexit.register(_cleanup)

    N_core = X_all.shape[0]
    col_ix = {name: i for i, name in enumerate(worker_core_df_cols)}

    finite_mask_worker = np.isfinite(X_all).all(axis=1)

    # Precompute per-category allowed-mask fingerprints once (use allowed ∧ finite)
    allowed_fp_by_cat = {}
    for cat, mask in allowed_mask_by_cat.items():
        eff = mask & finite_mask_worker
        idx = np.flatnonzero(eff)
        allowed_fp_by_cat[cat] = _index_fingerprint(
            worker_core_df_index[idx] if idx.size else pd.Index([])
        )

    bad = ~finite_mask_worker
    if bad.any():
        rows = worker_core_df_index[bad][:5].tolist()
        nonfinite_cols = [c for j, c in enumerate(worker_core_df_cols) if not np.isfinite(X_all[:, j]).all()]
        print(f"[Worker-{os.getpid()}] Non-finite sample rows={rows} cols={nonfinite_cols[:10]}", flush=True)
    print(f"[LRT-Worker-{os.getpid()}] Initialized with {N_core} subjects, {len(masks)} masks, {worker_anc_series.nunique()} ancestries.", flush=True)


def init_boot_worker(base_shm_meta, boot_shm_meta, core_cols, core_index, masks, anc_series, ctx):
    init_lrt_worker(base_shm_meta, core_cols, core_index, masks, anc_series, ctx)
    global U_boot, _BOOT_SHM_HANDLE, B_boot
    U_boot, _BOOT_SHM_HANDLE = io.attach_shared_ndarray(boot_shm_meta)
    B_boot = U_boot.shape[1]
    print(f"[Boot-Worker-{os.getpid()}] Attached U matrix shape={U_boot.shape}", flush=True)

def _index_fingerprint(index):
    """Fast, order-insensitive fingerprint of a person_id index using XOR hashing."""
    h = 0
    n = 0
    for pid in map(str, index):
        h ^= int(hashlib.sha256(pid.encode()).hexdigest()[:16], 16)
        n += 1
    return f"{h:016x}:{n}"

def _mask_fingerprint(mask: np.ndarray, index: pd.Index) -> str:
    """Fast, order-insensitive fingerprint of a subset of an index using XOR hashing."""
    h = 0
    n = 0
    for pid in map(str, index[mask]):
        h ^= int(hashlib.sha256(pid.encode()).hexdigest()[:16], 16)
        n += 1
    return f"{h:016x}:{n}"





def _should_skip(meta_path, core_df_cols, core_index_fp, case_idx_fp, category, target, allowed_fp, *,
                 used_index_fp=None, sex_cfg=None, thresholds=None):
    """Determines if a model run can be skipped based on metadata."""
    meta = io.read_meta_json(meta_path)
    if not meta:
        return False
    if CTX.get("CTX_TAG") and meta.get("ctx_tag") != CTX.get("CTX_TAG"):
        return False
    if CTX.get("cdr_codename") and meta.get("cdr_codename") != CTX.get("cdr_codename"):
        return False
    if CTX.get("CACHE_VERSION_TAG") and meta.get("cache_version_tag") != CTX.get("CACHE_VERSION_TAG"):
        return False
    base_ok = (
        meta.get("model_columns") == list(core_df_cols) and
        meta.get("ridge_l2_base") == CTX["RIDGE_L2_BASE"] and
        meta.get("core_index_fp") == core_index_fp and
        meta.get("case_idx_fp") == case_idx_fp and
        meta.get("allowed_mask_fp") == allowed_fp and
        meta.get("target") == target
    )
    if not base_ok:
        return False
    data_keys = CTX.get("DATA_KEYS")
    if data_keys and meta.get("data_keys") != data_keys:
        return False
    if used_index_fp is not None and meta.get("used_index_fp") != used_index_fp:
        return False
    if sex_cfg:
        for k, v in sex_cfg.items():
            if meta.get(k) != v:
                return False
    if thresholds:
        for k, v in thresholds.items():
            if meta.get(k) != v:
                return False
    return True


def _lrt_meta_should_skip(meta_path, core_df_cols, core_index_fp, case_idx_fp, category, target, allowed_fp, *,
                          used_index_fp=None, sex_cfg=None, thresholds=None):
    """Determines if an LRT run can be skipped based on metadata."""
    meta = io.read_meta_json(meta_path)
    if not meta: return False
    if CTX.get("CTX_TAG") and meta.get("ctx_tag") != CTX.get("CTX_TAG"):
        return False
    if CTX.get("cdr_codename") and meta.get("cdr_codename") != CTX.get("cdr_codename"):
        return False
    if CTX.get("CACHE_VERSION_TAG") and meta.get("cache_version_tag") != CTX.get("CACHE_VERSION_TAG"):
        return False
    base_ok = (
        meta.get("model_columns") == list(core_df_cols) and
        meta.get("ridge_l2_base") == CTX["RIDGE_L2_BASE"] and
        meta.get("core_index_fp") == core_index_fp and
        meta.get("case_idx_fp") == case_idx_fp and
        meta.get("allowed_mask_fp") == allowed_fp and
        meta.get("target") == target
    )
    if not base_ok:
        return False
    data_keys = CTX.get("DATA_KEYS")
    if data_keys and meta.get("data_keys") != data_keys:
        return False
    if used_index_fp is not None and meta.get("used_index_fp") != used_index_fp:
        return False
    if sex_cfg:
        for k, v in sex_cfg.items():
            if meta.get(k) != v:
                return False
    if thresholds:
        for k, v in thresholds.items():
            if meta.get(k) != v:
                return False
    return True


def _pos_in_current(orig_ix, current_ix_array):
    pos = np.flatnonzero(current_ix_array == orig_ix)
    return int(pos[0]) if pos.size else None




def lrt_overall_worker(task):
    """Worker for Stage-1 overall LRT. Uses array-based pipeline."""
    s_name, cat, target = task["name"], task["category"], task["target"]
    s_name_safe = safe_basename(s_name)
    result_path = os.path.join(CTX["LRT_OVERALL_CACHE_DIR"], f"{s_name_safe}.json")
    meta_path = os.path.join(CTX["LRT_OVERALL_CACHE_DIR"], f"{s_name_safe}.meta.json")
    res_path = os.path.join(CTX["RESULTS_CACHE_DIR"], f"{s_name_safe}.json")
    res_meta_path = os.path.join(CTX["RESULTS_CACHE_DIR"], f"{s_name_safe}.meta.json")
    os.makedirs(CTX["RESULTS_CACHE_DIR"], exist_ok=True)
    try:
        pheno_path = os.path.join(CTX["CACHE_DIR"], f"pheno_{s_name}_{task['cdr_codename']}.parquet")
        if not os.path.exists(pheno_path):
            io.atomic_write_json(result_path, {"Phenotype": s_name, "P_LRT_Overall": np.nan, "LRT_Overall_Reason": "missing_case_cache"})
            return

        # Prefer precomputed case_idx / case_fp; fall back to parquet
        case_idx = None
        if task.get("case_idx") is not None:
            case_idx = np.asarray(task["case_idx"], dtype=np.int32)
        if task.get("case_fp") is not None:
            case_fp = task["case_fp"]
            if case_idx is None:
                case_idx = np.array([], dtype=np.int32)
        else:
            case_ids = pd.read_parquet(pheno_path, columns=['is_case']).query("is_case == 1").index
            idx = worker_core_df_index.get_indexer(case_ids)
            case_idx = idx[idx >= 0].astype(np.int32)
            case_fp = _index_fingerprint(worker_core_df_index[case_idx] if case_idx.size > 0 else pd.Index([]))

        # Use per-category allowed fingerprint computed once in worker
        allowed_fp = allowed_fp_by_cat.get(cat) if 'allowed_fp_by_cat' in globals() else _mask_fingerprint(
            allowed_mask_by_cat.get(cat, np.ones(N_core, dtype=bool)), worker_core_df_index
        )

        core_fp = _index_fingerprint(worker_core_df_index)

        repair_meta = os.path.exists(result_path) and (not os.path.exists(meta_path)) and CTX.get("REPAIR_META_IF_MISSING", False)

        allowed_mask = allowed_mask_by_cat.get(cat, np.ones(N_core, dtype=bool))
        case_mask = np.zeros(N_core, dtype=bool)
        if case_idx.size > 0:
            case_mask[case_idx] = True
        valid_mask = (allowed_mask | case_mask) & finite_mask_worker

        pc_cols = [f"PC{i}" for i in range(1, CTX["NUM_PCS"] + 1)]
        anc_cols = [c for c in worker_core_df_cols if c.startswith("ANC_")]
        required_cols = ['const', target]
        missing_required = [c for c in required_cols if c not in col_ix]
        if missing_required:
            raise KeyError(f"missing required design columns: {missing_required}")

        def _existing(names):
            return [name for name in names if name in col_ix]

        base_cols = list(required_cols)
        base_cols += _existing(['sex'])
        base_cols += _existing(pc_cols)
        base_cols += _existing(['AGE_c', 'AGE_c_sq'])
        base_cols += _existing(anc_cols)
        base_ix = [col_ix[c] for c in base_cols]

        X_base = pd.DataFrame(
            X_all[valid_mask][:, base_ix],
            index=worker_core_df_index[valid_mask],
            columns=base_cols,
        ).astype(np.float64, copy=False)
        y_series = pd.Series(np.where(case_mask[valid_mask], 1, 0), index=X_base.index, dtype=np.int8)

        # Pre-sex-restriction counts to mirror main PheWAS semantics
        n_cases_pre = int(y_series.sum())
        n_ctrls_pre = int(len(y_series) - n_cases_pre)
        n_total_pre = int(len(y_series))

        Xb, yb, note, skip = _apply_sex_restriction(X_base, y_series)
        n_total_used, n_cases_used, n_ctrls_used = len(yb), int(yb.sum()), len(yb) - int(yb.sum())

        used_index_fp = _index_fingerprint(Xb.index)
        sex_cfg = {
            "sex_restrict_mode": str(CTX.get("SEX_RESTRICT_MODE", "majority")).lower(),
            "sex_restrict_prop": float(CTX.get("SEX_RESTRICT_PROP", DEFAULT_SEX_RESTRICT_PROP)),
            "sex_restrict_max_other": int(CTX.get("SEX_RESTRICT_MAX_OTHER_CASES", 0)),
        }
        thresholds = {
            "min_cases": int(CTX.get("MIN_CASES_FILTER", DEFAULT_MIN_CASES)),
            "min_ctrls": int(CTX.get("MIN_CONTROLS_FILTER", DEFAULT_MIN_CONTROLS)),
            "min_neff": float(CTX.get("MIN_NEFF_FILTER", DEFAULT_MIN_NEFF)),
        }
        meta_extra_common = {
            "allowed_mask_fp": allowed_fp,
            "ridge_l2_base": CTX.get("RIDGE_L2_BASE", 1.0),
            "used_index_fp": used_index_fp,
        }
        meta_extra_common.update(sex_cfg)
        meta_extra_common.update(thresholds)

        if repair_meta:
            extra_meta = dict(meta_extra_common)
            if skip:
                extra_meta["skip_reason"] = skip
            _write_meta(meta_path, "lrt_overall", s_name, cat, target, worker_core_df_cols, core_fp, case_fp, extra=extra_meta)
            print(f"[meta repaired] {s_name_safe} (LRT-Stage1)", flush=True)

        if os.path.exists(result_path) and _lrt_meta_should_skip(
            meta_path, worker_core_df_cols, core_fp, case_fp, cat, target, allowed_fp,
            used_index_fp=used_index_fp, sex_cfg=sex_cfg, thresholds=thresholds
        ):
            if os.path.exists(res_path):
                print(f"[skip cache-ok] {s_name_safe} (LRT-Stage1)", flush=True)
                return
            else:
                print(f"[backfill] {s_name_safe} (LRT-Stage1) missing results JSON; regenerating", flush=True)

        if skip:
            io.atomic_write_json(result_path, {"Phenotype": s_name, "P_LRT_Overall": np.nan, "LRT_Overall_Reason": skip, "N_Total_Used": n_total_used, "N_Cases_Used": n_cases_used, "N_Controls_Used": n_ctrls_used})
            meta_extra = dict(meta_extra_common)
            meta_extra["skip_reason"] = skip
            _write_meta(meta_path, "lrt_overall", s_name, cat, target, worker_core_df_cols, _index_fingerprint(worker_core_df_index), case_fp, extra=meta_extra)

            # Write the PheWAS-style result as a skip to mirror main pass outputs
            io.atomic_write_json(res_path, {
                "Phenotype": s_name,
                "N_Total": n_total_pre,
                "N_Cases": n_cases_pre,
                "N_Controls": n_ctrls_pre,
                "Beta": np.nan, "OR": np.nan, "P_Value": np.nan, "OR_CI95": None,
                "Used_Ridge": False, "Final_Is_MLE": False, "Used_Firth": False,
                "N_Total_Used": n_total_used, "N_Cases_Used": n_cases_used, "N_Controls_Used": n_ctrls_used,
                "Model_Notes": note or "",
                "Skip_Reason": skip
            })
            meta_extra_result = dict(meta_extra_common)
            meta_extra_result["skip_reason"] = skip
            meta_extra_result.update({
                "N_Total_Used": n_total_used,
                "N_Cases_Used": n_cases_used,
                "N_Controls_Used": n_ctrls_used,
            })
            _write_meta(
                res_meta_path,
                "phewas_result",
                s_name,
                cat,
                target,
                worker_core_df_cols,
                _index_fingerprint(worker_core_df_index),
                case_fp,
                extra=meta_extra_result,
            )
            return

        ok, reason, det = validate_min_counts_for_fit(yb, stage_tag="lrt_stage1", extra_context={"phenotype": s_name})
        if not ok:
            print(f"[skip] name={s_name_safe} stage=LRT-Stage1 reason={reason} "
                  f"N={det['N']}/{det['N_cases']}/{det['N_ctrls']} "
                  f"min={det['min_cases']}/{det['min_ctrls']} neff={det['N_eff']:.1f}/{det['min_neff']:.1f}", flush=True)
            io.atomic_write_json(result_path, {
                "Phenotype": s_name,
                "P_LRT_Overall": np.nan,
                "LRT_Overall_Reason": reason,
                "N_Total_Used": det['N'],
                "N_Cases_Used": det['N_cases'],
                "N_Controls_Used": det['N_ctrls']
            })
            meta_extra = dict(meta_extra_common)
            meta_extra.update({"skip_reason": reason, "counts": det})
            _write_meta(meta_path, "lrt_overall", s_name, cat, target, worker_core_df_cols, _index_fingerprint(worker_core_df_index), case_fp, extra=meta_extra)

            # Emit a PheWAS-style skip result to keep downstream shape identical
            io.atomic_write_json(res_path, {
                "Phenotype": s_name,
                "N_Total": n_total_pre,
                "N_Cases": n_cases_pre,
                "N_Controls": n_ctrls_pre,
                "Beta": np.nan, "OR": np.nan, "P_Value": np.nan, "OR_CI95": None,
                "Used_Ridge": False, "Final_Is_MLE": False, "Used_Firth": False,
                "N_Total_Used": det['N'], "N_Cases_Used": det['N_cases'], "N_Controls_Used": det['N_ctrls'],
                "Model_Notes": note or "",
                "Skip_Reason": reason
            })
            meta_extra_result = dict(meta_extra_common)
            meta_extra_result.update({
                "skip_reason": reason,
                "counts": det,
                "N_Total_Used": det['N'],
                "N_Cases_Used": det['N_cases'],
                "N_Controls_Used": det['N_ctrls'],
            })
            _write_meta(
                res_meta_path,
                "phewas_result",
                s_name,
                cat,
                target,
                worker_core_df_cols,
                _index_fingerprint(worker_core_df_index),
                case_fp,
                extra=meta_extra_result,
            )
            return

        X_full_df = Xb

        # Prune the full model first to resolve rank deficiency.
        X_full_zv = _drop_zero_variance(X_full_df, keep_cols=('const',), always_keep=(target,))
        X_full_zv = _drop_rank_deficient(X_full_zv, keep_cols=('const',), always_keep=(target,))

        target_ix = X_full_zv.columns.get_loc(target) if target in X_full_zv.columns else None

        if target_ix is None:
            skip_reason = "target_dropped_in_pruning"
            io.atomic_write_json(result_path, {
                "Phenotype": s_name,
                "P_LRT_Overall": np.nan,
                "LRT_Overall_Reason": skip_reason,
                "N_Total_Used": n_total_used,
                "N_Cases_Used": n_cases_used,
                "N_Controls_Used": n_ctrls_used,
            })
            io.atomic_write_json(res_path, {
                "Phenotype": s_name,
                "N_Total": n_total_pre,
                "N_Cases": n_cases_pre,
                "N_Controls": n_ctrls_pre,
                "Beta": np.nan,
                "OR": np.nan,
                "P_Value": np.nan,
                "OR_CI95": None,
                "Used_Ridge": False,
                "Final_Is_MLE": False,
                "Used_Firth": False,
                "N_Total_Used": n_total_used,
                "N_Cases_Used": n_cases_used,
                "N_Controls_Used": n_ctrls_used,
                "Model_Notes": note or "",
                "Skip_Reason": skip_reason,
            })
            meta_extra = dict(meta_extra_common)
            meta_extra["skip_reason"] = skip_reason
            _write_meta(
                meta_path,
                "lrt_overall",
                s_name,
                cat,
                target,
                worker_core_df_cols,
                _index_fingerprint(worker_core_df_index),
                case_fp,
                extra=meta_extra,
            )
            meta_extra_result = dict(meta_extra_common)
            meta_extra_result.update({
                "skip_reason": skip_reason,
                "N_Total_Used": n_total_used,
                "N_Cases_Used": n_cases_used,
                "N_Controls_Used": n_ctrls_used,
            })
            _write_meta(
                res_meta_path,
                "phewas_result",
                s_name,
                cat,
                target,
                worker_core_df_cols,
                _index_fingerprint(worker_core_df_index),
                case_fp,
                extra=meta_extra_result,
            )
            return

        # The reduced model MUST be a subset of the pruned full model for the LRT to be valid.
        # Construct it by dropping the target column from the *already pruned* full model columns.
        if target in X_full_zv.columns:
            red_cols = [c for c in X_full_zv.columns if c != target]
            X_red_zv = X_full_zv[red_cols]
        else:
            # If the target was dropped during pruning, the models are identical.
            X_red_zv = X_full_zv

        const_ix_red = X_red_zv.columns.get_loc('const') if 'const' in X_red_zv.columns else None
        const_ix_full = X_full_zv.columns.get_loc('const') if 'const' in X_full_zv.columns else None

        fit_red, reason_red = _fit_logit_ladder(X_red_zv, yb, const_ix=const_ix_red)
        fit_full, reason_full = _fit_logit_ladder(
            X_full_zv,
            yb,
            const_ix=const_ix_full,
            target_ix=target_ix,
        )

        if fit_red is not None:
            _print_fit_diag(
                s_name_safe=s_name_safe,
                stage="LRT-Stage1",
                model_tag="reduced",
                N_total=n_total_used,
                N_cases=n_cases_used,
                N_ctrls=n_ctrls_used,
                solver_tag=reason_red,
                X=X_red_zv,
                y=yb,
                params=fit_red.params,
                notes=[note] if note else []
            )
        if fit_full is not None:
            _print_fit_diag(
                s_name_safe=s_name_safe,
                stage="LRT-Stage1",
                model_tag="full",
                N_total=n_total_used,
                N_cases=n_cases_used,
                N_ctrls=n_ctrls_used,
                solver_tag=reason_full,
                X=X_full_zv,
                y=yb,
                params=fit_full.params,
                notes=[note] if note else []
            )
        full_is_mle = bool(getattr(fit_full, "_final_is_mle", False)) and not bool(getattr(fit_full, "_used_firth", False))
        red_is_mle = bool(getattr(fit_red, "_final_is_mle", False)) and not bool(getattr(fit_red, "_used_firth", False))
        inference_family = None
        fit_full_use = None
        fit_red_use = None
        if (
            fit_full is not None
            and fit_red is not None
            and full_is_mle
            and red_is_mle
            and _ok_mle_fit(fit_full, X_full_zv, yb, target_ix=target_ix)
            and _ok_mle_fit(fit_red, X_red_zv, yb)
        ):
            inference_family = "mle"
            fit_full_use = fit_full
            fit_red_use = fit_red
        else:
            fit_full_firth = fit_full if bool(getattr(fit_full, "_used_firth", False)) else _firth_refit(X_full_zv, yb)
            fit_red_firth = fit_red if bool(getattr(fit_red, "_used_firth", False)) else _firth_refit(X_red_zv, yb)
            if (fit_full_firth is not None) and (fit_red_firth is not None):
                inference_family = "firth"
                fit_full_use = fit_full_firth
                fit_red_use = fit_red_firth

        p_value = np.nan
        p_source = None
        ci_method = None
        ci_sided = "two"
        ci_label = ""
        ci_valid = False
        ci_lo_or = np.nan
        ci_hi_or = np.nan
        or_ci95 = None
        beta_full = np.nan
        or_val = np.nan

        if inference_family is not None:
            ll_full = float(getattr(fit_full_use, "llf", np.nan))
            ll_red = float(getattr(fit_red_use, "llf", np.nan))
            if np.isfinite(ll_full) and np.isfinite(ll_red):
                stat = max(0.0, 2.0 * (ll_full - ll_red))
                p_value = float(sp_stats.chi2.sf(stat, 1))
                p_source = "lrt_mle" if inference_family == "mle" else "lrt_firth"
                ci_info = _profile_ci_beta(X_full_zv, yb, target_ix, fit_full_use, kind=inference_family)
                ci_method = ci_info.get("method")
                ci_sided = ci_info.get("sided", "two")
                ci_valid = bool(ci_info.get("valid", False))
                if ci_valid:
                    lo_beta = ci_info.get("lo")
                    hi_beta = ci_info.get("hi")
                    if lo_beta == -np.inf:
                        ci_lo_or = 0.0
                    elif np.isfinite(lo_beta):
                        ci_lo_or = float(np.exp(lo_beta))
                    else:
                        ci_lo_or = np.nan
                    if hi_beta == np.inf:
                        ci_hi_or = np.inf
                    elif np.isfinite(hi_beta):
                        ci_hi_or = float(np.exp(hi_beta))
                    else:
                        ci_hi_or = np.nan
                    or_ci95 = _fmt_ci(ci_lo_or, ci_hi_or)
                    if ci_sided == "one":
                        ci_label = "one-sided (boundary)"
                params = getattr(fit_full_use, "params", None)
                if params is not None:
                    try:
                        if hasattr(params, "__getitem__"):
                            beta_full = float(params[target]) if hasattr(params, "index") else float(params[target_ix])
                        else:
                            beta_full = float(np.asarray(params)[target_ix])
                        or_val = float(np.exp(beta_full))
                    except Exception:
                        beta_full = np.nan
                        or_val = np.nan
            else:
                inference_family = None
                p_value = np.nan
                p_source = None

        if (
            inference_family is None
            and target_ix is not None
            and target in X_full_zv.columns
        ):
            x_target_vec = X_full_zv.iloc[:, int(target_ix)].to_numpy(dtype=np.float64, copy=False)
            p_sc, _ = _score_test_from_reduced(
                X_red_zv,
                yb,
                x_target_vec,
                const_ix=const_ix_red,
            )
            if np.isfinite(p_sc):
                p_value = p_sc
                p_source = "score_chi2"
                inference_family = "score"
            else:
                boot_res = _score_bootstrap_from_reduced(
                    X_red_zv,
                    yb,
                    x_target_vec,
                    seed_key=("lrt_overall", s_name_safe, target, "pval"),
                )
                p_emp = float(boot_res.get("p", np.nan))
                if np.isfinite(p_emp):
                    p_value = p_emp
                    p_source = "score_boot_firth" if boot_res.get("fit_kind") == "firth" else "score_boot_mle"
                    inference_family = "score_boot"

        if (
            (not np.isfinite(beta_full))
            and fit_full is not None
            and target_ix is not None
            and target in X_full_zv.columns
        ):
            params_full = getattr(fit_full, "params", None)
            if params_full is not None:
                try:
                    if hasattr(params_full, "__getitem__"):
                        if hasattr(params_full, "index"):
                            beta_full = float(params_full[target])
                        else:
                            beta_full = float(params_full[target_ix])
                    else:
                        beta_full = float(np.asarray(params_full)[target_ix])
                    or_val = float(np.exp(beta_full))
                except Exception:
                    beta_full = np.nan
                    or_val = np.nan

        inference_type = inference_family if inference_family is not None else "none"
        p_valid = bool(np.isfinite(p_value))

        if inference_type == "score":
            if (
                target_ix is not None
                and target in X_full_zv.columns
                and np.isfinite(beta_full)
            ):
                x_target_vec_ci = X_full_zv.iloc[:, int(target_ix)].to_numpy(dtype=np.float64, copy=False)
                ci_info = _score_ci_beta(
                    X_red_zv,
                    yb,
                    x_target_vec_ci,
                    beta_full,
                    kind="mle",
                )
                ci_method = ci_info.get("method")
                ci_sided = ci_info.get("sided", "two")
                ci_valid = bool(ci_info.get("valid", False))
                if ci_valid:
                    lo_beta = ci_info.get("lo")
                    hi_beta = ci_info.get("hi")
                    if lo_beta == -np.inf:
                        ci_lo_or = 0.0
                    elif np.isfinite(lo_beta):
                        ci_lo_or = float(np.exp(lo_beta))
                    else:
                        ci_lo_or = np.nan
                    if hi_beta == np.inf:
                        ci_hi_or = np.inf
                    elif np.isfinite(hi_beta):
                        ci_hi_or = float(np.exp(hi_beta))
                    else:
                        ci_hi_or = np.nan
                    or_ci95 = _fmt_ci(ci_lo_or, ci_hi_or)
                else:
                    ci_lo_or = np.nan
                    ci_hi_or = np.nan
                    or_ci95 = None
            else:
                ci_valid = False
                ci_lo_or = np.nan
                ci_hi_or = np.nan
                or_ci95 = None
                ci_method = None
        elif inference_type == "score_boot":
            if (
                target_ix is not None
                and target in X_full_zv.columns
                and np.isfinite(beta_full)
            ):
                x_target_vec_ci = X_full_zv.iloc[:, int(target_ix)].to_numpy(dtype=np.float64, copy=False)
                ci_info = _score_boot_ci_beta(
                    X_red_zv,
                    yb,
                    x_target_vec_ci,
                    beta_full,
                    kind="mle",
                    seed_key=("lrt_overall", s_name_safe, target, "ci"),
                    p_at_zero=p_value if p_valid else None,
                )
                ci_method = ci_info.get("method")
                ci_sided = ci_info.get("sided", "two")
                ci_valid = bool(ci_info.get("valid", False))
                if ci_valid:
                    lo_beta = ci_info.get("lo")
                    hi_beta = ci_info.get("hi")
                    if lo_beta == -np.inf:
                        ci_lo_or = 0.0
                    elif np.isfinite(lo_beta):
                        ci_lo_or = float(np.exp(lo_beta))
                    else:
                        ci_lo_or = np.nan
                    if hi_beta == np.inf:
                        ci_hi_or = np.inf
                    elif np.isfinite(hi_beta):
                        ci_hi_or = float(np.exp(hi_beta))
                    else:
                        ci_hi_or = np.nan
                    or_ci95 = _fmt_ci(ci_lo_or, ci_hi_or)
                    ci_label = "score bootstrap (inverted)"
                else:
                    ci_lo_or = np.nan
                    ci_hi_or = np.nan
                    or_ci95 = None
            else:
                ci_valid = False
                ci_lo_or = np.nan
                ci_hi_or = np.nan
                or_ci95 = None
                ci_method = None

        if (not ci_valid) and (target_ix is not None):
            cand_fit_for_wald = fit_full_use if (fit_full_use is not None) else fit_full
            if cand_fit_for_wald is not None:
                wald = _wald_ci_or_from_fit(
                    cand_fit_for_wald,
                    target_ix,
                    alpha=0.05,
                    penalized=bool(getattr(cand_fit_for_wald, "_used_ridge", False)),
                )
            else:
                wald = {"valid": False}
            if wald.get("valid", False):
                ci_valid = True
                ci_method = wald["method"]
                ci_sided = "two"
                ci_lo_or = float(wald["lo_or"])
                ci_hi_or = float(wald["hi_or"])
                or_ci95 = _fmt_ci(ci_lo_or, ci_hi_or)

        ridge_in_path_full = bool(getattr(fit_full, "_used_ridge", False))
        used_firth_full = (
            bool(getattr(fit_full, "_used_firth", False))
            or bool(getattr(fit_full_use, "_used_firth", False))
            or (inference_type == "firth")
        )

        out = {
            "Phenotype": s_name,
            "P_LRT_Overall": float(p_value) if np.isfinite(p_value) else np.nan,
            "P_Overall_Valid": p_valid,
            "P_Source": p_source,
            "P_Method": p_source,
            "LRT_df_Overall": 1 if p_valid else np.nan,
            "Inference_Type": inference_type,
            "CI_Method": ci_method,
            "CI_Sided": ci_sided,
            "CI_Label": ci_label,
            "CI_Valid": bool(ci_valid),
            "CI_LO_OR": ci_lo_or,
            "CI_HI_OR": ci_hi_or,
            "Model_Notes": note,
            "N_Total_Used": n_total_used,
            "N_Cases_Used": n_cases_used,
            "N_Controls_Used": n_ctrls_used,
        }
        if not p_valid:
            out["LRT_Overall_Reason"] = "fit_failed"

        model_notes = [note] if note else []
        if isinstance(reason_full, str) and reason_full:
            model_notes.append(reason_full)
        if isinstance(reason_red, str) and reason_red:
            model_notes.append(reason_red)
        model_notes.append(f"inference={inference_type}")
        if ci_method:
            model_notes.append(f"ci={ci_method}")

        final_cols_names = list(X_full_zv.columns)
        final_cols_pos = [col_ix.get(c, -1) for c in final_cols_names]

        res_record = {
            "Phenotype": s_name,
            "N_Total": n_total_pre,
            "N_Cases": n_cases_pre,
            "N_Controls": n_ctrls_pre,
            "Beta": beta_full,
            "OR": or_val,
            "P_Value": float(p_value) if np.isfinite(p_value) else p_value,
            "P_Valid": p_valid,
            "P_Source": p_source,
            "OR_CI95": or_ci95,
            "CI_Method": ci_method,
            "CI_Sided": ci_sided,
            "CI_Label": ci_label,
            "CI_Valid": bool(ci_valid),
            "CI_LO_OR": ci_lo_or,
            "CI_HI_OR": ci_hi_or,
            "Used_Ridge": ridge_in_path_full,
            "Final_Is_MLE": inference_type == "mle",
            "Used_Firth": used_firth_full,
            "Inference_Type": inference_type,
            "N_Total_Used": n_total_used,
            "N_Cases_Used": n_cases_used,
            "N_Controls_Used": n_ctrls_used,
            "Model_Notes": ";".join(model_notes),
        }

        if inference_type == "mle":
            penalized = any(_is_ridge_fit(candidate) for candidate in (fit_full_use, fit_red_use))
        elif inference_type == "firth":
            penalized = False
        elif inference_type in {"score", "score_boot"}:
            penalized = False
        else:
            penalized = _is_ridge_fit(fit_full)
        if penalized:
            out.update(
                {
                    "P_LRT_Overall": np.nan,
                    "P_Overall_Valid": False,
                    "P_Source": None,
                    "P_Method": None,
                    "LRT_df_Overall": np.nan,
                    "LRT_Overall_Reason": "penalized_fit_in_path",
                }
            )
            reason_tag = "penalized_fit_in_path"
            res_record.update(
                {
                    "P_Value": np.nan,
                    "P_Valid": False,
                    "P_Source": None,
                    "Beta": np.nan,
                    "OR": np.nan,
                    "OR_CI95": None,
                    "CI_Method": None,
                    "CI_Sided": None,
                    "CI_Label": "",
                    "CI_Valid": False,
                    "CI_LO_OR": np.nan,
                    "CI_HI_OR": np.nan,
                }
            )
            out_notes = out.get("Model_Notes")
            out["Model_Notes"] = f"{out_notes};{reason_tag}" if out_notes else reason_tag
            rec_notes = res_record.get("Model_Notes")
            res_record["Model_Notes"] = f"{rec_notes};{reason_tag}" if rec_notes else reason_tag

            if bool(CTX.get("ALLOW_PENALIZED_WALD", DEFAULT_ALLOW_PENALIZED_WALD)) and (target_ix is not None):
                cand_fit = fit_full if bool(getattr(fit_full, "_used_firth", False)) else _firth_refit(X_full_zv, yb)
                firth_for_ci = cand_fit
                if firth_for_ci is not None:
                    wald = _wald_ci_or_from_fit(firth_for_ci, target_ix, alpha=0.05, penalized=True)
                    if wald.get("valid", False):
                        ci_valid = True
                        ci_method = "wald_firth_fallback"
                        ci_sided = "two"
                        ci_lo_or = float(wald["lo_or"])
                        ci_hi_or = float(wald["hi_or"])
                        ci_label = "fallback (no p-value)"
                        or_ci95 = _fmt_ci(ci_lo_or, ci_hi_or)
                        out.update(
                            {
                                "CI_Method": ci_method,
                                "CI_Sided": ci_sided,
                                "CI_Label": "fallback (no p-value)",
                                "CI_Valid": True,
                                "CI_LO_OR": ci_lo_or,
                                "CI_HI_OR": ci_hi_or,
                            }
                        )
                        res_record.update(
                            {
                                "OR_CI95": or_ci95,
                                "CI_Method": ci_method,
                                "CI_Sided": ci_sided,
                                "CI_Label": "fallback (no p-value)",
                                "CI_Valid": True,
                                "CI_LO_OR": ci_lo_or,
                                "CI_HI_OR": ci_hi_or,
                            }
                        )
            if not (out.get("CI_Valid", False)):
                out.update(
                    {
                        "CI_Method": None,
                        "CI_Sided": None,
                        "CI_Label": "",
                        "CI_Valid": False,
                        "CI_LO_OR": np.nan,
                        "CI_HI_OR": np.nan,
                    }
                )
                res_record.update(
                    {
                        "OR_CI95": None,
                        "CI_Method": None,
                        "CI_Sided": None,
                        "CI_Label": "",
                        "CI_Valid": False,
                        "CI_LO_OR": np.nan,
                        "CI_HI_OR": np.nan,
                    }
                )

        io.atomic_write_json(res_path, res_record)
        meta_extra_result = dict(meta_extra_common)
        meta_extra_result.update({
            "final_cols_names": final_cols_names,
            "final_cols_pos": final_cols_pos,
            "full_llf": float(getattr(fit_full, "llf", np.nan)),
            "full_is_mle": bool(res_record.get("Final_Is_MLE", False)),
            "used_firth": used_firth_full,
            "used_ridge": ridge_in_path_full,
            "prune_recipe_version": "zv+greedy-rank-v1",
        })
        _write_meta(
            res_meta_path,
            "phewas_result",
            s_name,
            cat,
            target,
            worker_core_df_cols,
            _index_fingerprint(worker_core_df_index),
            case_fp,
            extra=meta_extra_result,
        )

        io.atomic_write_json(result_path, out)
        meta_extra = dict(meta_extra_common)
        meta_extra.update({
            "final_cols_names": final_cols_names,
            "final_cols_pos": final_cols_pos,
            "full_llf": float(getattr(fit_full, "llf", np.nan)),
            "full_is_mle": bool(res_record.get("Final_Is_MLE", False)),
            "used_firth": used_firth_full,
            "used_ridge": ridge_in_path_full,
            "prune_recipe_version": "zv+greedy-rank-v1",
        })
        _write_meta(meta_path, "lrt_overall", s_name, cat, target, worker_core_df_cols,
                    _index_fingerprint(worker_core_df_index), case_fp,
                    extra=meta_extra)
    except Exception as e:
        io.atomic_write_json(result_path, {"Phenotype": s_name, "Skip_Reason": f"exception:{type(e).__name__}"})
        traceback.print_exc()
    finally:
        gc.collect()

def bootstrap_overall_worker(task):
    s_name, cat, target = task["name"], task["category"], task["target"]
    s_name_safe = safe_basename(s_name)
    boot_dir = CTX["BOOT_OVERALL_CACHE_DIR"]
    os.makedirs(boot_dir, exist_ok=True)
    tnull_dir = os.path.join(boot_dir, "t_null")
    os.makedirs(tnull_dir, exist_ok=True)
    result_path = os.path.join(boot_dir, f"{s_name_safe}.json")
    meta_path = os.path.join(boot_dir, f"{s_name_safe}.meta.json")
    res_dir = CTX["RESULTS_CACHE_DIR"]
    os.makedirs(res_dir, exist_ok=True)
    res_path = os.path.join(res_dir, f"{s_name_safe}.json")
    try:
        pheno_path = os.path.join(CTX["CACHE_DIR"], f"pheno_{s_name}_{task['cdr_codename']}.parquet")
        if not os.path.exists(pheno_path):
            io.atomic_write_json(result_path, {"Phenotype": s_name, "Reason": "missing_case_cache"})
            return

        case_idx = None
        if task.get("case_idx") is not None:
            case_idx = np.asarray(task["case_idx"], dtype=np.int32)
        if task.get("case_fp") is not None:
            case_fp = task["case_fp"]
            if case_idx is None:
                case_idx = np.array([], dtype=np.int32)
        else:
            case_ids = pd.read_parquet(pheno_path, columns=['is_case']).query("is_case == 1").index
            idx = worker_core_df_index.get_indexer(case_ids)
            case_idx = idx[idx >= 0].astype(np.int32)
            case_fp = _index_fingerprint(worker_core_df_index[case_idx] if case_idx.size > 0 else pd.Index([]))

        allowed_mask = allowed_mask_by_cat.get(cat, np.ones(N_core, dtype=bool))
        allowed_fp = allowed_fp_by_cat.get(cat) if 'allowed_fp_by_cat' in globals() else None
        if allowed_fp is None:
            allowed_fp = _mask_fingerprint(allowed_mask, worker_core_df_index)
        case_mask = np.zeros(N_core, dtype=bool)
        if case_idx.size > 0:
            case_mask[case_idx] = True
        valid_mask = (allowed_mask | case_mask) & finite_mask_worker

        pc_cols = [f"PC{i}" for i in range(1, CTX["NUM_PCS"] + 1)]
        anc_cols = [c for c in worker_core_df_cols if c.startswith("ANC_")]
        required_cols = ['const', target]
        missing_required = [c for c in required_cols if c not in col_ix]
        if missing_required:
            raise KeyError(f"missing required design columns: {missing_required}")

        def _existing(names):
            return [name for name in names if name in col_ix]

        base_cols = list(required_cols)
        base_cols += _existing(['sex'])
        base_cols += _existing(pc_cols)
        base_cols += _existing(['AGE_c', 'AGE_c_sq'])
        base_cols += _existing(anc_cols)
        base_ix = [col_ix[c] for c in base_cols]
        X_base = pd.DataFrame(
            X_all[valid_mask][:, base_ix],
            index=worker_core_df_index[valid_mask],
            columns=base_cols,
        ).astype(np.float64, copy=False)
        y_series = pd.Series(np.where(case_mask[valid_mask], 1, 0), index=X_base.index, dtype=np.int8)

        n_cases_pre = int(y_series.sum())
        n_ctrls_pre = int(len(y_series) - n_cases_pre)
        n_total_pre = int(len(y_series))

        Xb, yb, note, skip = _apply_sex_restriction(X_base, y_series)
        n_total_used, n_cases_used = len(yb), int(yb.sum())
        n_ctrls_used = n_total_used - n_cases_used

        used_index_fp = _index_fingerprint(Xb.index)
        sex_cfg = {
            "sex_restrict_mode": str(CTX.get("SEX_RESTRICT_MODE", "majority")).lower(),
            "sex_restrict_prop": float(CTX.get("SEX_RESTRICT_PROP", DEFAULT_SEX_RESTRICT_PROP)),
            "sex_restrict_max_other": int(CTX.get("SEX_RESTRICT_MAX_OTHER_CASES", 0)),
        }
        thresholds = {
            "min_cases": int(CTX.get("MIN_CASES_FILTER", DEFAULT_MIN_CASES)),
            "min_ctrls": int(CTX.get("MIN_CONTROLS_FILTER", DEFAULT_MIN_CONTROLS)),
            "min_neff": float(CTX.get("MIN_NEFF_FILTER", DEFAULT_MIN_NEFF)),
        }
        meta_extra_common = {
            "allowed_mask_fp": allowed_fp,
            "ridge_l2_base": CTX.get("RIDGE_L2_BASE", 1.0),
            "used_index_fp": used_index_fp,
        }
        meta_extra_common.update(sex_cfg)
        meta_extra_common.update(thresholds)
        if skip:
            io.atomic_write_json(result_path, {"Phenotype": s_name, "Reason": skip, "N_Total_Used": n_total_used})
            meta_extra = dict(meta_extra_common)
            meta_extra["skip_reason"] = skip
            _write_meta(meta_path, "boot_overall", s_name, cat, target, worker_core_df_cols, _index_fingerprint(worker_core_df_index), case_fp, extra=meta_extra)
            io.atomic_write_json(res_path, {
                "Phenotype": s_name,
                "N_Total": n_total_pre,
                "N_Cases": n_cases_pre,
                "N_Controls": n_ctrls_pre,
                "Beta": np.nan, "OR": np.nan, "P_Value": np.nan, "OR_CI95": None,
                "Used_Ridge": False, "Final_Is_MLE": False, "Used_Firth": False,
                "N_Total_Used": n_total_used, "N_Cases_Used": n_cases_used, "N_Controls_Used": n_ctrls_used,
                "Model_Notes": note or "", "Skip_Reason": skip
            })
            return

        ok, reason, det = validate_min_counts_for_fit(yb, stage_tag="boot_stage1", extra_context={"phenotype": s_name})
        if not ok:
            io.atomic_write_json(result_path, {"Phenotype": s_name, "Reason": reason, "N_Total_Used": det['N'], "N_Cases_Used": det['N_cases'], "N_Controls_Used": det['N_ctrls']})
            meta_extra = dict(meta_extra_common)
            meta_extra.update({"counts": det, "skip_reason": reason})
            _write_meta(meta_path, "boot_overall", s_name, cat, target, worker_core_df_cols, _index_fingerprint(worker_core_df_index), case_fp, extra=meta_extra)
            io.atomic_write_json(res_path, {
                "Phenotype": s_name,
                "N_Total": n_total_pre,
                "N_Cases": n_cases_pre,
                "N_Controls": n_ctrls_pre,
                "Beta": np.nan, "OR": np.nan, "P_Value": np.nan, "OR_CI95": None,
                "Used_Ridge": False, "Final_Is_MLE": False, "Used_Firth": False,
                "N_Total_Used": det['N'], "N_Cases_Used": det['N_cases'], "N_Controls_Used": det['N_ctrls'],
                "Model_Notes": reason
            })
            return

        X_full_df = Xb
        X_full_zv = _drop_zero_variance(X_full_df, keep_cols=('const',), always_keep=(target,))
        X_full_zv = _drop_rank_deficient(X_full_zv, keep_cols=('const',), always_keep=(target,))
        if target not in X_full_zv.columns:
            io.atomic_write_json(result_path, {"Phenotype": s_name, "Reason": "target_dropped_in_pruning"})
            return
        red_cols = [c for c in X_full_zv.columns if c != target]
        X_red_zv = X_full_zv[red_cols]

        fit_red, reduced_fit_type, p_hat, W = _score_test_components(X_red_zv, yb, target)
        red_final_is_mle = bool(getattr(fit_red, "_final_is_mle", False))
        red_used_firth = bool(getattr(fit_red, "_used_firth", False))
        red_used_ridge = bool(getattr(fit_red, "_used_ridge", False))
        if reduced_fit_type == "unknown":
            if red_used_ridge:
                reduced_fit_type = "ridge"
            elif red_used_firth:
                reduced_fit_type = "firth"
            elif red_final_is_mle:
                reduced_fit_type = "mle"

        meta_extra_common.update({
            "reduced_fit_type": reduced_fit_type,
            "reduced_final_is_mle": red_final_is_mle,
            "reduced_used_firth": red_used_firth,
            "reduced_used_ridge": red_used_ridge,
        })

        t_vec = X_full_zv[target].to_numpy(dtype=np.float64, copy=False)
        Xr = X_red_zv.to_numpy(dtype=np.float64, copy=False)

        p_emp = np.nan
        T_obs = np.nan
        boot_engine = None
        boot_fit_kind = None
        boot_draws = 0
        boot_exceed = 0
        p_valid = False
        p_source = None
        p_reason = None

        if red_used_ridge or reduced_fit_type == "ridge":
            p_reason = "penalized_reduced_null"
        elif reduced_fit_type == "mle" and red_final_is_mle and not red_used_firth:
            if p_hat is None or W is None:
                p_reason = "missing_mle_probabilities"
            else:
                h, denom = _efficient_score_vector(t_vec, Xr, W)
                if not np.isfinite(denom) or denom <= 1e-14:
                    p_reason = "nonpos_denom"
                else:
                    resid = yb.to_numpy(dtype=np.float64, copy=False) - p_hat
                    S_obs = float(h @ resid)
                    T_obs = (S_obs * S_obs) / denom
                    pos = worker_core_df_index.get_indexer(X_red_zv.index)
                    pos = pos[pos >= 0]
                    B = int(U_boot.shape[1]) if U_boot is not None else 0
                    if B <= 0:
                        p_reason = "invalid_bootstrap_matrix"
                    else:
                        T_b = np.empty(B, dtype=np.float64)
                        for j0 in range(0, B, 64):
                            j1 = min(B, j0 + 64)
                            U_blk = U_boot[np.ix_(pos, np.arange(j0, j1))]
                            Ystar = (U_blk < p_hat[:, None]).astype(np.float64, copy=False)
                            R = Ystar - p_hat[:, None]
                            S = h @ R
                            T_b[j0:j1] = (S * S) / denom
                        exceed = int(np.sum(T_b >= T_obs))
                        p_emp = float((1.0 + exceed) / (1.0 + B))
                        if np.isfinite(p_emp):
                            p_valid = True
                            p_source = "score_boot_mle"
                            boot_engine = "bernoulli"
                            boot_draws = B
                            boot_exceed = exceed
                            np.save(os.path.join(tnull_dir, f"{s_name_safe}.npy"), T_b.astype(np.float32, copy=False))
                        else:
                            p_reason = "bootstrap_failed"
        elif reduced_fit_type == "firth" or red_used_firth:
            boot_engine = "wild_refit"
            boot_res = _score_bootstrap_from_reduced(
                X_red_zv,
                yb,
                t_vec,
                seed_key=("boot_overall", s_name_safe, target, "score"),
                kind="mle",
            )
            boot_fit_kind = boot_res.get("fit_kind")
            p_emp = float(boot_res.get("p", np.nan))
            T_obs = float(boot_res.get("T_obs", np.nan))
            boot_draws = int(boot_res.get("draws", 0))
            boot_exceed = int(boot_res.get("exceed", 0))
            if np.isfinite(p_emp):
                p_valid = True
                p_source = "score_boot_firth" if boot_fit_kind == "firth" else "score_boot_mle"
            else:
                p_reason = "bootstrap_failed"
        else:
            p_reason = "reduced_fit_unknown"

        result_payload = {
            "Phenotype": s_name,
            "T_OBS": float(T_obs) if np.isfinite(T_obs) else np.nan,
            "P_EMP": float(p_emp) if np.isfinite(p_emp) else np.nan,
            "P_Value": float(p_emp) if np.isfinite(p_emp) else np.nan,
            "P_Valid": bool(p_valid),
            "P_Source": p_source,
            "Boot": boot_engine,
            "Boot_Engine": boot_engine,
            "Boot_Fit_Kind": boot_fit_kind,
            "Boot_Draws": int(boot_draws),
            "Boot_Exceed": int(boot_exceed),
            "Reduced_Fit_Type": reduced_fit_type,
            "N_Total_Used": n_total_used,
            "N_Cases_Used": n_cases_used,
            "N_Controls_Used": n_ctrls_used,
            "Model_Notes": note or "",
        }
        result_payload["Test_Stat"] = "score"
        if boot_engine == "bernoulli":
            result_payload["B"] = int(boot_draws)
        if p_reason:
            result_payload["Reason"] = p_reason
        io.atomic_write_json(result_path, result_payload)
        _write_meta(meta_path, "boot_overall", s_name, cat, target, worker_core_df_cols, _index_fingerprint(worker_core_df_index), case_fp, extra=dict(meta_extra_common))

        if not p_valid and p_reason == "penalized_reduced_null":
            p_emp = np.nan

        const_ix_full = X_full_zv.columns.get_loc('const') if 'const' in X_full_zv.columns else None
        target_ix_full = X_full_zv.columns.get_loc(target) if target in X_full_zv.columns else None
        fit_full, reason_full = _fit_logit_ladder(
            X_full_zv,
            yb,
            const_ix=const_ix_full,
            target_ix=target_ix_full,
        )
        beta_full, or_val = np.nan, np.nan
        final_is_mle = bool(getattr(fit_full, "_final_is_mle", False))
        used_firth_full = bool(getattr(fit_full, "_used_firth", False))
        used_ridge_full = bool(getattr(fit_full, "_used_ridge", False))
        if fit_full is not None and target in X_full_zv.columns:
            beta_full = float(getattr(fit_full, "params", pd.Series(np.nan, index=X_full_zv.columns))[target])
            or_val = float(np.exp(beta_full))
        ci_lo_or = np.nan
        ci_hi_or = np.nan
        or_ci95 = None
        ci_method = None
        ci_label = None
        ci_valid = False
        if p_valid and target in X_full_zv.columns and np.isfinite(beta_full):
            try:
                x_target_vec_ci = X_full_zv[target].to_numpy(dtype=np.float64, copy=False)
                ci_info = _score_boot_ci_beta(
                    X_red_zv,
                    yb,
                    x_target_vec_ci,
                    beta_full,
                    kind="mle",
                    seed_key=("boot_overall", s_name_safe, target, "ci"),
                    p_at_zero=p_emp,
                )
            except Exception:
                ci_info = {"valid": False}
            if ci_info.get("valid", False):
                lo_beta = float(ci_info.get("lo", np.nan))
                hi_beta = float(ci_info.get("hi", np.nan))
                ci_lo_or = 0.0 if lo_beta == -np.inf else (
                    float(np.exp(lo_beta)) if np.isfinite(lo_beta) else np.nan
                )
                ci_hi_or = np.inf if hi_beta == np.inf else (
                    float(np.exp(hi_beta)) if np.isfinite(hi_beta) else np.nan
                )
                or_ci95 = _fmt_ci(ci_lo_or, ci_hi_or)
                ci_method = ci_info.get("method", "score_boot_multiplier")
                ci_label = "score bootstrap (inverted)"
                ci_valid = True
        if fit_full is not None and target in X_full_zv.columns:
            wald = _wald_ci_or_from_fit(
                fit_full,
                target_ix_full,
                alpha=0.05,
                penalized=bool(getattr(fit_full, "_used_ridge", False)),
            )
            if not ci_valid:
                if (
                    not wald.get("valid", False)
                    and bool(getattr(fit_full, "_used_ridge", False))
                    and bool(CTX.get("ALLOW_PENALIZED_WALD", DEFAULT_ALLOW_PENALIZED_WALD))
                ):
                    firth_for_ci = _firth_refit(X_full_zv, yb)
                    if firth_for_ci is not None:
                        wald = _wald_ci_or_from_fit(firth_for_ci, target_ix_full, alpha=0.05, penalized=True)
                if wald.get("valid", False):
                    ci_lo_or = float(wald["lo_or"])
                    ci_hi_or = float(wald["hi_or"])
                    or_ci95 = _fmt_ci(ci_lo_or, ci_hi_or)
                    ci_method = wald["method"]
                    ci_label = None
                    ci_valid = True
        if ci_valid and not p_valid:
            ci_label = "fallback (no p-value)"

        model_notes_parts = []
        if reason_full:
            model_notes_parts.append(reason_full)
        if note:
            model_notes_parts.append(note)
        if (not p_valid) and p_reason:
            model_notes_parts.append(p_reason)
        model_notes = ";".join([part for part in model_notes_parts if part])

        io.atomic_write_json(res_path, {
            "Phenotype": s_name,
            "N_Total": n_total_pre,
            "N_Cases": n_cases_pre,
            "N_Controls": n_ctrls_pre,
            "Beta": beta_full,
            "OR": or_val,
            "P_Value": float(p_emp) if (p_valid and np.isfinite(p_emp)) else np.nan,
            "P_Source": p_source,
            "P_Valid": bool(p_valid),
            "P_Reason": p_reason if (not p_valid and p_reason) else None,
            "Reduced_Fit_Type": reduced_fit_type,
            "Boot_Engine": boot_engine,
            "Boot_Draws": int(boot_draws),
            "Boot_Exceed": int(boot_exceed),
            "Boot_Fit_Kind": boot_fit_kind,
            "OR_CI95": or_ci95,
            "CI_Method": ci_method,
            "CI_Label": ci_label,
            "CI_Valid": bool(ci_valid),
            "CI_LO_OR": ci_lo_or,
            "CI_HI_OR": ci_hi_or,
            "Used_Ridge": used_ridge_full,
            "Final_Is_MLE": bool(final_is_mle),
            "Used_Firth": used_firth_full,
            "Inference_Type": "score_boot" if p_valid else "none",
            "N_Total_Used": n_total_used,
            "N_Cases_Used": n_cases_used,
            "N_Controls_Used": n_ctrls_used,
            "Model_Notes": model_notes,
        })

    except Exception as e:
        io.atomic_write_json(result_path, {"Phenotype": s_name, "Reason": f"exception:{type(e).__name__}"})
        traceback.print_exc()
    finally:
        gc.collect()

def lrt_followup_worker(task):
    """Worker for Stage-2 ancestry×dosage LRT and per-ancestry splits. Uses array-based pipeline."""
    s_name, category, target = task["name"], task["category"], task["target"]
    s_name_safe = safe_basename(s_name)
    result_path = os.path.join(CTX["LRT_FOLLOWUP_CACHE_DIR"], f"{s_name_safe}.json")
    meta_path = os.path.join(CTX["LRT_FOLLOWUP_CACHE_DIR"], f"{s_name_safe}.meta.json")
    try:
        pheno_path = os.path.join(CTX["CACHE_DIR"], f"pheno_{s_name}_{task['cdr_codename']}.parquet")
        if not os.path.exists(pheno_path):
            io.atomic_write_json(result_path, {'Phenotype': s_name, 'P_LRT_AncestryxDosage': np.nan, 'LRT_df': np.nan, 'LRT_Reason': "missing_case_cache"})
            return

        case_idx = None
        if task.get("case_idx") is not None:
            case_idx = np.asarray(task["case_idx"], dtype=np.int32)
        if task.get("case_fp") is not None:
            case_fp = task["case_fp"]
            if case_idx is None:
                case_idx = np.array([], dtype=np.int32)
        else:
            case_ids = pd.read_parquet(pheno_path, columns=['is_case']).query("is_case == 1").index
            idx = worker_core_df_index.get_indexer(case_ids)
            case_idx = idx[idx >= 0].astype(np.int32)
            case_fp = _index_fingerprint(worker_core_df_index[case_idx] if case_idx.size > 0 else pd.Index([]))

        allowed_fp = allowed_fp_by_cat.get(category) if 'allowed_fp_by_cat' in globals() else _mask_fingerprint(
            allowed_mask_by_cat.get(category, np.ones(N_core, dtype=bool)), worker_core_df_index
        )

        core_fp = _index_fingerprint(worker_core_df_index)

        repair_meta = os.path.exists(result_path) and (not os.path.exists(meta_path)) and CTX.get("REPAIR_META_IF_MISSING", False)

        allowed_mask = allowed_mask_by_cat.get(category, np.ones(N_core, dtype=bool))
        case_mask = np.zeros(N_core, dtype=bool)
        if case_idx.size > 0:
            case_mask[case_idx] = True
        valid_mask = (allowed_mask | case_mask) & finite_mask_worker

        pc_cols = [f"PC{i}" for i in range(1, CTX["NUM_PCS"] + 1)]
        required_cols = ['const', target]
        missing_required = [c for c in required_cols if c not in col_ix]
        if missing_required:
            raise KeyError(f"missing required design columns: {missing_required}")

        def _existing(names):
            return [name for name in names if name in col_ix]

        base_cols = list(required_cols)
        base_cols += _existing(['sex'])
        base_cols += _existing(pc_cols)
        base_cols += _existing(['AGE_c', 'AGE_c_sq'])
        base_ix = [col_ix[c] for c in base_cols]
        X_base_df = pd.DataFrame(
            X_all[valid_mask][:, base_ix],
            index=worker_core_df_index[valid_mask],
            columns=base_cols,
        ).astype(np.float64, copy=False)
        y_series = pd.Series(np.where(case_mask[valid_mask], 1, 0), index=X_base_df.index, dtype=np.int8)

        Xb, yb, note, skip = _apply_sex_restriction(X_base_df, y_series)
        anc_vec = worker_anc_series.reindex(Xb.index)
        if anc_vec.isna().all():
            skip = skip or "no_ancestry_labels"
        else:
            valid_anc_mask = anc_vec.notna()
            if not valid_anc_mask.all():
                Xb = Xb.loc[valid_anc_mask]
                yb = yb.loc[valid_anc_mask]
                anc_vec = anc_vec.loc[valid_anc_mask]
                note = f"{note};dropped_missing_ancestry" if note else "dropped_missing_ancestry"

        out = {
            'Phenotype': s_name,
            'P_LRT_AncestryxDosage': np.nan,
            'P_Stage2_Valid': False,
            'P_Method': None,
            'P_Source': None,
            'Inference_Type': 'none',
            'LRT_df': np.nan,
            'LRT_Reason': "",
            'Model_Notes': note,
        }
        used_index_fp = _index_fingerprint(Xb.index)
        sex_cfg = {
            "sex_restrict_mode": str(CTX.get("SEX_RESTRICT_MODE", "majority")).lower(),
            "sex_restrict_prop": float(CTX.get("SEX_RESTRICT_PROP", DEFAULT_SEX_RESTRICT_PROP)),
            "sex_restrict_max_other": int(CTX.get("SEX_RESTRICT_MAX_OTHER_CASES", 0)),
        }
        thresholds = {
            "min_cases": int(CTX.get("MIN_CASES_FILTER", DEFAULT_MIN_CASES)),
            "min_ctrls": int(CTX.get("MIN_CONTROLS_FILTER", DEFAULT_MIN_CONTROLS)),
            "min_neff": float(CTX.get("MIN_NEFF_FILTER", DEFAULT_MIN_NEFF)),
        }
        meta_extra_common = {
            "allowed_mask_fp": allowed_fp,
            "ridge_l2_base": CTX.get("RIDGE_L2_BASE", 1.0),
            "used_index_fp": used_index_fp,
        }
        meta_extra_common.update(sex_cfg)
        meta_extra_common.update(thresholds)
        if repair_meta:
            extra_meta = dict(meta_extra_common)
            if skip:
                extra_meta["skip_reason"] = skip
            _write_meta(meta_path, "lrt_followup", s_name, category, target, worker_core_df_cols, core_fp, case_fp, extra=extra_meta)
            print(f"[meta repaired] {s_name_safe} (LRT-Stage2)", flush=True)
        if os.path.exists(result_path) and _lrt_meta_should_skip(
            meta_path, worker_core_df_cols, core_fp, case_fp, category, target, allowed_fp,
            used_index_fp=used_index_fp, sex_cfg=sex_cfg, thresholds=thresholds
        ):
            print(f"[skip cache-ok] {s_name_safe} (LRT-Stage2)", flush=True)
            return
        if skip:
            out['LRT_Reason'] = skip; io.atomic_write_json(result_path, out)
            meta_extra = dict(meta_extra_common)
            meta_extra["skip_reason"] = skip
            _write_meta(meta_path, "lrt_followup", s_name, category, target, worker_core_df_cols, _index_fingerprint(worker_core_df_index), case_fp, extra=meta_extra)
            return

        levels = pd.Index(anc_vec.dropna().unique(), dtype=str).tolist()
        levels_sorted = (['eur'] if 'eur' in levels else []) + [x for x in sorted(levels) if x != 'eur']
        out['LRT_Ancestry_Levels'] = ",".join(levels_sorted)

        if len(levels_sorted) < 2:
            out['LRT_Reason'] = "only_one_ancestry_level"; io.atomic_write_json(result_path, out)
            meta_extra = dict(meta_extra_common)
            meta_extra["skip_reason"] = "only_one_ancestry_level"
            _write_meta(meta_path, "lrt_followup", s_name, category, target, worker_core_df_cols, _index_fingerprint(worker_core_df_index), case_fp, extra=meta_extra)
            return

        if 'eur' in levels:
            anc_cat = pd.Categorical(anc_vec, categories=['eur'] + sorted([x for x in levels if x != 'eur']))
        else:
            anc_cat = pd.Categorical(anc_vec)

        A_df = pd.get_dummies(anc_cat, prefix='ANC', drop_first=True).reindex(Xb.index, fill_value=0)
        X_red_df = Xb.join(A_df)

        # Use vectorized broadcasting to create interaction terms
        target_col_np = X_red_df[target].to_numpy(copy=False)[:, None]
        A_np = A_df.to_numpy(copy=False)
        interaction_mat = target_col_np * A_np
        interaction_cols = [f"{target}:{c}" for c in A_df.columns]
        X_full_df = pd.concat([X_red_df, pd.DataFrame(interaction_mat, index=X_red_df.index, columns=interaction_cols)], axis=1)

        # Prune the full model (with interactions) first.
        X_full_zv = _drop_zero_variance(X_full_df, keep_cols=('const',), always_keep=[target] + interaction_cols)
        X_full_zv = _drop_rank_deficient(X_full_zv, keep_cols=('const',), always_keep=[target] + interaction_cols)

        # Construct the reduced model by dropping interaction terms from the pruned full model.
        # This ensures the reduced model is properly nested within the full model.
        kept_interaction_cols = [c for c in interaction_cols if c in X_full_zv.columns]
        red_cols = [c for c in X_full_zv.columns if c not in kept_interaction_cols]
        X_red_zv = X_full_zv[red_cols]

        const_ix_red = X_red_zv.columns.get_loc('const') if 'const' in X_red_zv.columns else None
        const_ix_full = X_full_zv.columns.get_loc('const') if 'const' in X_full_zv.columns else None

        fit_red, reason_red = _fit_logit_ladder(X_red_zv, yb, const_ix=const_ix_red)
        target_ix_full = X_full_zv.columns.get_loc(target) if target in X_full_zv.columns else None
        fit_full, reason_full = _fit_logit_ladder(
            X_full_zv,
            yb,
            const_ix=const_ix_full,
            target_ix=target_ix_full,
        )

        if fit_red is not None:
            _print_fit_diag(
                s_name_safe=s_name_safe,
                stage="LRT-Stage2",
                model_tag="reduced",
                N_total=len(yb),
                N_cases=int(yb.sum()),
                N_ctrls=int(len(yb) - int(yb.sum())),
                solver_tag=reason_red,
                X=X_red_zv,
                y=yb,
                params=fit_red.params,
                notes=[note] if note else []
            )
        if fit_full is not None:
            _print_fit_diag(
                s_name_safe=s_name_safe,
                stage="LRT-Stage2",
                model_tag="full",
                N_total=len(yb),
                N_cases=int(yb.sum()),
                N_ctrls=int(len(yb) - int(yb.sum())),
                solver_tag=reason_full,
                X=X_full_zv,
                y=yb,
                params=fit_full.params,
                notes=[note] if note else []
            )
        r_full = np.linalg.matrix_rank(X_full_zv.to_numpy(dtype=np.float64, copy=False))
        r_red = np.linalg.matrix_rank(X_red_zv.to_numpy(dtype=np.float64, copy=False))
        df_lrt = max(0, int(r_full - r_red))
        inference_family = None
        fit_full_use = None
        fit_red_use = None
        if df_lrt > 0:
            full_is_mle = bool(getattr(fit_full, "_final_is_mle", False)) and not bool(getattr(fit_full, "_used_firth", False))
            red_is_mle = bool(getattr(fit_red, "_final_is_mle", False)) and not bool(getattr(fit_red, "_used_firth", False))
            if (
                fit_full is not None
                and fit_red is not None
                and full_is_mle
                and red_is_mle
                and _ok_mle_fit(fit_full, X_full_zv, yb)
                and _ok_mle_fit(fit_red, X_red_zv, yb)
            ):
                inference_family = "mle"
                fit_full_use = fit_full
                fit_red_use = fit_red
            else:
                fit_full_firth = fit_full if bool(getattr(fit_full, "_used_firth", False)) else _firth_refit(X_full_zv, yb)
                fit_red_firth = fit_red if bool(getattr(fit_red, "_used_firth", False)) else _firth_refit(X_red_zv, yb)
                if (fit_full_firth is not None) and (fit_red_firth is not None):
                    inference_family = "firth"
                    fit_full_use = fit_full_firth
                    fit_red_use = fit_red_firth

        if inference_family is not None:
            ll_full = float(getattr(fit_full_use, "llf", np.nan))
            ll_red = float(getattr(fit_red_use, "llf", np.nan))
            if np.isfinite(ll_full) and np.isfinite(ll_red):
                stat = max(0.0, 2.0 * (ll_full - ll_red))
                p_stage2 = float(sp_stats.chi2.sf(stat, df_lrt))
                out['P_LRT_AncestryxDosage'] = p_stage2
                out['P_Stage2_Valid'] = np.isfinite(p_stage2)
                out['P_Method'] = "lrt_mle" if inference_family == "mle" else "lrt_firth"
                out['P_Source'] = out['P_Method']
                out['Inference_Type'] = inference_family
                out['LRT_df'] = df_lrt
            else:
                out['LRT_Reason'] = "fit_failed"
        else:
            out['LRT_Reason'] = "zero_df_lrt" if df_lrt == 0 else "fit_failed"

        for anc in levels_sorted:
            anc_mask = (anc_vec == anc).to_numpy()
            X_anc, y_anc = Xb[anc_mask], yb[anc_mask]

            anc_upper = anc.upper()
            n_total_anc = len(y_anc)
            n_cases_anc = int(y_anc.sum())
            n_ctrls_anc = n_total_anc - n_cases_anc

            out[f"{anc_upper}_N"] = n_total_anc
            out[f"{anc_upper}_N_Cases"] = n_cases_anc
            out[f"{anc_upper}_N_Controls"] = n_ctrls_anc
            out[f"{anc_upper}_OR"] = np.nan
            out[f"{anc_upper}_P"] = np.nan
            out[f"{anc_upper}_P_Valid"] = False
            out[f"{anc_upper}_P_Source"] = None
            out[f"{anc_upper}_Inference_Type"] = "none"
            out[f"{anc_upper}_CI_Method"] = None
            out[f"{anc_upper}_CI_Sided"] = "two"
            out[f"{anc_upper}_CI_Label"] = ""
            out[f"{anc_upper}_CI_Valid"] = False
            out[f"{anc_upper}_CI_LO_OR"] = np.nan
            out[f"{anc_upper}_CI_HI_OR"] = np.nan
            out[f"{anc_upper}_CI95"] = None
            out[f"{anc_upper}_REASON"] = ""

            ok, reason, det = validate_min_counts_for_fit(
                y_anc,
                stage_tag=f"lrt_followup:{anc}",
                extra_context={"phenotype": s_name, "ancestry": anc},
                cases_key="PER_ANC_MIN_CASES",
                controls_key="PER_ANC_MIN_CONTROLS",
            )
            if not ok:
                print(
                    f"[skip] name={s_name_safe} stage=LRT-Followup anc={anc} reason={reason} "
                    f"N={det['N']}/{det['N_cases']}/{det['N_ctrls']} "
                    f"min={det['min_cases']}/{det['min_ctrls']} neff={det['N_eff']:.1f}/{det['min_neff']:.1f}",
                    flush=True,
                )
                out[f"{anc_upper}_REASON"] = reason
                continue

            X_anc_zv = _drop_zero_variance(X_anc, keep_cols=("const",), always_keep=(target,))
            X_anc_zv = _drop_rank_deficient(X_anc_zv, keep_cols=("const",), always_keep=(target,))

            if target not in X_anc_zv.columns:
                out[f"{anc_upper}_REASON"] = "target_pruned"
                continue

            const_ix_anc = X_anc_zv.columns.get_loc('const') if 'const' in X_anc_zv.columns else None
            target_ix_anc = X_anc_zv.columns.get_loc(target)

            red_cols = [c for c in X_anc_zv.columns if c != target]
            X_anc_red = X_anc_zv[red_cols]
            const_ix_red = X_anc_red.columns.get_loc('const') if 'const' in X_anc_red.columns else None

            fit_full, reason_full = _fit_logit_ladder(
                X_anc_zv,
                y_anc,
                const_ix=const_ix_anc,
                target_ix=target_ix_anc,
            )
            fit_red, reason_red = _fit_logit_ladder(
                X_anc_red,
                y_anc,
                const_ix=const_ix_red,
            )

            if fit_full is not None:
                _print_fit_diag(
                    s_name_safe=s_name_safe,
                    stage="LRT-Followup",
                    model_tag=f"{anc}_full",
                    N_total=n_total_anc,
                    N_cases=n_cases_anc,
                    N_ctrls=n_ctrls_anc,
                    solver_tag=reason_full,
                    X=X_anc_zv,
                    y=y_anc,
                    params=fit_full.params,
                    notes=[note, f"anc={anc}"] if note else [f"anc={anc}"],
                )
            if fit_red is not None:
                _print_fit_diag(
                    s_name_safe=s_name_safe,
                    stage="LRT-Followup",
                    model_tag=f"{anc}_reduced",
                    N_total=n_total_anc,
                    N_cases=n_cases_anc,
                    N_ctrls=n_ctrls_anc,
                    solver_tag=reason_red,
                    X=X_anc_red,
                    y=y_anc,
                    params=fit_red.params,
                    notes=[note, f"anc={anc}"] if note else [f"anc={anc}"],
                )

            inference_family = None
            fit_full_use = None
            fit_red_use = None

            if (
                fit_full is not None
                and fit_red is not None
                and bool(getattr(fit_full, "_final_is_mle", False))
                and not bool(getattr(fit_full, "_used_firth", False))
                and bool(getattr(fit_red, "_final_is_mle", False))
                and not bool(getattr(fit_red, "_used_firth", False))
                and _ok_mle_fit(fit_full, X_anc_zv, y_anc, target_ix=target_ix_anc)
                and _ok_mle_fit(fit_red, X_anc_red, y_anc)
            ):
                inference_family = "mle"
                fit_full_use = fit_full
                fit_red_use = fit_red
            else:
                fit_full_firth = fit_full if bool(getattr(fit_full, "_used_firth", False)) else _firth_refit(X_anc_zv, y_anc)
                fit_red_firth = fit_red if bool(getattr(fit_red, "_used_firth", False)) else _firth_refit(X_anc_red, y_anc)
                if (fit_full_firth is not None) and (fit_red_firth is not None):
                    inference_family = "firth"
                    fit_full_use = fit_full_firth
                    fit_red_use = fit_red_firth

            p_val = np.nan
            p_source = None
            inference_type = "none"
            ci_method = None
            ci_sided = "two"
            ci_label = ""
            ci_valid = False
            ci_lo_or = np.nan
            ci_hi_or = np.nan
            ci_str = None
            beta_val = np.nan
            or_val = np.nan

            if inference_family is not None:
                ll_full = float(getattr(fit_full_use, "llf", np.nan))
                ll_red = float(getattr(fit_red_use, "llf", np.nan))
                if np.isfinite(ll_full) and np.isfinite(ll_red):
                    stat = max(0.0, 2.0 * (ll_full - ll_red))
                    p_val = float(sp_stats.chi2.sf(stat, 1))
                    p_source = "lrt_mle" if inference_family == "mle" else "lrt_firth"
                    inference_type = inference_family
                    ci_info = _profile_ci_beta(X_anc_zv, y_anc, target_ix_anc, fit_full_use, kind=inference_family)
                    ci_method = ci_info.get("method")
                    ci_sided = ci_info.get("sided", "two")
                    ci_valid = bool(ci_info.get("valid", False))
                    if ci_valid:
                        lo_beta = ci_info.get("lo")
                        hi_beta = ci_info.get("hi")
                        if lo_beta == -np.inf:
                            ci_lo_or = 0.0
                        elif np.isfinite(lo_beta):
                            ci_lo_or = float(np.exp(lo_beta))
                        if hi_beta == np.inf:
                            ci_hi_or = np.inf
                        elif np.isfinite(hi_beta):
                            ci_hi_or = float(np.exp(hi_beta))
                        ci_str = _fmt_ci(ci_lo_or, ci_hi_or)
                        if ci_sided == "one":
                            ci_label = "one-sided (boundary)"
                    params_full = getattr(fit_full_use, "params", None)
                    if params_full is not None:
                        try:
                            beta_val = float(np.asarray(params_full, dtype=np.float64)[target_ix_anc])
                            or_val = float(np.exp(beta_val))
                        except Exception:
                            beta_val = np.nan
                            or_val = np.nan
                else:
                    inference_family = None

            if inference_family is None:
                x_target_vec = X_anc_zv.iloc[:, int(target_ix_anc)].to_numpy(dtype=np.float64, copy=False)
                p_sc, _ = _score_test_from_reduced(
                    X_anc_red,
                    y_anc,
                    x_target_vec,
                    const_ix=const_ix_red,
                )
                if np.isfinite(p_sc):
                    p_val = p_sc
                    p_source = "score_chi2"
                    inference_type = "score"
                else:
                    boot_res = _score_bootstrap_from_reduced(
                        X_anc_red,
                        y_anc,
                        x_target_vec,
                        seed_key=("lrt_followup", s_name_safe, anc, target, "pval"),
                    )
                    p_emp = float(boot_res.get("p", np.nan))
                    if np.isfinite(p_emp):
                        p_val = p_emp
                        p_source = "score_boot_firth" if boot_res.get("fit_kind") == "firth" else "score_boot_mle"
                        inference_type = "score_boot"

            if (
                (not np.isfinite(beta_val))
                and fit_full is not None
                and target_ix_anc is not None
                and target in X_anc_zv.columns
            ):
                params_full = getattr(fit_full, "params", None)
                if params_full is not None:
                    try:
                        beta_val = float(np.asarray(params_full, dtype=np.float64)[int(target_ix_anc)])
                        or_val = float(np.exp(beta_val))
                    except Exception:
                        beta_val = np.nan
                        or_val = np.nan

            if inference_type == "score":
                if (
                    target_ix_anc is not None
                    and target in X_anc_zv.columns
                    and np.isfinite(beta_val)
                ):
                    x_target_vec_ci = X_anc_zv.iloc[:, int(target_ix_anc)].to_numpy(dtype=np.float64, copy=False)
                    ci_info = _score_ci_beta(
                        X_anc_red,
                        y_anc,
                        x_target_vec_ci,
                        beta_val,
                        kind="mle",
                    )
                    ci_method = ci_info.get("method")
                    ci_sided = ci_info.get("sided", "two")
                    ci_valid = bool(ci_info.get("valid", False))
                    if ci_valid:
                        lo_beta = ci_info.get("lo")
                        hi_beta = ci_info.get("hi")
                        if lo_beta == -np.inf:
                            ci_lo_or = 0.0
                        elif np.isfinite(lo_beta):
                            ci_lo_or = float(np.exp(lo_beta))
                        else:
                            ci_lo_or = np.nan
                        if hi_beta == np.inf:
                            ci_hi_or = np.inf
                        elif np.isfinite(hi_beta):
                            ci_hi_or = float(np.exp(hi_beta))
                        else:
                            ci_hi_or = np.nan
                        ci_str = _fmt_ci(ci_lo_or, ci_hi_or)
                    else:
                        ci_lo_or = np.nan
                        ci_hi_or = np.nan
                        ci_str = None
                else:
                    ci_valid = False
                    ci_lo_or = np.nan
                    ci_hi_or = np.nan
                    ci_str = None
                    ci_method = None
            elif inference_type == "score_boot":
                if (
                    target_ix_anc is not None
                    and target in X_anc_zv.columns
                    and np.isfinite(beta_val)
                ):
                    x_target_vec_ci = X_anc_zv.iloc[:, int(target_ix_anc)].to_numpy(dtype=np.float64, copy=False)
                    ci_info = _score_boot_ci_beta(
                        X_anc_red,
                        y_anc,
                        x_target_vec_ci,
                        beta_val,
                        kind="mle",
                        seed_key=("lrt_followup", s_name_safe, anc, target, "ci"),
                        p_at_zero=p_val if np.isfinite(p_val) else None,
                    )
                    ci_method = ci_info.get("method")
                    ci_sided = ci_info.get("sided", "two")
                    ci_valid = bool(ci_info.get("valid", False))
                    if ci_valid:
                        lo_beta = ci_info.get("lo")
                        hi_beta = ci_info.get("hi")
                        if lo_beta == -np.inf:
                            ci_lo_or = 0.0
                        elif np.isfinite(lo_beta):
                            ci_lo_or = float(np.exp(lo_beta))
                        else:
                            ci_lo_or = np.nan
                        if hi_beta == np.inf:
                            ci_hi_or = np.inf
                        elif np.isfinite(hi_beta):
                            ci_hi_or = float(np.exp(hi_beta))
                        else:
                            ci_hi_or = np.nan
                        ci_str = _fmt_ci(ci_lo_or, ci_hi_or)
                        ci_label = "score bootstrap (inverted)"
                    else:
                        ci_lo_or = np.nan
                        ci_hi_or = np.nan
                        ci_str = None
                else:
                    ci_valid = False
                    ci_lo_or = np.nan
                    ci_hi_or = np.nan
                    ci_str = None
                    ci_method = None

            if (
                inference_type == "firth"
                and not ci_valid
                and target_ix_anc is not None
                and target in X_anc_zv.columns
            ):
                wald = _wald_ci_or_from_fit(fit_full_use, target_ix_anc, alpha=0.05, penalized=False)
                if wald.get("valid", False):
                    ci_valid = True
                    ci_method = wald.get("method")
                    ci_sided = "two"
                    ci_lo_or = float(wald["lo_or"])
                    ci_hi_or = float(wald["hi_or"])
                    ci_str = _fmt_ci(ci_lo_or, ci_hi_or)
                    ci_label = "wald fallback"

            if inference_type == "mle":
                ridge_inference = any(
                    _is_ridge_fit(candidate) for candidate in (fit_full_use, fit_red_use)
                )
            elif inference_type == "firth":
                ridge_inference = False
            elif inference_type in {"score", "score_boot"}:
                ridge_inference = False
            else:
                ridge_inference = any(
                    _is_ridge_fit(candidate) for candidate in (fit_full, fit_red)
                )
            if ridge_inference:
                p_val = np.nan
                p_source = None
                ci_method = None
                ci_sided = None
                ci_label = ""
                ci_valid = False
                ci_lo_or = np.nan
                ci_hi_or = np.nan
                ci_str = None
                if bool(CTX.get("ALLOW_PENALIZED_WALD", DEFAULT_ALLOW_PENALIZED_WALD)) and (target_ix_anc is not None):
                    firth_for_ci = _firth_refit(X_anc_zv, y_anc)
                    if firth_for_ci is not None:
                        wald = _wald_ci_or_from_fit(
                            firth_for_ci,
                            target_ix_anc,
                            alpha=0.05,
                            penalized=True,
                        )
                        if wald.get("valid", False):
                            ci_valid = True
                            ci_method = "wald_firth_fallback"
                            ci_sided = "two"
                            ci_lo_or = float(wald["lo_or"])
                            ci_hi_or = float(wald["hi_or"])
                            ci_str = _fmt_ci(ci_lo_or, ci_hi_or)
                            ci_label = "fallback (no p-value)"
                if ci_valid and (not np.isfinite(p_val)):
                    out[f"{anc_upper}_REASON"] = ""
                if not out[f"{anc_upper}_REASON"]:
                    out[f"{anc_upper}_REASON"] = "penalized_fit"

            p_valid = bool(np.isfinite(p_val))
            if (not p_valid) and (not ci_valid):
                if not out[f"{anc_upper}_REASON"]:
                    out[f"{anc_upper}_REASON"] = "subset_fit_failed"
                continue

            out[f"{anc_upper}_OR"] = or_val
            out[f"{anc_upper}_P"] = float(p_val) if np.isfinite(p_val) else np.nan
            out[f"{anc_upper}_P_Valid"] = bool(p_valid)
            out[f"{anc_upper}_P_Source"] = p_source
            out[f"{anc_upper}_Inference_Type"] = inference_type
            out[f"{anc_upper}_CI_Method"] = ci_method
            out[f"{anc_upper}_CI_Sided"] = ci_sided
            out[f"{anc_upper}_CI_Label"] = ci_label
            out[f"{anc_upper}_CI_Valid"] = bool(ci_valid)
            out[f"{anc_upper}_CI_LO_OR"] = ci_lo_or
            out[f"{anc_upper}_CI_HI_OR"] = ci_hi_or
            out[f"{anc_upper}_CI95"] = ci_str
            if p_valid:
                out[f"{anc_upper}_REASON"] = ""

            if not out.get(f"{anc_upper}_REASON"):
                out.pop(f"{anc_upper}_REASON", None)



        io.atomic_write_json(result_path, out)
        _write_meta(meta_path, "lrt_followup", s_name, category, target, worker_core_df_cols, _index_fingerprint(worker_core_df_index), case_fp, extra=dict(meta_extra_common))
    except Exception as e:
        io.atomic_write_json(result_path, {"Phenotype": s_name, "Skip_Reason": f"exception:{type(e).__name__}"})
        traceback.print_exc()
    finally:
        gc.collect()<|MERGE_RESOLUTION|>--- conflicted
+++ resolved
@@ -714,20 +714,8 @@
         h[i0:i1] = np.clip(W[i0:i1] * s, 0.0, 1.0)
     return h
 
-<<<<<<< HEAD
-def _fit_logit_ladder(
-    X,
-    y,
-    ridge_ok=True,
-    const_ix=None,
-    target_ix=None,
-    prefer_mle_first=False,
-    ridge_zero_penalty_ixs=None,
-    **kwargs,
-):
-=======
-
-def _ridge_column_scales(X, const_ix=None, *, floor=1e-12):
+
+ def _ridge_column_scales(X, const_ix=None, *, floor=1e-12):
     """Compute per-column scale factors used to standardize the ridge design."""
     X_np = X.to_numpy(dtype=np.float64, copy=False) if hasattr(X, "to_numpy") else np.asarray(X, dtype=np.float64)
     if X_np.ndim != 2:
@@ -752,8 +740,16 @@
     return scales
 
 
-def _fit_logit_ladder(X, y, ridge_ok=True, const_ix=None, target_ix=None, prefer_mle_first=False, **kwargs):
->>>>>>> 3a364629
+def _fit_logit_ladder(
+    X,
+    y,
+    ridge_ok=True,
+    const_ix=None,
+    target_ix=None,
+    prefer_mle_first=False,
+    ridge_zero_penalty_ixs=None,
+    **kwargs,
+):
     """
     Logistic fit ladder with an option to attempt unpenalized MLE first.
     If numpy arrays are provided, const_ix identifies the intercept column for zero-penalty.
@@ -871,69 +867,58 @@
         n = max(1, X.shape[0])
         pi = float(np.mean(y)) if len(y) > 0 else 0.5
         n_eff = max(1.0, 4.0 * float(len(y)) * pi * (1.0 - pi))
-<<<<<<< HEAD
         alpha_scalar = max(CTX.get("RIDGE_L2_BASE", 1.0) * (float(penalized_param_count) / n_eff), 1e-6)
         pen_weight = np.ones(n_params, dtype=np.float64)
         if valid_zero_ixs:
-            pen_weight[valid_zero_ixs] = 0.0
-
+        pen_weight[valid_zero_ixs] = 0.0
+
+        if const_ix is not None:
+        const_ix_eff = int(const_ix)
+        elif is_pandas and "const" in X.columns:
+        const_ix_eff = int(X.columns.get_loc("const"))
+        else:
+        const_ix_eff = None
+        scales = _ridge_column_scales(X, const_ix=const_ix_eff)
+
+        if scales is None:
+        X_ridge = X
+        start_scaled = user_start
+        else:
+        X_np = X.to_numpy(dtype=np.float64, copy=False) if is_pandas else np.asarray(X, dtype=np.float64)
+        X_scaled_np = np.array(X_np, dtype=np.float64, copy=True)
+        for j, scale in enumerate(scales):
+        if scale != 1.0:
+        X_scaled_np[:, j] = X_scaled_np[:, j] / scale
+        if is_pandas:
+        X_ridge = pd.DataFrame(X_scaled_np, index=X.index, columns=X.columns)
+        else:
+        X_ridge = X_scaled_np
+        if user_start is None:
+        start_scaled = None
+        else:
+        start_arr = np.asarray(user_start, dtype=np.float64)
+        if start_arr.shape[-1] != len(scales):
+        start_scaled = start_arr
+        else:
+        start_scaled = start_arr * scales
+
+        logit_model = sm.Logit(y, X_ridge)
         fit_regularized_kwargs = dict(kwargs)
         fit_regularized_kwargs.update({
-            "alpha": float(alpha_scalar),
-            "L1_wt": 0.0,
-            "maxiter": 800,
-            "disp": 0,
-            "start_params": user_start,
-            "pen_weight": pen_weight,
+        "alpha": float(alpha_scalar),
+        "L1_wt": 0.0,
+        "maxiter": 800,
+        "disp": 0,
+        "start_params": start_scaled,
+        "pen_weight": pen_weight,
         })
-
-        logit_model = sm.Logit(y, X)
         try:
-            ridge_fit = logit_model.fit_regularized(**fit_regularized_kwargs)
+        ridge_fit = logit_model.fit_regularized(**fit_regularized_kwargs)
         except TypeError:
-            # Older statsmodels versions do not accept pen_weight but allow per-parameter alpha.
-            fit_regularized_kwargs.pop("pen_weight", None)
-            fit_regularized_kwargs["alpha"] = np.asarray(pen_weight * float(alpha_scalar), dtype=np.float64)
-            ridge_fit = logit_model.fit_regularized(**fit_regularized_kwargs)
-=======
-        alpha_scalar = max(CTX.get("RIDGE_L2_BASE", 1.0) * (float(p) / n_eff), 1e-6)
-        if const_ix is not None:
-            const_ix_eff = int(const_ix)
-        elif is_pandas and "const" in X.columns:
-            const_ix_eff = int(X.columns.get_loc("const"))
-        else:
-            const_ix_eff = None
-        scales = _ridge_column_scales(X, const_ix=const_ix_eff)
-        if scales is None:
-            X_ridge = X
-            start_scaled = user_start
-        else:
-            X_np = X.to_numpy(dtype=np.float64, copy=False) if is_pandas else np.asarray(X, dtype=np.float64)
-            X_scaled_np = np.array(X_np, dtype=np.float64, copy=True)
-            for j, scale in enumerate(scales):
-                if scale != 1.0:
-                    X_scaled_np[:, j] = X_scaled_np[:, j] / scale
-            if is_pandas:
-                X_ridge = pd.DataFrame(X_scaled_np, index=X.index, columns=X.columns)
-            else:
-                X_ridge = X_scaled_np
-            if user_start is None:
-                start_scaled = None
-            else:
-                start_arr = np.asarray(user_start, dtype=np.float64)
-                if start_arr.shape[-1] != len(scales):
-                    start_scaled = start_arr
-                else:
-                    start_scaled = start_arr * scales
-        ridge_fit = sm.Logit(y, X_ridge).fit_regularized(
-            alpha=float(alpha_scalar),
-            L1_wt=0.0,
-            maxiter=800,
-            disp=0,
-            start_params=start_scaled,
-            **kwargs,
-        )
->>>>>>> 3a364629
+        fit_regularized_kwargs.pop("pen_weight", None)
+        fit_regularized_kwargs["alpha"] = np.asarray(pen_weight * float(alpha_scalar), dtype=np.float64)
+        ridge_fit = logit_model.fit_regularized(**fit_regularized_kwargs)
+
 
         if scales is not None:
             params_scaled = np.asarray(ridge_fit.params, dtype=np.float64)
