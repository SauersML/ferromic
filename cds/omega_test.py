import os
import re
import sys
import glob
import subprocess
import multiprocessing
import tempfile
import getpass
import logging
import traceback
from datetime import datetime
import shutil

# --- Scientific Computing Imports ---
import numpy as np
from scipy.stats import chi2
from statsmodels.stats.multitest import fdrcorrection
from tqdm import tqdm
import pandas as pd

# --- ETE3 and QT Configuration for Headless Environments ---
# This is a necessary workaround to run ete3 in environments without a display server.
os.environ["QT_QPA_PLATFORM"] = "offscreen"
user = getpass.getuser()
runtime_dir = f"/tmp/runtime-{user}"
os.makedirs(runtime_dir, exist_ok=True, mode=0o700)
os.environ['XDG_RUNTIME_DIR'] = runtime_dir
from ete3 import Tree
from ete3.treeview import TreeStyle, NodeStyle, TextFace, CircleFace, RectFace

# ==============================================================================
# === CONFIGURATION & SETUP ====================================================
# ==============================================================================

# --- Centralized Logging ---
# A unique log file is created for each pipeline run.
LOG_FILE = f"pipeline_run_{datetime.now().strftime('%Y-%m-%d_%H-%M-%S')}.log"
logging.basicConfig(
    level=logging.INFO,
    format='%(asctime)s - %(levelname)s - %(message)s',
    handlers=[
        logging.FileHandler(LOG_FILE),
        logging.StreamHandler(sys.stdout) # Also print logs to the console
    ]
)

# --- Paths to Executables ---
# Assumes executables are in specific locations relative to the script's runtime directory.
IQTREE_PATH = os.path.abspath('../iqtree-3.0.1-Linux/bin/iqtree3')
PAML_PATH = os.path.abspath('../paml/bin/codeml')

# --- Analysis Parameters ---
DIVERGENCE_THRESHOLD = 0.10  # Max median human-chimp divergence to pass QC.
FDR_ALPHA = 0.05             # False Discovery Rate for significance.

# --- Visualization Configuration ---
POP_COLORS = {
    'AFR': '#F05031', 'EUR': '#3173F0', 'EAS': '#35A83A',
    'SAS': '#F031D3', 'AMR': '#B345F0', 'CHIMP': '#808080'
}

# --- Output Directories and Files ---
FIGURE_DIR = "tree_figures"
ANNOTATED_FIGURE_DIR = "annotated_tree_figures"
RESULTS_TSV = f"full_paml_results_{datetime.now().strftime('%Y-%m-%d')}.tsv"
REGION_TREE_DIR = "region_trees"

# Worker caps (override via env vars)
CPU_COUNT = os.cpu_count() or 1
REGION_WORKERS = int(os.environ.get("REGION_WORKERS", max(1, min(CPU_COUNT // 2, 8))))
PAML_WORKERS = int(os.environ.get("PAML_WORKERS", min(CPU_COUNT, 32)))

# ==============================================================================
# === GENERIC HELPER FUNCTIONS (UNCHANGED CORE LOGIC) ==========================
# ==============================================================================

def run_command(command_list, work_dir):
    """
    Executes a shell command and raises a detailed error on failure.
    
    Args:
        command_list (list): The command and its arguments as a list of strings.
        work_dir (str): The directory in which to execute the command.
    """
    try:
        subprocess.run(
            command_list, cwd=work_dir, check=True,
            capture_output=True, text=True, shell=False
        )
    except subprocess.CalledProcessError as e:
        cmd_str = ' '.join(e.cmd)
        error_message = (
            f"\n--- COMMAND FAILED ---\n"
            f"COMMAND: '{cmd_str}'\n"
            f"EXIT CODE: {e.returncode}\n"
            f"WORKING DIR: {work_dir}\n"
            f"--- STDOUT ---\n{e.stdout}\n"
            f"--- STDERR ---\n{e.stderr}\n"
            f"--- END OF ERROR ---"
        )
        raise RuntimeError(error_message) from e

def perform_qc(phy_file_path):
    """
    Performs quality control checks on a given phylip file.
    Checks for non-zero length, valid codon alignment, and human-chimp divergence.
    
    Returns:
        tuple: (bool, str) indicating if QC passed and a message.
    """
    with open(phy_file_path, 'r') as f:
        lines = f.readlines()

    if not lines or len(lines[0].strip().split()) < 2:
        return False, "File is empty or header is missing/malformed."

    header = lines[0].strip().split()
    seq_length = int(header[1])

    if seq_length % 3 != 0:
        return False, f"Sequence length {seq_length} not divisible by 3."

    sequences = {parts[0]: parts[1] for parts in (line.strip().split(maxsplit=1) for line in lines[1:]) if parts}
    
    human_seqs = [seq for name, seq in sequences.items() if name.startswith(('0', '1'))]
    chimp_name = next((name for name in sequences if 'pantro' in name.lower() or 'pan_troglodytes' in name.lower()), None)
    
    if not human_seqs or not chimp_name:
        return False, "Could not find both human and chimp sequences."
    chimp_seq = sequences[chimp_name]

    divergences = []
    for human_seq in human_seqs:
        diffs, comparable_sites = 0, 0
        for h_base, c_base in zip(human_seq, chimp_seq):
            if h_base != '-' and c_base != '-':
                comparable_sites += 1
                if h_base != c_base:
                    diffs += 1
        divergence = (diffs / comparable_sites) if comparable_sites > 0 else 0
        divergences.append(divergence)

    if not divergences:
        return False, "No comparable sites found to calculate divergence."

    median_divergence = np.median(divergences)
    if median_divergence > DIVERGENCE_THRESHOLD:
        return False, f"Median divergence {median_divergence:.2%} > {DIVERGENCE_THRESHOLD:.0%}."

    return True, "QC Passed"

def _tree_layout(node):
    """A layout function to dynamically style nodes for ete3 tree figures."""
    if node.is_leaf():
        name = node.name
        pop_match = re.search(r'_(AFR|EUR|EAS|SAS|AMR)_', name)
        pop = pop_match.group(1) if pop_match else 'CHIMP'
        color = POP_COLORS.get(pop, "#C0C0C0")
        nstyle = NodeStyle(fgcolor=color, hz_line_width=1, vt_line_width=1)
        if name.startswith('1'): nstyle["shape"], nstyle["size"] = "sphere", 10
        elif 'pantro' in name.lower() or 'pan_troglodytes' in name.lower(): nstyle["shape"], nstyle["size"] = "square", 10
        else: nstyle["shape"], nstyle["size"] = "circle", 10
        node.set_style(nstyle)
    elif node.support > 50:
        nstyle = NodeStyle(shape="circle", size=5, fgcolor="#444444")
        node.set_style(nstyle)
        support_face = TextFace(f"{node.support:.0f}", fsize=7, fgcolor="grey")
        support_face.margin_left = 2
        node.add_face(support_face, column=0, position="branch-top")
    else:
        nstyle = NodeStyle(shape="circle", size=3, fgcolor="#CCCCCC")
        node.set_style(nstyle)

def generate_tree_figure(tree_file, label):
    """Creates a publication-quality phylogenetic tree figure using ete3."""
    t = Tree(tree_file, format=1)
    ts = TreeStyle()
    ts.layout_fn = _tree_layout
    ts.show_leaf_name = False
    ts.show_scale = False
    ts.branch_vertical_margin = 8
    ts.title.add_face(TextFace(f"Phylogeny of Region {label}", fsize=16, ftype="Arial"), column=0)
    
    # Legend
    ts.legend.add_face(TextFace("Haplotype Status", fsize=10, ftype="Arial", fstyle="Bold"), column=0)
    ts.legend.add_face(CircleFace(5, "black", style="circle"), column=0); ts.legend.add_face(TextFace(" Direct", fsize=9), column=1)
    ts.legend.add_face(CircleFace(5, "black", style="sphere"), column=0); ts.legend.add_face(TextFace(" Inverted", fsize=9), column=1)
    ts.legend.add_face(RectFace(10, 10, "black", "black"), column=0); ts.legend.add_face(TextFace(" Chimpanzee (Outgroup)", fsize=9), column=1)
    ts.legend.add_face(TextFace(" "), column=2) # Spacer
    ts.legend.add_face(TextFace("Super-population", fsize=10, ftype="Arial", fstyle="Bold"), column=3)
    for pop, color in POP_COLORS.items():
        ts.legend.add_face(CircleFace(10, color), column=3); ts.legend.add_face(TextFace(f" {pop}", fsize=9), column=4)
    ts.legend_position = 1
    
    figure_path = os.path.join(FIGURE_DIR, f"{label}.png")
    t.render(figure_path, w=200, units="mm", dpi=300, tree_style=ts)

def generate_omega_result_figure(gene_name, region_label, status_annotated_tree, paml_params):
    """
    Creates a tree figure with branches colored by their estimated omega (dN/dS) value.
    This function visualizes the final results from the PAML model=2 analysis.

    Args:
        gene_name (str): The name of the gene, used for the figure title.
        region_label (str): Identifier for the region providing the topology.
        status_annotated_tree (ete3.Tree): The tree object with 'group_status' on each node.
        paml_params (dict): A dictionary of parsed omega values from the PAML H1 run.
    """
    # Define colors for selection regimes based on omega values
    PURIFYING_COLOR = "#0072B2" # Blue
    POSITIVE_COLOR = "#D55E00"  # Vermillion
    NEUTRAL_COLOR = "#000000"   # Black

    # This layout function determines the color of each branch based on its
    # group's estimated omega value.
    def _omega_color_layout(node):
        nstyle = NodeStyle()
        nstyle["hz_line_width"] = 2
        nstyle["vt_line_width"] = 2

        # Determine which omega value applies to this branch
        status = getattr(node, "group_status", "both")
        omega_val = 1.0 # Default to neutral
        if status == 'direct':
            omega_val = paml_params.get('omega_direct', 1.0)
        elif status == 'inverted':
            omega_val = paml_params.get('omega_inverted', 1.0)
        else: # 'both' and 'outgroup' fall into the background category
            omega_val = paml_params.get('omega_background', 1.0)

        # Assign color based on the omega value
        if omega_val > 1.0:
            color = POSITIVE_COLOR
        elif omega_val < 1.0:
            color = PURIFYING_COLOR
        else:
            color = NEUTRAL_COLOR
        
        nstyle["hz_line_color"] = color
        nstyle["vt_line_color"] = color

        # Style leaves to show their population identity, as before
        if node.is_leaf():
            name = node.name
            pop_match = re.search(r'_(AFR|EUR|EAS|SAS|AMR)_', name)
            pop = pop_match.group(1) if pop_match else 'CHIMP'
            leaf_color = POP_COLORS.get(pop, "#C0C0C0")
            nstyle["fgcolor"] = leaf_color
            nstyle["size"] = 5
        else:
            nstyle["size"] = 0 # Keep internal nodes invisible for a clean look

        node.set_style(nstyle)

    ts = TreeStyle()
    ts.layout_fn = _omega_color_layout
    ts.show_leaf_name = False
    ts.show_scale = False
    ts.branch_vertical_margin = 8
    ts.title.add_face(TextFace(f"dN/dS for {gene_name} under {region_label}", fsize=16, ftype="Arial"), column=0)
    
    # --- Create a dynamic legend based on the actual PAML results ---
    ts.legend.add_face(TextFace("Selection Regime (ω = dN/dS)", fsize=10, ftype="Arial", fstyle="Bold"), column=0)
    
    legend_map = {
        'Direct Group': paml_params.get('omega_direct'),
        'Inverted Group': paml_params.get('omega_inverted'),
        'Background': paml_params.get('omega_background'),
    }

    for name, omega in legend_map.items():
        if omega is not None and not np.isnan(omega):
            if omega > 1.0: color = POSITIVE_COLOR
            elif omega < 1.0: color = PURIFYING_COLOR
            else: color = NEUTRAL_COLOR
            legend_text = f" {name} (ω = {omega:.3f})"
            ts.legend.add_face(RectFace(10, 10, fgcolor=color, bgcolor=color), column=0)
            ts.legend.add_face(TextFace(legend_text, fsize=9), column=1)

    ts.legend_position = 4 # Position the legend in the top-right

    figure_path = os.path.join(ANNOTATED_FIGURE_DIR, f"{gene_name}__{region_label}_omega_results.png")
    status_annotated_tree.render(figure_path, w=200, units="mm", dpi=300, tree_style=ts)

# ==============================================================================
# === CORE ANALYSIS FUNCTIONS  ======================================
# ==============================================================================

def create_paml_tree_files(iqtree_file, work_dir, gene_name):
    logging.info(f"[{gene_name}] Labeling internal branches conservatively...")
    t = Tree(iqtree_file, format=1)

    # Step 1: Propagate status up from the leaves ("post-order" traversal).
    # A temporary attribute 'group_status' is added to each node.
    for node in t.traverse("postorder"):
        if node.is_leaf():
            if node.name.startswith('0'):
                node.add_feature("group_status", "direct")
            elif node.name.startswith('1'):
                node.add_feature("group_status", "inverted")
            else:
                node.add_feature("group_status", "outgroup")
        else:  # This is an internal node.
            # Collect the statuses of all its immediate children.
            child_statuses = {child.group_status for child in node.children}

            if len(child_statuses) == 1:
                # If all children have the exact same status (e.g., all are 'inverted'),
                # this internal node inherits that "pure" status.
                node.add_feature("group_status", child_statuses.pop())
            else:
                # If children have different statuses (e.g., one is 'inverted' and one is 'direct',
                # or one is 'direct' and one is 'both'), this is a shared/ambiguous ancestor.
                node.add_feature("group_status", "both")

    # Step 2: Check if the analysis will be informative by counting pure internal branches.
    internal_direct_count = 0
    internal_inverted_count = 0
    for node in t.traverse():
        # We only care about internal nodes for this count.
        if not node.is_leaf():
            status = getattr(node, "group_status", "both")
            if status == "direct":
                internal_direct_count += 1
            elif status == "inverted":
                internal_inverted_count += 1

    logging.info(f"[{gene_name}] Found {internal_direct_count} pure 'direct' internal branches.")
    logging.info(f"[{gene_name}] Found {internal_inverted_count} pure 'inverted' internal branches.")

    # The analysis is only considered informative if BOTH groups have at least one pure internal branch.
    analysis_is_informative = (internal_direct_count > 0 and internal_inverted_count > 0)
    if not analysis_is_informative:
        logging.warning(f"[{gene_name}] Topology is uninformative for internal branch analysis.")

    # Step 3: Create H1 (Alternative Model) Tree.
    # This traversal applies the PAML labels based on the determined 'group_status'.
    # This labels both pure internal nodes AND the terminal leaf branches.
    t_h1 = t.copy()
    for node in t_h1.traverse():
        status = getattr(node, "group_status", "both")
        if status == "direct":
            node.add_feature("paml_mark", "#1")
        elif status == "inverted":
            node.add_feature("paml_mark", "#2")
        # Any node with 'both' or 'outgroup' status remains unlabeled, defaulting to background.

    h1_newick = t_h1.write(format=1, features=["paml_mark"])
    # The regex cleans up the ete3 output to be PAML-compatible.
    h1_paml_str = re.sub(r"\[&&NHX:paml_mark=(#\d+)\]", r" \1", h1_newick)
    h1_tree_path = os.path.join(work_dir, f"{gene_name}_H1.tree")
    with open(h1_tree_path, 'w') as f:
        f.write(f"{len(t_h1)} 1\n{h1_paml_str}")


    # Step 4: Create H0 (Null Model) Tree.
    # Same logic: lump all pure human branches (internal and terminal) into one foreground group.
    t_h0 = t.copy()
    for node in t_h0.traverse():
        status = getattr(node, "group_status", "both")
        if status in ["direct", "inverted"]:
            node.add_feature("paml_mark", "#1") # Foreground group

    h0_newick = t_h0.write(format=1, features=["paml_mark"])
    h0_paml_str = re.sub(r"\[&&NHX:paml_mark=(#1)\]", r" \1", h0_newick)
    h0_tree_path = os.path.join(work_dir, f"{gene_name}_H0.tree")
    with open(h0_tree_path, 'w') as f:
        f.write(f"{len(t_h0)} 1\n{h0_paml_str}")

    # Return the tree object 't' which now has the 'group_status' features attached.
    return h1_tree_path, h0_tree_path, analysis_is_informative, t

def generate_paml_ctl(ctl_path, phy_file, tree_file, out_file, model_num):
    """
    Generates a codeml.ctl file with a specified evolutionary model.

    Args:
        ctl_path (str): The full path where the control file will be written.
        phy_file (str): The absolute path to the input sequence file (phylip format).
        tree_file (str): The absolute path to the input tree file.
        out_file (str): The absolute path for the PAML output file.
        model_num (int): The PAML model number to use (e.g., 0 for one-ratio, 2 for branch).
    """
    ctl_content = f"""
      seqfile = {phy_file}
      treefile = {tree_file}
      outfile = {out_file}

        noisy = 0
      verbose = 0
      runmode = 0

      seqtype = 1
    CodonFreq = 2
        model = {model_num}
      NSsites = 0
        icode = 0
    cleandata = 0

      fix_kappa = 0
        kappa = 2
      fix_omega = 0
        omega = 0.5
    """
    with open(ctl_path, 'w') as f:
        f.write(ctl_content.strip())

def parse_paml_lnl(outfile_path):
    """Extracts the log-likelihood (lnL) value from a PAML output file."""
    with open(outfile_path, 'r') as f:
        for line in f:
            if 'lnL' in line:
                match = re.search(r'lnL\(.*\):\s*([-\d\.]+)', line)
                if match:
                    return float(match.group(1))
    raise ValueError(f"Could not parse lnL from {outfile_path}")

def parse_h1_paml_output(outfile_path):
    """
    Robustly parses the H1 output file for estimated kappa and omega values.
    Handles cases where one foreground group might be missing.
    """
    params = {'kappa': np.nan, 'omega_background': np.nan, 'omega_direct': np.nan, 'omega_inverted': np.nan}
    omega_lines = []
    
    with open(outfile_path, 'r') as f:
        for line in f:
            if line.startswith('kappa'):
                match = re.search(r'kappa \(ts/tv\) = \s*([\d\.]+)', line)
                if match: params['kappa'] = float(match.group(1))
            elif re.match(r'\s*w\s*\(dN/dS\)|w for branch type', line):
                omega_lines.append(line.strip())

    for line in omega_lines:
        if "w for branch type 0" in line:
            match = re.search(r'type 0:\s*([\d\.]+)', line)
            if match: params['omega_background'] = float(match.group(1))
        elif "w for branch type 1" in line:
            match = re.search(r'type 1:\s*([\d\.]+)', line)
            if match: params['omega_direct'] = float(match.group(1))
        elif "w for branch type 2" in line:
            match = re.search(r'type 2:\s*([\d\.]+)', line)
            if match: params['omega_inverted'] = float(match.group(1))
        else:
            # This regex handles both "w (dN/dS) = ..." and "w for branches: ..."
            match = re.search(r'=\s*([\d\.]+)|branches:\s*([\d\.]+)', line)
            if match:
                value_str = match.group(1) or match.group(2)
                if value_str:
                    params['omega_background'] = float(value_str)
                
    return params

# ============================================================================
# === REGION/GENE HELPER FUNCTIONS ===========================================
# ============================================================================

def parse_region_filename(path):
    """Extract chromosome and coordinates from a region filename."""
    name = os.path.basename(path)
    m = re.match(r"combined_inversion_(chr[^_]+)_start(\d+)_end(\d+)\.phy", name)
    if not m:
        m = re.match(r"combined_inversion_(chr[^_]+)_(\d+)_(\d+)\.phy", name)
    if not m:
        raise ValueError(f"Unrecognized region filename format: {name}")
    chrom, start, end = m.groups()
    return {
        'path': path,
        'chrom': chrom,
        'start': int(start),
        'end': int(end),
        'label': f"{chrom}_{start}_{end}"
    }


def load_gene_metadata(tsv_path='phy_metadata.tsv'):
    """Load gene coordinate metadata from a TSV file."""
    if not os.path.exists(tsv_path):
        raise FileNotFoundError(
            "Metadata file 'phy_metadata.tsv' not found; cannot map genes to regions.")
    df = pd.read_csv(tsv_path, sep='\t')
<<<<<<< HEAD

    # Map possible column aliases to canonical names
    aliases = {
        'gene': ['gene', 'gene_name', 'GENE'],
        'enst': ['enst', 't_id', 'transcript', 'transcript_id'],
        'chr': ['chr', 'chrom', 'chromosome'],
        'start': ['start', 'tx_start', 'cds_start', 'overall_cds_start_1based'],
        'end': ['end', 'tx_end', 'cds_end', 'overall_cds_end_1based'],
    }
    col_map = {}
    for canon, names in aliases.items():
        for name in names:
            if name in df.columns:
                col_map[canon] = name
                break
    missing = [c for c in aliases if c not in col_map]
    if missing:
        raise KeyError(f"Metadata file missing columns {missing}. Available: {list(df.columns)}")

    meta = {}
    for _, row in df.iterrows():
        gene = row[col_map['gene']]
        enst = row[col_map['enst']]
        chrom = str(row[col_map['chr']])
        if not chrom.startswith('chr'):
            chrom = 'chr' + chrom.lstrip('chr')
        start = int(row[col_map['start']])
        end = int(row[col_map['end']])
        meta[(gene, enst)] = {'chrom': chrom, 'start': start, 'end': end}
=======
    meta = {}
    for _, row in df.iterrows():
        key = (row['gene'], row['enst'])
        meta[key] = {
            'chrom': row['chr'],
            'start': int(row['start']),
            'end': int(row['end'])
        }
>>>>>>> 379a56a7
    return meta


def parse_gene_filename(path, metadata):
    """Extract gene and transcript from a gene filename and augment with metadata."""
    name = os.path.basename(path)
    m = re.match(r"combined_([\w\.\-]+)_(ENST[^_]+)\.phy", name)
    if not m:
        m = re.match(r"combined_([\w\.\-]+)_(ENST[^_]+)_(chr[^_]+)_start(\d+)_end(\d+)\.phy", name)
    if not m:
        m = re.match(r"combined_([\w\.\-]+)_(ENST[^_]+)_(chr[^_]+)_(\d+)_(\d+)\.phy", name)
    if not m:
        raise ValueError(f"Unrecognized gene filename format: {name}")

    gene, enst = m.group(1), m.group(2)
    key = (gene, enst)
    if len(m.groups()) > 2:
        # Coordinates were encoded in the filename
        chrom = m.group(3)
        start = int(m.group(4))
        end = int(m.group(5))
    elif key in metadata:
        info = metadata[key]
        chrom, start, end = info['chrom'], info['start'], info['end']
    else:
        raise ValueError(f"Coordinates for {gene} {enst} not found in metadata or filename")

    return {
        'path': path,
        'gene': gene,
        'enst': enst,
        'chrom': chrom,
        'start': start,
        'end': end,
        'label': f"{gene}_{enst}"
    }


def build_region_gene_map(region_infos, gene_infos):
    """Map each region to the list of genes overlapping it."""
    region_map = {r['label']: [] for r in region_infos}
    for g in gene_infos:
        for r in region_infos:
            if g['chrom'] == r['chrom'] and not (g['end'] < r['start'] or g['start'] > r['end']):
                region_map[r['label']].append(g)
    return region_map


def read_taxa_from_phy(phy_path):
    """Return a list of taxa names from a PHYLIP alignment."""
    taxa = []
    with open(phy_path) as f:
        next(f)
        for line in f:
            parts = line.strip().split()
            if parts:
                taxa.append(parts[0])
    return taxa


def prune_region_tree(region_tree_path, taxa_to_keep, out_path):
    """Prune the region tree to the intersection of taxa."""
    tree = Tree(region_tree_path, format=1)
    leaf_names = set(tree.get_leaf_names())
    keep = [taxon for taxon in taxa_to_keep if taxon in leaf_names]
    tree.prune(keep, preserve_branch_length=True)
    tree.write(outfile=out_path, format=1)
    return out_path


<<<<<<< HEAD
def region_worker(region):
    """Run IQ-TREE for a region after basic QC and cache its tree."""
    label = region['label']
    path = region['path']
    start_time = datetime.now()
    logging.info(f"[{label}] START IQ-TREE")
    try:
        taxa = read_taxa_from_phy(path)
        chimp = next((t for t in taxa if 'pantro' in t.lower() or 'pan_troglodytes' in t.lower()), None)
        if not chimp or len(taxa) < 6 or not any(t.startswith('0') for t in taxa) or not any(t.startswith('1') for t in taxa):
            reason = 'missing chimp or insufficient taxa/diversity'
            logging.warning(f"[{label}] Skipping region: {reason}")
            return (label, None, reason)

        os.makedirs(REGION_TREE_DIR, exist_ok=True)
        cached_tree = os.path.join(REGION_TREE_DIR, f"{label}.treefile")
        if os.path.exists(cached_tree):
            logging.info(f"[{label}] Using cached tree")
            return (label, cached_tree, None)

        temp_dir = tempfile.mkdtemp(prefix=f"{label}_")
        prefix = os.path.join(temp_dir, label)
        cmd = [IQTREE_PATH, '-s', os.path.abspath(path), '-m', 'MFP', '-T', '1', '--prefix', prefix, '-quiet', '-o', chimp]
        run_command(cmd, temp_dir)
        tree_src = f"{prefix}.treefile"
        if not os.path.exists(tree_src):
            raise FileNotFoundError('treefile missing')
        shutil.copy(tree_src, cached_tree)
        try:
            generate_tree_figure(cached_tree, label)
        except Exception as e:
            logging.error(f"[{label}] Failed to generate region tree figure: {e}")
        shutil.rmtree(temp_dir, ignore_errors=True)
        elapsed = (datetime.now() - start_time).total_seconds()
        logging.info(f"[{label}] END IQ-TREE ({elapsed:.1f}s)")
        return (label, cached_tree, None)
    except Exception as e:
        logging.error(f"[{label}] IQ-TREE failed: {e}")
        return (label, None, str(e))


=======
>>>>>>> 379a56a7
# ============================================================================
# === GENE WORKER USING REGION TOPOLOGY ======================================
# ============================================================================

def codeml_worker(gene_info, region_tree_file, region_label):
    """Run codeml for a gene using the provided region tree."""
    gene_name = gene_info['label']
    result = {'gene': gene_name, 'region': region_label, 'status': 'runtime_error', 'reason': 'Unknown failure'}
    temp_dir = None
<<<<<<< HEAD
    start_time = datetime.now()
    logging.info(f"[{gene_name}|{region_label}] START codeml")
=======
>>>>>>> 379a56a7

    try:
        qc_passed, qc_message = perform_qc(gene_info['path'])
        if not qc_passed:
            result.update({'status': 'qc_fail', 'reason': qc_message})
            return result

        temp_dir = tempfile.mkdtemp(prefix=f"{gene_name}_")

        region_taxa = Tree(region_tree_file, format=1).get_leaf_names()
        gene_taxa = read_taxa_from_phy(gene_info['path'])
        pruned_tree = os.path.join(temp_dir, f"{gene_name}_pruned.tree")
        prune_region_tree(region_tree_file, gene_taxa, pruned_tree)
<<<<<<< HEAD
        kept_taxa = read_taxa_from_phy(pruned_tree)
        dropped = set(region_taxa) - set(kept_taxa)
        logging.info(f"[{gene_name}|{region_label}] Pruned tree to {len(kept_taxa)} taxa; dropped {','.join(sorted(dropped)) if dropped else 'none'}")
=======
>>>>>>> 379a56a7

        t = Tree(pruned_tree, format=1)
        chimp_name = next((n for n in t.get_leaf_names() if 'pantro' in n.lower() or 'pan_troglodytes' in n.lower()), None)
        if len(t.get_leaf_names()) < 4:
            result.update({'status': 'uninformative_topology', 'reason': 'Fewer than four taxa after pruning'})
            return result

        h1_tree, h0_tree, informative, status_tree = create_paml_tree_files(pruned_tree, temp_dir, gene_name)
        if not informative:
            result.update({'status': 'uninformative_topology', 'reason': 'No pure internal branches found for both direct and inverted groups.'})
            return result

        phy_abs = os.path.abspath(gene_info['path'])

        h1_ctl = os.path.join(temp_dir, f"{gene_name}_H1.ctl")
        h1_out = os.path.join(temp_dir, f"{gene_name}_H1.out")
        generate_paml_ctl(h1_ctl, phy_abs, h1_tree, h1_out, model_num=2)
        run_command([PAML_PATH, h1_ctl], temp_dir)
        lnl_h1 = parse_paml_lnl(h1_out)
        paml_params = parse_h1_paml_output(h1_out)

        try:
            generate_omega_result_figure(gene_name, region_label, status_tree, paml_params)
        except Exception as fig_exc:
            logging.error(f"[{gene_name}] Failed to generate PAML results figure: {fig_exc}")

        h0_ctl = os.path.join(temp_dir, f"{gene_name}_H0.ctl")
        h0_out = os.path.join(temp_dir, f"{gene_name}_H0.out")
        generate_paml_ctl(h0_ctl, phy_abs, h0_tree, h0_out, model_num=2)
        run_command([PAML_PATH, h0_ctl], temp_dir)
        lnl_h0 = parse_paml_lnl(h0_out)

        if lnl_h1 < lnl_h0:
            reason = f"lnL_H1({lnl_h1}) < lnL_H0({lnl_h0})"
            result.update({'status': 'paml_optim_fail', 'reason': reason})
            return result

        lrt_stat = 2 * (lnl_h1 - lnl_h0)
        p_value = chi2.sf(lrt_stat, df=1)

        result.update({
            'status': 'success', 'p_value': p_value, 'lrt_stat': lrt_stat,
            'lnl_h1': lnl_h1, 'lnl_h0': lnl_h0, **paml_params,
            'n_leaves_region': len(region_taxa),
            'n_leaves_gene': len(gene_taxa),
            'n_leaves_pruned': len(t.get_leaf_names()),
            'chimp_in_region': any('pantro' in n.lower() or 'pan_troglodytes' in n.lower() for n in region_taxa),
            'chimp_in_pruned': chimp_name is not None,
            'taxa_used': ';'.join(t.get_leaf_names())
        })
        elapsed = (datetime.now() - start_time).total_seconds()
        logging.info(f"[{gene_name}|{region_label}] END codeml ({elapsed:.1f}s) status={result['status']}")
        return result

    except Exception as e:
        logging.error(f"FATAL ERROR for gene '{gene_name}' under region '{region_label}'.\n{traceback.format_exc()}")
        result.update({'status': 'runtime_error', 'reason': str(e)})
        return result
<<<<<<< HEAD
    finally:
        if temp_dir:
            shutil.rmtree(temp_dir, ignore_errors=True)
=======
>>>>>>> 379a56a7

# ==============================================================================
# === MAIN EXECUTION AND REPORTING =============================================
# ==============================================================================

def main():
    """Run region-first pipeline: IQ-TREE on regions, codeml on genes."""

    logging.info("--- Starting Region→Gene Differential Selection Pipeline ---")

    if not (os.path.exists(IQTREE_PATH) and os.access(IQTREE_PATH, os.X_OK)):
        logging.critical(f"FATAL: IQ-TREE not found or not executable at '{IQTREE_PATH}'")
        sys.exit(1)
    if not (os.path.exists(PAML_PATH) and os.access(PAML_PATH, os.X_OK)):
        logging.critical(f"FATAL: PAML codeml not found or not executable at '{PAML_PATH}'")
        sys.exit(1)

    iqtree_ver = subprocess.run([IQTREE_PATH, '--version'], capture_output=True, text=True, check=True).stdout.strip().split('\n')[0]
    paml_ver = subprocess.run([PAML_PATH], capture_output=True, text=True, check=False).stdout.strip().split('\n')[0]
    logging.info(f"IQ-TREE version: {iqtree_ver}")
    logging.info(f"PAML version: {paml_ver}")
    logging.info(f"CPUs: {CPU_COUNT} | REGION_WORKERS={REGION_WORKERS} | PAML_WORKERS={PAML_WORKERS}")

    os.makedirs(FIGURE_DIR, exist_ok=True)
    os.makedirs(ANNOTATED_FIGURE_DIR, exist_ok=True)
<<<<<<< HEAD
    os.makedirs(REGION_TREE_DIR, exist_ok=True)

    region_files = glob.glob('combined_inversion_*.phy')
    gene_files = [f for f in glob.glob('combined_*.phy') if 'inversion' not in os.path.basename(f)]

    if not region_files:
        logging.critical("FATAL: No region alignment files found.")
        sys.exit(1)
    if not gene_files:
        logging.critical("FATAL: No gene alignment files found.")
        sys.exit(1)

    metadata = load_gene_metadata()
    region_infos = [parse_region_filename(f) for f in region_files]
    gene_infos = [parse_gene_filename(f, metadata) for f in gene_files]
    region_gene_map = build_region_gene_map(region_infos, gene_infos)

    # Build region trees in parallel
    logging.info(f"Running IQ-TREE on {len(region_infos)} regions with {REGION_WORKERS} workers")
    region_results = []
    with multiprocessing.Pool(processes=REGION_WORKERS) as pool:
        for res in tqdm(pool.imap_unordered(region_worker, region_infos), total=len(region_infos)):
            region_results.append(res)

    region_tree_map = {label: tree for label, tree, reason in region_results if tree}

    all_results = []
    tasks = []
    for label, tree in region_tree_map.items():
        for gene_info in region_gene_map.get(label, []):
            tasks.append((gene_info, tree, label))

    if tasks:
        logging.info(f"Dispatching {len(tasks)} codeml jobs with {PAML_WORKERS} workers")
        def _worker(args):
            return codeml_worker(*args)
        status_counts = {}
        with multiprocessing.Pool(processes=PAML_WORKERS, maxtasksperchild=1) as pool:
            for res in tqdm(pool.imap_unordered(_worker, tasks), total=len(tasks)):
                all_results.append(res)
                status_counts[res['status']] = status_counts.get(res['status'], 0) + 1
                done = sum(status_counts.values())
                logging.info(f"Completed {done}/{len(tasks)}: {res['gene']} in {res['region']} -> {res['status']}")
=======

    region_files = glob.glob('combined_inversion_*.phy')
    gene_files = [f for f in glob.glob('combined_*.phy') if 'inversion' not in os.path.basename(f)]

    if not region_files:
        logging.critical("FATAL: No region alignment files found.")
        sys.exit(1)
    if not gene_files:
        logging.critical("FATAL: No gene alignment files found.")
        sys.exit(1)

    metadata = load_gene_metadata()
    region_infos = [parse_region_filename(f) for f in region_files]
    gene_infos = [parse_gene_filename(f, metadata) for f in gene_files]
    region_gene_map = build_region_gene_map(region_infos, gene_infos)

    all_results = []
    tasks = []
    for region in region_infos:
        region_label = region['label']
        region_path = region['path']
        logging.info(f"Processing region {region_label}")

        region_taxa = read_taxa_from_phy(region_path)
        chimp_name = next((t for t in region_taxa if 'pantro' in t.lower() or 'pan_troglodytes' in t.lower()), None)
        if not chimp_name:
            logging.error(f"Skipping region {region_label} because chimp outgroup is missing")
            continue
        if len(region_taxa) < 6 or not any(t.startswith('0') for t in region_taxa) or not any(t.startswith('1') for t in region_taxa):
            logging.warning(f"Skipping region {region_label} due to insufficient taxa or haplotype diversity")
            continue

        temp_dir = tempfile.mkdtemp(prefix=f"{region_label}_")
        prefix = os.path.join(temp_dir, region_label)
        iqtree_cmd = [IQTREE_PATH, '-s', os.path.abspath(region_path), '-m', 'MFP', '-T', '1', '--prefix', prefix, '-quiet', '-o', chimp_name]
        run_command(iqtree_cmd, temp_dir)
        region_tree = f"{prefix}.treefile"
        if not os.path.exists(region_tree):
            logging.error(f"Region tree not found for {region_label}")
            continue
        try:
            generate_tree_figure(region_tree, region_label)
        except Exception as e:
            logging.error(f"Failed to generate region tree figure for {region_label}: {e}")

        for gene_info in region_gene_map.get(region_label, []):
            tasks.append((gene_info, region_tree, region_label))

    if tasks:
        def _worker(args):
            return codeml_worker(*args)
        with multiprocessing.Pool() as pool:
            for res in tqdm(pool.imap_unordered(_worker, tasks), total=len(tasks)):
                all_results.append(res)
>>>>>>> 379a56a7

    results_df = pd.DataFrame(all_results)

    successful = results_df[results_df['status'] == 'success'].copy()
    if not successful.empty:
        pvals = successful['p_value'].dropna()
        if not pvals.empty:
            rejected, qvals = fdrcorrection(pvals, alpha=FDR_ALPHA, method='indep')
            qmap = {pvals.index[i]: q for i, q in enumerate(qvals)}
            results_df['q_value'] = results_df.index.map(qmap)
<<<<<<< HEAD
            logging.info(f"Applied FDR correction across {len(pvals)} gene×region tests")
=======
>>>>>>> 379a56a7

    ordered_columns = ['region', 'gene', 'status', 'p_value', 'q_value', 'lrt_stat',
                       'omega_inverted', 'omega_direct', 'omega_background', 'kappa',
                       'lnl_h1', 'lnl_h0', 'n_leaves_region', 'n_leaves_gene',
                       'n_leaves_pruned', 'chimp_in_region', 'chimp_in_pruned',
                       'taxa_used', 'reason']
    for col in ordered_columns:
        if col not in results_df.columns:
            results_df[col] = np.nan
    results_df = results_df[ordered_columns]
    results_df.to_csv(RESULTS_TSV, sep='\t', index=False, float_format='%.6g')
    logging.info(f"All results saved to: {RESULTS_TSV}")

    counts = results_df['status'].value_counts().to_dict()
    logging.info("\n\n" + "="*75)
    logging.info("--- FINAL PIPELINE REPORT ---")
    logging.info(f"Total tests: {len(results_df)}")
    for status, count in counts.items():
        logging.info(f"  - {status}: {count}")
    logging.info("="*75 + "\n")

    sig = results_df[(results_df['status'] == 'success') & (results_df['q_value'] < FDR_ALPHA)]
    if not sig.empty:
        logging.info(f"Significant gene×region tests (q < {FDR_ALPHA}):")
        for _, row in sig.sort_values('q_value').iterrows():
            logging.info(f"{row['region']} - {row['gene']}: q={row['q_value']:.4g}")
    else:
        logging.info("No significant tests.")

    logging.info("\nPipeline finished.")

if __name__ == '__main__':
    main()<|MERGE_RESOLUTION|>--- conflicted
+++ resolved
@@ -479,7 +479,6 @@
         raise FileNotFoundError(
             "Metadata file 'phy_metadata.tsv' not found; cannot map genes to regions.")
     df = pd.read_csv(tsv_path, sep='\t')
-<<<<<<< HEAD
 
     # Map possible column aliases to canonical names
     aliases = {
@@ -509,16 +508,6 @@
         start = int(row[col_map['start']])
         end = int(row[col_map['end']])
         meta[(gene, enst)] = {'chrom': chrom, 'start': start, 'end': end}
-=======
-    meta = {}
-    for _, row in df.iterrows():
-        key = (row['gene'], row['enst'])
-        meta[key] = {
-            'chrom': row['chr'],
-            'start': int(row['start']),
-            'end': int(row['end'])
-        }
->>>>>>> 379a56a7
     return meta
 
 
@@ -589,7 +578,6 @@
     return out_path
 
 
-<<<<<<< HEAD
 def region_worker(region):
     """Run IQ-TREE for a region after basic QC and cache its tree."""
     label = region['label']
@@ -631,8 +619,6 @@
         return (label, None, str(e))
 
 
-=======
->>>>>>> 379a56a7
 # ============================================================================
 # === GENE WORKER USING REGION TOPOLOGY ======================================
 # ============================================================================
@@ -642,11 +628,8 @@
     gene_name = gene_info['label']
     result = {'gene': gene_name, 'region': region_label, 'status': 'runtime_error', 'reason': 'Unknown failure'}
     temp_dir = None
-<<<<<<< HEAD
     start_time = datetime.now()
     logging.info(f"[{gene_name}|{region_label}] START codeml")
-=======
->>>>>>> 379a56a7
 
     try:
         qc_passed, qc_message = perform_qc(gene_info['path'])
@@ -660,12 +643,9 @@
         gene_taxa = read_taxa_from_phy(gene_info['path'])
         pruned_tree = os.path.join(temp_dir, f"{gene_name}_pruned.tree")
         prune_region_tree(region_tree_file, gene_taxa, pruned_tree)
-<<<<<<< HEAD
         kept_taxa = read_taxa_from_phy(pruned_tree)
         dropped = set(region_taxa) - set(kept_taxa)
         logging.info(f"[{gene_name}|{region_label}] Pruned tree to {len(kept_taxa)} taxa; dropped {','.join(sorted(dropped)) if dropped else 'none'}")
-=======
->>>>>>> 379a56a7
 
         t = Tree(pruned_tree, format=1)
         chimp_name = next((n for n in t.get_leaf_names() if 'pantro' in n.lower() or 'pan_troglodytes' in n.lower()), None)
@@ -724,12 +704,9 @@
         logging.error(f"FATAL ERROR for gene '{gene_name}' under region '{region_label}'.\n{traceback.format_exc()}")
         result.update({'status': 'runtime_error', 'reason': str(e)})
         return result
-<<<<<<< HEAD
     finally:
         if temp_dir:
             shutil.rmtree(temp_dir, ignore_errors=True)
-=======
->>>>>>> 379a56a7
 
 # ==============================================================================
 # === MAIN EXECUTION AND REPORTING =============================================
@@ -755,7 +732,6 @@
 
     os.makedirs(FIGURE_DIR, exist_ok=True)
     os.makedirs(ANNOTATED_FIGURE_DIR, exist_ok=True)
-<<<<<<< HEAD
     os.makedirs(REGION_TREE_DIR, exist_ok=True)
 
     region_files = glob.glob('combined_inversion_*.phy')
@@ -799,62 +775,6 @@
                 status_counts[res['status']] = status_counts.get(res['status'], 0) + 1
                 done = sum(status_counts.values())
                 logging.info(f"Completed {done}/{len(tasks)}: {res['gene']} in {res['region']} -> {res['status']}")
-=======
-
-    region_files = glob.glob('combined_inversion_*.phy')
-    gene_files = [f for f in glob.glob('combined_*.phy') if 'inversion' not in os.path.basename(f)]
-
-    if not region_files:
-        logging.critical("FATAL: No region alignment files found.")
-        sys.exit(1)
-    if not gene_files:
-        logging.critical("FATAL: No gene alignment files found.")
-        sys.exit(1)
-
-    metadata = load_gene_metadata()
-    region_infos = [parse_region_filename(f) for f in region_files]
-    gene_infos = [parse_gene_filename(f, metadata) for f in gene_files]
-    region_gene_map = build_region_gene_map(region_infos, gene_infos)
-
-    all_results = []
-    tasks = []
-    for region in region_infos:
-        region_label = region['label']
-        region_path = region['path']
-        logging.info(f"Processing region {region_label}")
-
-        region_taxa = read_taxa_from_phy(region_path)
-        chimp_name = next((t for t in region_taxa if 'pantro' in t.lower() or 'pan_troglodytes' in t.lower()), None)
-        if not chimp_name:
-            logging.error(f"Skipping region {region_label} because chimp outgroup is missing")
-            continue
-        if len(region_taxa) < 6 or not any(t.startswith('0') for t in region_taxa) or not any(t.startswith('1') for t in region_taxa):
-            logging.warning(f"Skipping region {region_label} due to insufficient taxa or haplotype diversity")
-            continue
-
-        temp_dir = tempfile.mkdtemp(prefix=f"{region_label}_")
-        prefix = os.path.join(temp_dir, region_label)
-        iqtree_cmd = [IQTREE_PATH, '-s', os.path.abspath(region_path), '-m', 'MFP', '-T', '1', '--prefix', prefix, '-quiet', '-o', chimp_name]
-        run_command(iqtree_cmd, temp_dir)
-        region_tree = f"{prefix}.treefile"
-        if not os.path.exists(region_tree):
-            logging.error(f"Region tree not found for {region_label}")
-            continue
-        try:
-            generate_tree_figure(region_tree, region_label)
-        except Exception as e:
-            logging.error(f"Failed to generate region tree figure for {region_label}: {e}")
-
-        for gene_info in region_gene_map.get(region_label, []):
-            tasks.append((gene_info, region_tree, region_label))
-
-    if tasks:
-        def _worker(args):
-            return codeml_worker(*args)
-        with multiprocessing.Pool() as pool:
-            for res in tqdm(pool.imap_unordered(_worker, tasks), total=len(tasks)):
-                all_results.append(res)
->>>>>>> 379a56a7
 
     results_df = pd.DataFrame(all_results)
 
@@ -865,10 +785,7 @@
             rejected, qvals = fdrcorrection(pvals, alpha=FDR_ALPHA, method='indep')
             qmap = {pvals.index[i]: q for i, q in enumerate(qvals)}
             results_df['q_value'] = results_df.index.map(qmap)
-<<<<<<< HEAD
             logging.info(f"Applied FDR correction across {len(pvals)} gene×region tests")
-=======
->>>>>>> 379a56a7
 
     ordered_columns = ['region', 'gene', 'status', 'p_value', 'q_value', 'lrt_stat',
                        'omega_inverted', 'omega_direct', 'omega_background', 'kappa',
